--- conflicted
+++ resolved
@@ -88,20 +88,12 @@
 	}
 
 	/**
-<<<<<<< HEAD
 	 * Test get_buffer.
 	 *
 	 * @covers AMP_Theme_Support::finish_output_buffering()
 	 * @covers AMP_Theme_Support::get_buffer()
 	 */
 	public function test_get_buffer() {
-=======
-	 * Test prepare_response.
-	 *
-	 * @covers AMP_Theme_Support::prepare_response()
-	 */
-	public function test_prepare_response() {
->>>>>>> 79b8b839
 		add_theme_support( 'amp' );
 		AMP_Theme_Support::init();
 		ob_start();
@@ -128,11 +120,7 @@
 		</html>
 		<?php
 		$original_html  = trim( ob_get_clean() );
-<<<<<<< HEAD
 		$sanitized_html = AMP_Theme_Support::get_buffer( $original_html );
-=======
-		$sanitized_html = AMP_Theme_Support::prepare_response( $original_html );
->>>>>>> 79b8b839
 
 		$this->assertContains( '<meta charset="' . get_bloginfo( 'charset' ) . '">', $sanitized_html );
 		$this->assertContains( '<meta name="viewport" content="width=device-width,minimum-scale=1">', $sanitized_html );
