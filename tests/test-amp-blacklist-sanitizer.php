<?php

class AMP_Blacklist_Sanitizer_Test extends WP_UnitTestCase {
	public function get_data() {
		return array(
			'empty' => array(
				'',
				''
			),

			'blacklisted_tag_with_innertext' => array(
				'<script>alert("")</script>',
				''
			),

			'multiple_blacklisted_tags_only' => array(
				'<input type="text" /><script>alert("")</script><style>body{ color: red; }</style><label>This is a label</label>',
				''
			),

			'multiple_blacklisted_tags_only_in_child' => array(
				'<p><input type="text" /><script>alert("")</script><style>body{ color: red; }</style></p>',
				''
			),

			'whitelisted_tag_only' => array(
				'<p>Text</p><img src="/path/to/file.jpg" />',
				'<p>Text</p><img src="/path/to/file.jpg"></img>' // LIBXML_NOEMPTYTAG
			),

			'blacklisted_attributes' => array(
				'<a href="/path/to/file.jpg" style="border: 1px solid red;">Link</a>',
				'<a href="/path/to/file.jpg">Link</a>'
			),

			'onclick_attribute' => array(
				'<a href="/path/to/file.jpg" onclick="alert(e);">Link</a>',
				'<a href="/path/to/file.jpg">Link</a>'
			),

			'on_attribute' => array(
				'<button on="tap:my-lightbox">Tap Me</button>',
				'<button on="tap:my-lightbox">Tap Me</button>'
			),

			'multiple_blacklisted_attributes' => array(
				'<a href="/path/to/file.jpg" style="border: 1px solid red;" onclick="alert(e);">Link</a>',
				'<a href="/path/to/file.jpg">Link</a>',
			),

			'javascript_protocol' => array(
				'<a href="javascript:alert(\'Hello\');">Click</a>',
				'<a>Click</a>'
			),

			'attribute_recursive' => array(
				'<div style="border: 1px solid red;"><a href="/path/to/file.jpg" onclick="alert(e);">Hello World</a></div>',
				'<div><a href="/path/to/file.jpg">Hello World</a></div>'
			),

			'mixed_tags' => array(
				'<input type="text" /><p>Text</p><script>alert("")</script><style>body{ color: red; }</style>',
				'<p>Text</p>'
			),

			'no_strip_amp_tags' => array(
				'<amp-img src="http://example.com/path/to/file.jpg" width="300" height="300"></amp-img>',
				'<amp-img src="http://example.com/path/to/file.jpg" width="300" height="300"></amp-img>'
			),

			'a_with_attachment_rel' => array(
				'<a href="http://example.com" rel="wp-att-1686">Link</a>',
				'<a href="http://example.com">Link</a>',
			),

			'a_with_attachment_rel_plus_another_valid_value' => array(
				'<a href="http://example.com" rel="attachment wp-att-1686">Link</a>',
				'<a href="http://example.com" rel="attachment">Link</a>',
			),

			'a_with_rev' => array(
				'<a href="http://example.com" rev="footnote">Link</a>',
				'<a href="http://example.com">Link</a>',
			),

			'a_with_target_new' => array(
				'<a href="http://example.com" target="_new">Link</a>',
				'<a href="http://example.com" target="_blank">Link</a>',
			),

<<<<<<< HEAD
			'a_with_target_uppercase_blank' => array(
				'<a href="http://example.com" target="_BLANK">Link</a>',
				'<a href="http://example.com" target="_blank">Link</a>',
			),

			'a_with_invalid_target' => array(
				'<a href="http://example.com" target="_parent">Link</a>',
				'<a href="http://example.com">Link</a>',
			),

			'a_with_mailto_href' => array(
				'<a href="mailto:email@domain.com">Link</a>',
				'Link',
			),

			'a_with_invalid_href' => array(
				'<a href="some random text">Link</a>',
				'Link',
			),

			'h1_with_size' => array(
				'<h1 size="1">Headline</h1>',
				'<h1>Headline</h1>',
=======
			'a_with_target_blank' => array(
				'<a href="http://example.com" target="_blank">Link</a>',
				'<a href="http://example.com" target="_blank">Link</a>',
			),

			'a_with_target_self' => array(
				'<a href="http://example.com" target="_self">Link</a>',
				'<a href="http://example.com">Link</a>',
			),

			'a_with_target_invalid' => array(
				'<a href="http://example.com" target="boom">Link</a>',
				'<a href="http://example.com">Link</a>',
>>>>>>> 8257cc0a
			),
		);
	}

	/**
	 * @dataProvider get_data
	 */
	public function test_sanitizer( $source, $expected ) {
		$dom = AMP_DOM_Utils::get_dom_from_content( $source );
		$sanitizer = new AMP_Blacklist_Sanitizer( $dom );
		$sanitizer->sanitize();
		$content = AMP_DOM_Utils::get_content_from_dom( $dom );
		$this->assertEquals( $expected, $content );
	}
}<|MERGE_RESOLUTION|>--- conflicted
+++ resolved
@@ -83,38 +83,18 @@
 				'<a href="http://example.com">Link</a>',
 			),
 
-			'a_with_target_new' => array(
-				'<a href="http://example.com" target="_new">Link</a>',
+			'a_with_target_blank' => array(
+				'<a href="http://example.com" target="_blank">Link</a>',
 				'<a href="http://example.com" target="_blank">Link</a>',
 			),
 
-<<<<<<< HEAD
 			'a_with_target_uppercase_blank' => array(
 				'<a href="http://example.com" target="_BLANK">Link</a>',
 				'<a href="http://example.com" target="_blank">Link</a>',
 			),
 
-			'a_with_invalid_target' => array(
-				'<a href="http://example.com" target="_parent">Link</a>',
-				'<a href="http://example.com">Link</a>',
-			),
-
-			'a_with_mailto_href' => array(
-				'<a href="mailto:email@domain.com">Link</a>',
-				'Link',
-			),
-
-			'a_with_invalid_href' => array(
-				'<a href="some random text">Link</a>',
-				'Link',
-			),
-
-			'h1_with_size' => array(
-				'<h1 size="1">Headline</h1>',
-				'<h1>Headline</h1>',
-=======
-			'a_with_target_blank' => array(
-				'<a href="http://example.com" target="_blank">Link</a>',
+			'a_with_target_new' => array(
+				'<a href="http://example.com" target="_new">Link</a>',
 				'<a href="http://example.com" target="_blank">Link</a>',
 			),
 
@@ -126,7 +106,26 @@
 			'a_with_target_invalid' => array(
 				'<a href="http://example.com" target="boom">Link</a>',
 				'<a href="http://example.com">Link</a>',
->>>>>>> 8257cc0a
+			),
+
+			'a_with_href_mailto' => array(
+				'<a href="mailto:email@domain.com">Link</a>',
+				'Link',
+			),
+
+			'a_with_href_invalid' => array(
+				'<a href="some random text">Link</a>',
+				'Link',
+			),
+
+			'h1_with_size' => array(
+				'<h1 size="1">Headline</h1>',
+				'<h1>Headline</h1>',
+			),
+
+			'font' => array(
+				'<font size="1">Headline</font>',
+				'Headline',
 			),
 		);
 	}
