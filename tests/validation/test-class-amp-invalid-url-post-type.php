--- conflicted
+++ resolved
@@ -1064,7 +1064,27 @@
 	}
 
 	/**
-<<<<<<< HEAD
+	 * Test render_link_to_error_index_screen.
+	 *
+	 * @covers \AMP_Invalid_URL_Post_Type::render_link_to_error_index_screen()
+	 */
+	public function test_render_link_to_error_index_screen() {
+		wp_set_current_user( $this->factory()->user->create( array( 'role' => 'administrator' ) ) );
+		global $current_screen;
+		set_current_screen( 'index.php' );
+		ob_start();
+		AMP_Invalid_URL_Post_Type::render_link_to_error_index_screen();
+		$this->assertEmpty( ob_get_clean() );
+
+		set_current_screen( 'edit.php' );
+		$current_screen->post_type = AMP_Invalid_URL_Post_Type::POST_TYPE_SLUG;
+		ob_start();
+		AMP_Invalid_URL_Post_Type::render_link_to_error_index_screen();
+		$output = ob_get_clean();
+		$this->assertContains( 'View Error Index', $output );
+	}
+
+	/**
 	 * Test for add_edit_post_inline_script()
 	 *
 	 * @covers \AMP_Invalid_URL_Post_Type::add_edit_post_inline_script()
@@ -1111,26 +1131,6 @@
 			sprintf( 'Errors For %s', $post->post_title ),
 			$inline_script
 		);
-=======
-	 * Test render_link_to_error_index_screen.
-	 *
-	 * @covers \AMP_Invalid_URL_Post_Type::render_link_to_error_index_screen()
-	 */
-	public function test_render_link_to_error_index_screen() {
-		wp_set_current_user( $this->factory()->user->create( array( 'role' => 'administrator' ) ) );
-		global $current_screen;
-		set_current_screen( 'index.php' );
-		ob_start();
-		AMP_Invalid_URL_Post_Type::render_link_to_error_index_screen();
-		$this->assertEmpty( ob_get_clean() );
-
-		set_current_screen( 'edit.php' );
-		$current_screen->post_type = AMP_Invalid_URL_Post_Type::POST_TYPE_SLUG;
-		ob_start();
-		AMP_Invalid_URL_Post_Type::render_link_to_error_index_screen();
-		$output = ob_get_clean();
-		$this->assertContains( 'View Error Index', $output );
->>>>>>> 9444a757
 	}
 
 	/**
