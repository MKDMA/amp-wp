--- conflicted
+++ resolved
@@ -39,18 +39,7 @@
 				'<!DOCTYPE html><html><head><meta charset="utf-8"><meta name="viewport" content="width=device-width,minimum-scale=1,initial-scale=1"></head><body></body></html>',
 			],
 
-<<<<<<< HEAD
 			'Move charset and viewport tags from body to head' => [
-=======
-			// Trim whitespace between the properties and their values.
-			[
-				'<!DOCTYPE html><html><head><meta charset="utf-8"><meta name="viewport" content="width = device-width, minimum-scale = 1, initial-scale = 1"></head><body></body></html>',
-				'<!DOCTYPE html><html><head><meta charset="utf-8"><meta name="viewport" content="width=device-width, minimum-scale=1, initial-scale=1"></head><body></body></html>',
-			],
-
-			// Move charset and viewport tags from body to head.
-			[
->>>>>>> b059e63c
 				'<!DOCTYPE html><html><head></head><body><meta charset="utf-8"><meta name="viewport" content="width=device-width"></body></html>',
 				'<!DOCTYPE html><html><head><meta charset="utf-8"><meta name="viewport" content="width=device-width"></head><body></body></html>',
 			],
@@ -60,18 +49,7 @@
 				'<!DOCTYPE html><html><head><meta charset="utf-8"><meta name="viewport" content="width=device-width"></head><body></body></html>',
 			],
 
-<<<<<<< HEAD
 			'Add default viewport tag if none is present' => [
-=======
-			// Does not override width property.
-			[
-				'<!DOCTYPE html><html><head><meta charset="utf-8"><meta name="viewport" content="width=600"></head><body></body></html>',
-				'<!DOCTYPE html><html><head><meta charset="utf-8"><meta name="viewport" content="width=600"></head><body></body></html>',
-			],
-
-			// Add default viewport tag if none is present.
-			[
->>>>>>> b059e63c
 				'<!DOCTYPE html><html><head><meta charset="utf-8"></head><body></body></html>',
 				'<!DOCTYPE html><html><head><meta charset="utf-8"><meta name="viewport" content="width=device-width"></head><body></body></html>',
 			],
