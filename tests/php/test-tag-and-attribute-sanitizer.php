<?php
/**
 * Class AMP_Tag_And_Attribute_Sanitizer_Test
 *
 * @package AMP
 */

use AmpProject\AmpWP\Tests\MarkupComparison;
use AmpProject\Dom\Document;

// phpcs:disable WordPress.WP.EnqueuedResources

/**
 * Test AMP_Tag_And_Attribute_Sanitizer
 *
 * @covers AMP_Tag_And_Attribute_Sanitizer
 */
class AMP_Tag_And_Attribute_Sanitizer_Test extends WP_UnitTestCase {

	use MarkupComparison;

	/**
	 * Get data for testing sanitization in the body.
	 *
	 * @return array[] Each array item is a tuple containing pre-sanitized string, sanitized string, and scripts
	 *                 identified during sanitization.
	 */
	public function get_body_data() {
		return [
			'empty_doc'                                    => [
				'',
				'',
			],

			'a-test'                                       => [
				'<a on="tap:see-image-lightbox" role="button" class="button button-secondary play" tabindex="0">Show Image</a>',
			],

			'a4a'                                          => [
				'<amp-ad width="300" height="400" type="fake" data-use-a4a="true" data-vars-analytics-var="bar" src="fake_amp.json"><div placeholder=""></div><div fallback=""></div></amp-ad>',
				null, // No change.
				[ 'amp-ad' ],
			],

			'ads'                                          => [
				'<amp-ad width="300" height="250" type="a9" data-aax_size="300x250" data-aax_pubname="test123" data-aax_src="302"><div placeholder=""></div><div fallback=""></div></amp-ad>',
				null, // No change.
				[ 'amp-ad' ],
			],

			'amp-app-banner-bad-ads'                       => [
				'
					<amp-app-banner layout="nodisplay" id="my-app-banner">
						<amp-img src="https://cdn-images-1.medium.com/max/50/1*JLegdtjFMNgqHgnxdd04fg.png" width="50" height="43" layout="fixed"></amp-img>
						<div class="banner-text"><amp-ad width="300" height="250" type="a9" data-aax_size="300x250" data-aax_pubname="test123" data-aax_src="302"><div placeholder=""></div><div fallback=""></div></amp-ad></div>
						<button open-button>View in app</button>
					</amp-app-banner>
				',
				'
					<amp-app-banner layout="nodisplay" id="my-app-banner">
						<amp-img src="https://cdn-images-1.medium.com/max/50/1*JLegdtjFMNgqHgnxdd04fg.png" width="50" height="43" layout="fixed"></amp-img>
						<div class="banner-text"></div>
						<button open-button>View in app</button>
					</amp-app-banner>
				',
				[ 'amp-app-banner' ],
				[ AMP_Tag_And_Attribute_Sanitizer::DISALLOWED_TAG_ANCESTOR ],
			],

			'amp-script-nested'                            => [
				'<amp-script layout="container" src="https://example.com/hello-world.js"><amp-script layout="container" src="https://example.com/goodbye-world.js"><button>Goodbye!</button></amp-script></amp-script>',
				'<amp-script layout="container" src="https://example.com/hello-world.js"></amp-script>',
				[ 'amp-script' ],
				[ AMP_Tag_And_Attribute_Sanitizer::DISALLOWED_TAG_ANCESTOR ],
			],

			'amp-script-intrinsic'                         => [
				'
				<amp-script src="https://example.com/hello-world.js" layout="intrinsic" width="200" height="123">
					<button>Hello amp-script!</button>
				</amp-script>
				',
				null,
				[ 'amp-script' ],
			],

			'bad-svg-stop'                                 => [
				'<stop offset="5%" stop-color="gold" />',
				'',
				[],
				[
					[
						'code'       => AMP_Tag_And_Attribute_Sanitizer::MANDATORY_TAG_ANCESTOR,
						'spec_names' => [
							'lineargradient > stop',
							'radialgradient > stop',
						],
					],
				],
			],

			'bad-noscript'                                 => [
				'<noscript><noscript>hello</noscript></noscript>',
				'<noscript></noscript>',
				[],
				[
					[
						'code'                 => AMP_Tag_And_Attribute_Sanitizer::WRONG_PARENT_TAG,
						'spec_name'            => 'noscript enclosure for boilerplate',
						'required_parent_name' => 'head',
					],
				],
			],

			'adsense'                                      => [
				'<amp-ad width="300" height="250" type="adsense" data-ad-client="ca-pub-2005682797531342" data-ad-slot="7046626912"><div placeholder=""></div><div fallback=""></div></amp-ad>',
				null, // No change.
				[ 'amp-ad' ],
			],

			'amp-3q-player'                                => [
				'<amp-3q-player data-id="c8dbe7f4-7f7f-11e6-a407-0cc47a188158" layout="responsive" width="480" height="270"></amp-3q-player>',
				null,
				[ 'amp-3q-player' ],
			],

			'amp-ad'                                       => [
				'<amp-ad width="300" height="250" type="foo"></amp-ad>',
				null, // No change.
				[ 'amp-ad' ],
			],

			'amp-sticky-ad'                                => [
				'<amp-sticky-ad layout="nodisplay"><amp-ad width="320" height="50" type="doubleclick" data-slot="/35096353/amptesting/formats/sticky"></amp-ad></amp-sticky-ad>',
				null,
				[ 'amp-ad', 'amp-sticky-ad' ],
			],

			'amp-sticky-ad-bad-children'                   => [
				'<amp-sticky-ad layout="nodisplay"><span>not allowed</span><amp-ad width="320" height="50" type="doubleclick" data-slot="/35096353/amptesting/formats/sticky"></amp-ad><i>not ok</i></amp-sticky-ad>',
				'',
				[],
				[ AMP_Tag_And_Attribute_Sanitizer::DISALLOWED_FIRST_CHILD_TAG ],
			],

			'amp-animation'                                => [
				'<amp-animation layout="nodisplay"><script type="application/json">{}</script></amp-animation>',
				null,
				[ 'amp-animation' ],
			],

			'amp-call-tracking-ok'                         => [
				'<amp-call-tracking config="https://example.com/calltracking.json"><a href="tel:123456789">+1 (23) 456-789</a></amp-call-tracking>',
				null,
				[ 'amp-call-tracking' ],
			],

			'amp-call-tracking-bad-children'               => [
				'<amp-call-tracking config="https://example.com/calltracking.json"><b>bad</b>--and not great: <a href="tel:123456789">+1 (23) 456-789</a><i>more bad</i>not great</amp-call-tracking>',
				'',
				[],
				[ AMP_Tag_And_Attribute_Sanitizer::DISALLOWED_CHILD_TAG ],
			],

			'amp-call-tracking_blacklisted_config'         => [
				'<amp-call-tracking config="__amp_source_origin"><a href="tel:123456789">+1 (23) 456-789</a></amp-call-tracking>',
				'',
				[], // Important: This needs to be empty because the amp-call-tracking is stripped.
				[
					[
						'code'      => AMP_Tag_And_Attribute_Sanitizer::INVALID_BLACKLISTED_VALUE_REGEX,
						'node_name' => 'config',
					],
					[
						'code'      => AMP_Tag_And_Attribute_Sanitizer::ATTR_REQUIRED_BUT_MISSING,
						'node_name' => 'amp-call-tracking',
					],
				],
			],

			'amp-embed'                                    => [
				'<amp-embed type="taboola" width="400" height="300" layout="responsive"></amp-embed>',
				null, // No change.
				[ 'amp-ad' ],
			],

			'amp-facebook-comments'                        => [
				'<amp-facebook-comments width="486" height="657" data-href="http://example.com/baz" layout="responsive" data-numposts="5"></amp-facebook-comments>',
				null, // No change.
				[ 'amp-facebook-comments' ],
			],

			'amp-facebook-comments_missing_required_attribute' => [
				'<amp-facebook-comments width="486" height="657" layout="responsive" data-numposts="5"></amp-facebook-comments>',
				'',
				[], // Empty because invalid.
				[
					[
						'code'       => AMP_Tag_And_Attribute_Sanitizer::ATTR_REQUIRED_BUT_MISSING,
						'attributes' => [ 'data-href' ],
					],
				],
			],

			'amp-facebook-like'                            => [
				'<amp-facebook-like width="90" height="20" data-href="http://example.com/baz" layout="fixed" data-layout="button_count"></amp-facebook-like>',
				null, // No change.
				[ 'amp-facebook-like' ],
			],

			'amp-facebook-like_missing_required_attribute' => [
				'<amp-facebook-like width="90" height="20" layout="fixed" data-layout="button_count"></amp-facebook-like>',
				'',
				[], // Empty because invalid.
				[
					[
						'code'       => AMP_Tag_And_Attribute_Sanitizer::ATTR_REQUIRED_BUT_MISSING,
						'attributes' => [ 'data-href' ],
					],
				],
			],

			'amp-fit-text'                                 => [
				'<amp-fit-text width="300" height="200" layout="responsive">Lorem ipsum</amp-fit-text>',
				null, // No change.
				[ 'amp-fit-text' ],
			],

			'amp-gist'                                     => [
				'<amp-gist layout="fixed-height" data-gistid="a19" height="1613"></amp-gist>',
				null, // No change.
				[ 'amp-gist' ],
			],

			'amp-gist_missing_mandatory_attribute'         => [
				'<amp-gist layout="fixed-height" height="1613"></amp-gist>',
				'',
				[],
				[
					[
						'code'       => AMP_Tag_And_Attribute_Sanitizer::ATTR_REQUIRED_BUT_MISSING,
						'attributes' => [ 'data-gistid' ],
					],
				],
			],

			'amp-iframe'                                   => [
				'<amp-iframe width="600" height="200" sandbox="allow-scripts allow-same-origin" layout="responsive" frameborder="0" src="https://www.example.com"></amp-iframe>',
				null, // No change.
				[ 'amp-iframe' ],
			],

			'amp-iframe_incorrect_protocol'                => [
				'<amp-iframe width="600" height="200" sandbox="allow-scripts allow-same-origin" layout="responsive" frameborder="0" src="masterprotocol://www.example.com"></amp-iframe>',
				'',
				[],
				[
					AMP_Tag_And_Attribute_Sanitizer::INVALID_URL_PROTOCOL,
					[
						'code'                  => AMP_Tag_And_Attribute_Sanitizer::MANDATORY_ONEOF_ATTR_MISSING,
						'mandatory_oneof_attrs' => [ 'src', 'srcdoc' ],
					],
				],
			],

			'amp-ima-video'                                => [
				'
					<amp-ima-video width="640" height="360" data-tag="https://example.com/foo" layout="responsive" data-src="https://example.com/bar">
						<source src="https://example.com/foo.mp4" type="video/mp4">
						<source src="https://example.com/foo.webm" type="video/webm">
						<track label="English subtitles" kind="subtitles" srclang="en" src="https://example.com/subtitles.vtt">
						<script type="application/json">{"locale": "en","numRedirects": 4}</script>
					</amp-ima-video>
				',
				null, // No change.
				[ 'amp-ima-video' ],
			],

			'amp-ima-video_missing_required_attribute'     => [
				'<amp-ima-video width="640" height="360" layout="responsive" data-src="https://example.com/bar"></amp-ima-video>',
				'',
				[],
				[ AMP_Tag_And_Attribute_Sanitizer::ATTR_REQUIRED_BUT_MISSING ],
			],

			'amp-imgur'                                    => [
				'<amp-imgur data-imgur-id="54321" layout="responsive" width="540" height="663"></amp-imgur>',
				null, // No change.
				[ 'amp-imgur' ],
			],

			'amp-install-serviceworker'                    => [
				'<amp-install-serviceworker src="https://www.emample.com/worker.js" data-iframe-src="https://www.example.com/serviceworker.html" layout="nodisplay"></amp-install-serviceworker>',
				null, // No change.
				[ 'amp-install-serviceworker' ],
			],

			'amp-izlesene'                                 => [
				'<amp-izlesene data-videoid="4321" layout="responsive" width="432" height="123"></amp-izlesene>',
				null, // No change.
				[ 'amp-izlesene' ],
			],

			'amp-mathml'                                   => [
				'<amp-mathml layout="container" inline data-formula="\[x = {-b \pm \sqrt{b^2-4ac} \over 2a}.\]"></amp-mathml>',
				null, // No change.
				[ 'amp-mathml' ],
			],

			'amp-riddle-quiz'                              => [
				'<amp-riddle-quiz layout="responsive" width="600" height="400" data-riddle-id="25799"></amp-riddle-quiz>',
				null, // No change.
				[ 'amp-riddle-quiz' ],
			],

			'amp-wistia-player'                            => [
				'<amp-wistia-player data-media-hashed-id="u8p9wq6mq8" width="512" height="360"></amp-wistia-player>',
				null, // No change.
				[ 'amp-wistia-player' ],
			],

			'amp-byside-content'                           => [
				'<amp-byside-content data-webcare-id="D6604AE5D0" data-channel="" data-lang="pt" data-fid="" data-label="amp-number" layout="fixed" width="120" height="40"></amp-byside-content>',
				null, // No change.
				[ 'amp-byside-content' ],
			],

			'amp-bind-macro'                               => [
				'<amp-bind-macro id="circleArea" arguments="radius" expression="3.14 * radius * radius"></amp-bind-macro>',
				null, // No change.
				[ 'amp-bind' ],
			],

			'amp-list-load-more_no_mandatory_oneof'        => [
				'<amp-list src="https://foo.com" width="400" height="800"><amp-list-load-more></amp-list-load-more></amp-list>',
				'<amp-list src="https://foo.com" width="400" height="800"></amp-list>',
				[ 'amp-list' ],
				[
					[
						'code'                  => AMP_Tag_And_Attribute_Sanitizer::MANDATORY_ONEOF_ATTR_MISSING,
						'mandatory_oneof_attrs' => [
							'load-more-button',
							'load-more-end',
							'load-more-failed',
							'load-more-loading',
						],
					],
				],
			],

			'amp-nexxtv-player'                            => [
				'<amp-nexxtv-player data-mediaid="123ABC" data-client="4321" width="100" height="100"></amp-nexxtv-player>',
				null, // No change.
				[ 'amp-nexxtv-player' ],
			],

			'amp-playbuzz'                                 => [
				'<amp-playbuzz src="id-from-the-content-here" height="500" data-item-info="true" data-share-buttons="true" data-comments="true"></amp-playbuzz>',
				null, // No change.
				[ 'amp-playbuzz' ],
			],

			'amp-playbuzz_no_src'                          => [
				'<amp-playbuzz height="500" data-item-info="true"></amp-playbuzz>',
				'',
				[],
				[
					[
						'code'                  => AMP_Tag_And_Attribute_Sanitizer::MANDATORY_ONEOF_ATTR_MISSING,
						'mandatory_oneof_attrs' => [
							'data-item',
							'src',
						],
					],
				],
			],

			'invalid_element_stripped'                     => [
				'<nonexistent><p>Foo text</p></nonexistent>',
				'<p>Foo text</p>',
				[],
				[
					[
						'code'      => AMP_Tag_And_Attribute_Sanitizer::DISALLOWED_TAG,
						'node_name' => 'nonexistent',
					],
				],
			],

			'nested_invalid_elements_stripped'             => [
				'<bad-details><bad-summary><p>Example Summary</p></bad-summary><p>Example expanded text</p></bad-details>',
				'<p>Example Summary</p><p>Example expanded text</p>',
				[],
				[
					[
						'code'      => AMP_Tag_And_Attribute_Sanitizer::DISALLOWED_TAG,
						'node_name' => 'bad-summary',
					],
					[
						'code'      => AMP_Tag_And_Attribute_Sanitizer::DISALLOWED_TAG,
						'node_name' => 'bad-details',
					],
				],
			],

			'amp-next-page-example'                        => [
				'
				<amp-next-page deep-parsing="false" max-pages="5">
				 <script type="application/json">
				   [
				     {
				       "image": "https://example.com/image1.jpg",
				       "title": "This article shows first",
				       "url": "https://example.com/article1.amp.html"
				     }
				   ]
				 </script>
				</amp-next-page>
				',
				null,
				[ 'amp-next-page' ],
			],

			'amp-next-page-hide-and-replace'               => [
				'
				<header class="my-header" next-page-hide>
					<h2>Text here.</h2>
				</header>
				<div class="sticky" next-page-replace="sticky-123">
					<h2>The second sticky will replace me once you scroll past my page</h2>
				</div>
				',
				null,
				[ 'amp-next-page' ],
			],

			// AMP-NEXT-PAGE > [separator].
			'reference-point-amp-next-page-separator'      => [
				'<amp-next-page src="https://example.com/config.json" xssi-prefix=")]}"><div separator><h1>Keep reading</h1></div></amp-next-page>',
				null,
				[ 'amp-next-page' ],
			],

			// AMP-NEXT-PAGE > [footer].
			'reference-point-amp-next-page-footer'         => [
				'<amp-next-page src="https://example.com/config.json"><div footer>The footer</div></amp-next-page>',
				null,
				[ 'amp-next-page' ],
			],

			// AMP-NEXT-PAGE > [recommendation-box].
			'reference-point-amp-next-page-recommendation' => [
				'
				<amp-next-page src="https://example.com/config.json">
				  <div recommendation-box class="my-custom-recommendation-box">
				    Here are a few more articles:
				    <template type="amp-mustache">
				      <div class="recommendation-box-content">
				{{#pages}}        <span class="title">{{title}}</span>
				        <span class="url">{{url}}</span>
				        <span class="image">{{image}}</span>
				{{/pages}}      </div>
				    </template>
				  </div>
				</amp-next-page>
				',
				null,
				[ 'amp-next-page', 'amp-mustache' ],
			],

			// amp-next-page extension .json configuration.
			'reference-point-amp-next-page-json-config'    => [
				'<amp-next-page><script type="application/json">{"pages": []}</script></amp-next-page>',
				null,
				[ 'amp-next-page' ],
			],

			'reference-point-amp-carousel-lightbox-exclude' => [
				'<amp-carousel width="400" height="300" layout="responsive" type="slides" lightbox=""><amp-img src="/awesome.png" width="300" height="300" lightbox=""></amp-img><amp-img src="/awesome.png" width="300" height="300" lightbox-exclude=""></amp-img></amp-carousel>',
				null,
				[ 'amp-carousel', 'amp-lightbox-gallery' ],
			],

			'reference-point-lightbox-thumbnail-id'        => [
				'<amp-img src="/awesome.png" width="300" height="300" lightbox lightbox-thumbnail-id="a"></amp-img>',
				null,
				[ 'amp-lightbox-gallery' ],
			],

			'lightbox-with-amp-carousel'                   => [
				'<amp-carousel lightbox width="1600" height="900" layout="responsive" type="slides"><amp-img src="image1" width="200" height="100"></amp-img><amp-img src="image1" width="200" height="100"></amp-img><amp-img src="image1" width="200" height="100"></amp-img></amp-carousel>',
				null,
				[ 'amp-lightbox-gallery', 'amp-carousel' ],
			],

			'reference-points-amp-live-list'               => [
				'<amp-live-list id="my-live-list" data-poll-interval="15000" data-max-items-per-page="20"><button update on="tap:my-live-list.update">You have updates!</button><div items></div><div pagination></div></amp-live-list>',
				null,
				[ 'amp-live-list' ],
			],

			'reference-points-amp-story'                   => call_user_func(
				static function () {
					$html = str_replace(
						[ "\n", "\t" ],
						'',
						'
						<amp-story standalone live-story-disabled supports-landscape title="My Story" publisher="The AMP Team" publisher-logo-src="https://example.com/logo/1x1.png" poster-portrait-src="https://example.com/my-story/poster/3x4.jpg" poster-square-src="https://example.com/my-story/poster/1x1.jpg" poster-landscape-src="https://example.com/my-story/poster/4x3.jpg" background-audio="my.mp3">
							<amp-story-page id="my-first-page" next-page-no-ad>
								<amp-story-grid-layer template="fill">
									<amp-img id="object1" animate-in="rotate-in-left" src="https://example.ampproject.org/helloworld/bg1.jpg" width="900" height="1600">
									</amp-img>
									<!-- Note: The viewbox attribute must currently be lower-case due to https://github.com/ampproject/amp-wp/issues/2045 -->
									<svg viewbox="0 0 100 100"><circle cx="50" cy="50" r="50"></circle></svg>
								</amp-story-grid-layer>
								<amp-story-grid-layer template="vertical">
									<h1 animate-in="fly-in-left" animate-in-duration="0.5s" animate-in-delay="0.4s" animate-in-after="object1">Hello, amp-story!</h1>
									<h2 scale-start="1.0" scale-end="200.1" translate-x="100px" translate-y="200px">Scaled</h2>
									<amp-twitter width="375" height="472" layout="responsive" data-tweetid="885634330868850689"></amp-twitter>
									<amp-twitter interactive width="375" height="472" layout="responsive" data-tweetid="885634330868850689"></amp-twitter>
								</amp-story-grid-layer>
								<amp-pixel src="https://example.com/tracker/foo" layout="nodisplay"></amp-pixel>
							</amp-story-page>
							<amp-story-page id="my-second-page">
								<amp-analytics config="https://example.com/analytics.account.config.json"></amp-analytics>
								<amp-story-grid-layer template="thirds">
									<amp-img grid-area="bottom-third" src="https://example.ampproject.org/helloworld/bg2.gif" width="900" height="1600">
									</amp-img>
								</amp-story-grid-layer>
								<amp-story-grid-layer template="vertical">
									<h1 animate-in="drop" animate-in-delay="500ms" animate-in-duration="600ms">The End</h1>
									<div class="amp-story-block-wrapper">
										<h1 animate-in="drop" animate-in-delay="1500ms" animate-in-duration="700ms">Afterward</h1>
									</div>
									<button class="baddie">bad</button>
								</amp-story-grid-layer>
								<amp-story-cta-layer>
									<a href="https://example.com">Click me.</a>
									<button>Hello</button>
								</amp-story-cta-layer>
								<amp-story-page-attachment layout="nodisplay" theme="dark" data-cta-text="Read more" data-title="My title">
									<h1>My title</h1>
									<p>Lots of interesting text with <a href="https://example.ampproject.org">links</a>!</p>
									<p>More text and a YouTube video!</p>
									<amp-youtube data-videoid="b4Vhdr8jtx0" layout="responsive" width="480" height="270">
									</amp-youtube>
									<amp-video src="https://commondatastorage.googleapis.com/gtv-videos-bucket/sample/ForBiggerJoyrides.mp4" width="300" height="300" controls=""></amp-video>
									<p>And a tweet!</p>
									<amp-twitter data-tweetid="885634330868850689" layout="responsive" width="480" height="270">
									</amp-twitter>
								</amp-story-page-attachment>
							</amp-story-page>
							<amp-story-bookend src="bookendv1.json" layout="nodisplay"></amp-story-bookend>
							<amp-analytics id="75a1fdc3143c" type="googleanalytics"><script type="application/json">{"vars":{"account":"UA-XXXXXX-1"},"triggers":{"trackPageview":{"on":"visible","request":"pageview"}}}</script></amp-analytics>
						</amp-story>
						'
					);

					return [
						$html,
						preg_replace( '#<\w+[^>]*>bad</\w+>#', '', $html ),
						[ 'amp-story', 'amp-analytics', 'amp-twitter', 'amp-youtube', 'amp-video' ],
						[
							[
								'code'      => AMP_Tag_And_Attribute_Sanitizer::DISALLOWED_DESCENDANT_TAG,
								'node_name' => 'button',
								'spec_name' => 'amp-story-grid-layer',
							],
						],
					];
				}
			),

			'reference-points-bad'                         => [
				'<div lightbox-thumbnail-id update items pagination separator option selected disabled>BAD REFERENCE POINTS</div>',
				'<div>BAD REFERENCE POINTS</div>',
				[],
				array_fill( 0, 8, AMP_Tag_And_Attribute_Sanitizer::DISALLOWED_ATTR ),
			],

			'amp-position-observer'                        => [
				'<amp-position-observer intersection-ratios="1"></amp-position-observer>',
				null, // No change.
				[ 'amp-position-observer' ],
			],

			'amp-twitter'                                  => [
				'<amp-twitter width="321" height="543" layout="responsive" data-tweetid="98765"></amp-twitter>',
				null, // No change.
				[ 'amp-twitter' ],
			],

			'amp-user-notification'                        => [
				'<amp-user-notification layout="nodisplay" id="amp-user-notification1" data-show-if-href="https://example.com/api/show?timestamp=TIMESTAMP" data-dismiss-href="https://example.com/api/echo/post">This site uses cookies to personalize content.<a class="btn" on="tap:amp-user-notification1.dismiss">I accept</a></amp-user-notification>',
				'<amp-user-notification layout="nodisplay" id="amp-user-notification1" data-show-if-href="https://example.com/api/show?timestamp=TIMESTAMP" data-dismiss-href="https://example.com/api/echo/post">This site uses cookies to personalize content.<a class="btn" on="tap:amp-user-notification1.dismiss">I accept</a></amp-user-notification>',
				[ 'amp-user-notification' ],
			],

			'amp-user-notification-empty-dismiss-href'     => [
				'<amp-user-notification layout="nodisplay" id="amp-user-notification1" data-show-if-href="" data-dismiss-href="">This site uses cookies to personalize content.<a class="btn" on="tap:amp-user-notification1.dismiss">I accept</a></amp-user-notification>',
				'<amp-user-notification layout="nodisplay" id="amp-user-notification1">This site uses cookies to personalize content.<a class="btn" on="tap:amp-user-notification1.dismiss">I accept</a></amp-user-notification>',
				[ 'amp-user-notification' ],
				[ AMP_Tag_And_Attribute_Sanitizer::MISSING_URL, AMP_Tag_And_Attribute_Sanitizer::MISSING_URL ],
			],

			'amp-video'                                    => [
				'<amp-video width="432" height="987" src="/video/location.mp4"></amp-video>',
				null, // No change.
				[ 'amp-video' ],
			],

			'amp_video_children'                           => [
				'<amp-video width="432" height="987"><track kind="subtitles" src="https://example.com/sampleChapters.vtt" srclang="en"><source src="foo.webm" type="video/webm"><source src="foo.ogg" type="video/ogg"><div placeholder>Placeholder</div><span fallback>Fallback</span></amp-video>',
				null, // No change.
				[ 'amp-video' ],
			],

			'amp_audio_children'                           => [
				'<amp-audio><track kind="subtitles" src="https://example.com/sampleChapters.vtt" srclang="en"><source src="foo.mp3" type="audio/mp3"><source src="foo.wav" type="audio/wav"><div placeholder>Placeholder</div><span fallback>Fallback</span></amp-audio>',
				null, // No change.
				[ 'amp-audio' ],
			],

			'amp-vk'                                       => [
				'<amp-vk width="500" height="300" data-embedtype="post" layout="responsive"></amp-vk>',
				null, // No change.
				[ 'amp-vk' ],
			],

			'amp-apester-media'                            => [
				'<amp-apester-media height="444" data-apester-media-id="57a336dba187a2ca3005e826" layout="fixed-height"></amp-apester-media>',
				'<amp-apester-media height="444" data-apester-media-id="57a336dba187a2ca3005e826" layout="fixed-height"></amp-apester-media>',
				[ 'amp-apester-media' ],
			],

			'button'                                       => [
				'<button on="tap:AMP.setState(foo=\'foo\', isButtonDisabled=true, textClass=\'redBackground\', imgSrc=\'https://ampbyexample.com/img/Shetland_Sheepdog.jpg\', imgSize=200, imgAlt=\'Sheepdog\', videoSrc=\'https://commondatastorage.googleapis.com/gtv-videos-bucket/sample/ForBiggerJoyrides.mp4\')">Click me</button>',
				null,
			],

			'brid-player'                                  => [
				'<amp-brid-player data-dynamic="abc" data-partner="264" data-player="4144" data-video="13663" layout="responsive" width="480" height="270" dock></amp-brid-player>',
				null,
				[ 'amp-brid-player', 'amp-video-docking' ],
			],

			'brightcove'                                   => [
				'<amp-brightcove data-account="906043040001" data-video-id="1401169490001" data-player="180a5658-8be8-4f33-8eba-d562ab41b40c" layout="responsive" width="480" height="270"></amp-brightcove>',
				'<amp-brightcove data-account="906043040001" data-video-id="1401169490001" data-player="180a5658-8be8-4f33-8eba-d562ab41b40c" layout="responsive" width="480" height="270"></amp-brightcove>',
				[ 'amp-brightcove' ],
			],

			'carousel_slides'                              => [
				'<amp-carousel width="400" height="300" layout="responsive" type="slides" controls=""><div>hello world</div><amp-img src="https://lh3.googleusercontent.com/pSECrJ82R7-AqeBCOEPGPM9iG9OEIQ_QXcbubWIOdkY=w400-h300-no-n" layout="fill"></amp-img><amp-img src="https://lh3.googleusercontent.com/5rcQ32ml8E5ONp9f9-Rf78IofLb9QjS5_0mqsY1zEFc=w400-h300-no-n" width="400" height="300" layout="responsive"></amp-img><amp-img src="https://lh3.googleusercontent.com/Z4gtm5Bkxyv21Z2PtbTf95Clb9AE4VTR6olbBKYrenM=w400-h300-no-n" width="400" height="300" layout="responsive"></amp-img><amp-soundcloud height="300" layout="fixed-height" data-trackid="243169232"></amp-soundcloud><amp-youtube data-videoid="mGENRKrdoGY" width="400" height="300"></amp-youtube><amp-anim src="https://lh3.googleusercontent.com/qNn8GDz8Jfd-s9lt3Nc4lJeLjVyEaqGJTk1vuCUWazCmAeOBVjSWDD0SMTU7x0zhVe5UzOTKR0n-kN4SXx7yElvpKYvCMaRyS_g-jydhJ_cEVYmYPiZ_j1Y9de43mlKxU6s06uK1NAlpbSkL_046amEKOdgIACICkuWfOBwlw2hUDfjPOWskeyMrcTu8XOEerCLuVqXugG31QC345hz3lUyOlkdT9fMYVUynSERGNzHba7bXMOxKRe3izS5DIWUgJs3oeKYqA-V8iqgCvneD1jj0Ff68V_ajm4BDchQubBJU0ytXVkoWh27ngeEHubpnApOS6fcGsjPxeuMjnzAUtoTsiXz2FZi1mMrxrblJ-kZoAq1DJ95cnoqoa2CYq3BTgq2E8BRe2paNxLJ5GXBCTpNdXMpVJc6eD7ceijQyn-2qanilX-iK3ChbOq0uBHMvsdoC_LsFOu5KzbbNH71vM3DPkvDGmHJmF67Vj8sQ6uBrLnzpYlCyN4-Y9frR8zugDcqX5Q=w400-h300-no" width="400" height="300"><amp-img placeholder="" src="https://lh3.googleusercontent.com/qNn8GDz8Jfd-s9lt3Nc4lJeLjVyEaqGJTk1vuCUWazCmAeOBVjSWDD0SMTU7x0zhVe5UzOTKR0n-kN4SXx7yElvpKYvCMaRyS_g-jydhJ_cEVYmYPiZ_j1Y9de43mlKxU6s06uK1NAlpbSkL_046amEKOdgIACICkuWfOBwlw2hUDfjPOWskeyMrcTu8XOEerCLuVqXugG31QC345hz3lUyOlkdT9fMYVUynSERGNzHba7bXMOxKRe3izS5DIWUgJs3oeKYqA-V8iqgCvneD1jj0Ff68V_ajm4BDchQubBJU0ytXVkoWh27ngeEHubpnApOS6fcGsjPxeuMjnzAUtoTsiXz2FZi1mMrxrblJ-kZoAq1DJ95cnoqoa2CYq3BTgq2E8BRe2paNxLJ5GXBCTpNdXMpVJc6eD7ceijQyn-2qanilX-iK3ChbOq0uBHMvsdoC_LsFOu5KzbbNH71vM3DPkvDGmHJmF67Vj8sQ6uBrLnzpYlCyN4-Y9frR8zugDcqX5Q=w400-h300-no-k" width="400" height="300"></amp-img></amp-anim><amp-audio src="https://ia801402.us.archive.org/16/items/EDIS-SRP-0197-06/EDIS-SRP-0197-06.mp3"></amp-audio><amp-brightcove data-account="906043040001" data-video-id="1401169490001" data-player="180a5658-8be8-4f33-8eba-d562ab41b40c" layout="responsive" width="480" height="270"></amp-brightcove><amp-vimeo data-videoid="27246366" width="500" height="281"></amp-vimeo><amp-dailymotion data-videoid="x3rdtfy" width="500" height="281"></amp-dailymotion><amp-vine data-vineid="MdKjXez002d" width="381" height="381" layout="responsive"></amp-vine><amp-video src="https://commondatastorage.googleapis.com/gtv-videos-bucket/sample/ForBiggerJoyrides.mp4" width="358" height="204" layout="responsive" controls=""></amp-video></amp-carousel><amp-carousel width="auto" height="300" controls=""><div>hello world</div><amp-img src="https://lh3.googleusercontent.com/pSECrJ82R7-AqeBCOEPGPM9iG9OEIQ_QXcbubWIOdkY=w400-h300-no-n" width="400" height="300"></amp-img><amp-img src="https://lh3.googleusercontent.com/5rcQ32ml8E5ONp9f9-Rf78IofLb9QjS5_0mqsY1zEFc=w400-h300-no-n" width="400" height="300"></amp-img><amp-img src="https://lh3.googleusercontent.com/Z4gtm5Bkxyv21Z2PtbTf95Clb9AE4VTR6olbBKYrenM=w400-h300-no-n" width="400" height="300"></amp-img><amp-soundcloud height="300" layout="fixed-height" data-trackid="243169232"></amp-soundcloud><amp-youtube data-videoid="mGENRKrdoGY" width="400" height="300"></amp-youtube><amp-anim src="https://lh3.googleusercontent.com/qNn8GDz8Jfd-s9lt3Nc4lJeLjVyEaqGJTk1vuCUWazCmAeOBVjSWDD0SMTU7x0zhVe5UzOTKR0n-kN4SXx7yElvpKYvCMaRyS_g-jydhJ_cEVYmYPiZ_j1Y9de43mlKxU6s06uK1NAlpbSkL_046amEKOdgIACICkuWfOBwlw2hUDfjPOWskeyMrcTu8XOEerCLuVqXugG31QC345hz3lUyOlkdT9fMYVUynSERGNzHba7bXMOxKRe3izS5DIWUgJs3oeKYqA-V8iqgCvneD1jj0Ff68V_ajm4BDchQubBJU0ytXVkoWh27ngeEHubpnApOS6fcGsjPxeuMjnzAUtoTsiXz2FZi1mMrxrblJ-kZoAq1DJ95cnoqoa2CYq3BTgq2E8BRe2paNxLJ5GXBCTpNdXMpVJc6eD7ceijQyn-2qanilX-iK3ChbOq0uBHMvsdoC_LsFOu5KzbbNH71vM3DPkvDGmHJmF67Vj8sQ6uBrLnzpYlCyN4-Y9frR8zugDcqX5Q=w400-h300-no" width="400" height="300"><amp-img placeholder="" src="https://lh3.googleusercontent.com/qNn8GDz8Jfd-s9lt3Nc4lJeLjVyEaqGJTk1vuCUWazCmAeOBVjSWDD0SMTU7x0zhVe5UzOTKR0n-kN4SXx7yElvpKYvCMaRyS_g-jydhJ_cEVYmYPiZ_j1Y9de43mlKxU6s06uK1NAlpbSkL_046amEKOdgIACICkuWfOBwlw2hUDfjPOWskeyMrcTu8XOEerCLuVqXugG31QC345hz3lUyOlkdT9fMYVUynSERGNzHba7bXMOxKRe3izS5DIWUgJs3oeKYqA-V8iqgCvneD1jj0Ff68V_ajm4BDchQubBJU0ytXVkoWh27ngeEHubpnApOS6fcGsjPxeuMjnzAUtoTsiXz2FZi1mMrxrblJ-kZoAq1DJ95cnoqoa2CYq3BTgq2E8BRe2paNxLJ5GXBCTpNdXMpVJc6eD7ceijQyn-2qanilX-iK3ChbOq0uBHMvsdoC_LsFOu5KzbbNH71vM3DPkvDGmHJmF67Vj8sQ6uBrLnzpYlCyN4-Y9frR8zugDcqX5Q=w400-h300-no-k" width="400" height="300"></amp-img></amp-anim><amp-audio src="https://ia801402.us.archive.org/16/items/EDIS-SRP-0197-06/EDIS-SRP-0197-06.mp3"></amp-audio><amp-brightcove data-account="906043040001" data-video-id="1401169490001" data-player="180a5658-8be8-4f33-8eba-d562ab41b40c" layout="responsive" width="300" height="300"></amp-brightcove><amp-vimeo data-videoid="27246366" width="300" height="300"></amp-vimeo><amp-dailymotion data-videoid="x3rdtfy" width="300" height="300"></amp-dailymotion><amp-vine data-vineid="MdKjXez002d" width="300" height="300"></amp-vine><amp-video src="https://commondatastorage.googleapis.com/gtv-videos-bucket/sample/ForBiggerJoyrides.mp4" width="300" height="300" controls=""></amp-video></amp-carousel>',
				'<amp-carousel width="400" height="300" layout="responsive" type="slides" controls=""><div>hello world</div><amp-img src="https://lh3.googleusercontent.com/pSECrJ82R7-AqeBCOEPGPM9iG9OEIQ_QXcbubWIOdkY=w400-h300-no-n" layout="fill"></amp-img><amp-img src="https://lh3.googleusercontent.com/5rcQ32ml8E5ONp9f9-Rf78IofLb9QjS5_0mqsY1zEFc=w400-h300-no-n" width="400" height="300" layout="responsive"></amp-img><amp-img src="https://lh3.googleusercontent.com/Z4gtm5Bkxyv21Z2PtbTf95Clb9AE4VTR6olbBKYrenM=w400-h300-no-n" width="400" height="300" layout="responsive"></amp-img><amp-soundcloud height="300" layout="fixed-height" data-trackid="243169232"></amp-soundcloud><amp-youtube data-videoid="mGENRKrdoGY" width="400" height="300"></amp-youtube><amp-anim src="https://lh3.googleusercontent.com/qNn8GDz8Jfd-s9lt3Nc4lJeLjVyEaqGJTk1vuCUWazCmAeOBVjSWDD0SMTU7x0zhVe5UzOTKR0n-kN4SXx7yElvpKYvCMaRyS_g-jydhJ_cEVYmYPiZ_j1Y9de43mlKxU6s06uK1NAlpbSkL_046amEKOdgIACICkuWfOBwlw2hUDfjPOWskeyMrcTu8XOEerCLuVqXugG31QC345hz3lUyOlkdT9fMYVUynSERGNzHba7bXMOxKRe3izS5DIWUgJs3oeKYqA-V8iqgCvneD1jj0Ff68V_ajm4BDchQubBJU0ytXVkoWh27ngeEHubpnApOS6fcGsjPxeuMjnzAUtoTsiXz2FZi1mMrxrblJ-kZoAq1DJ95cnoqoa2CYq3BTgq2E8BRe2paNxLJ5GXBCTpNdXMpVJc6eD7ceijQyn-2qanilX-iK3ChbOq0uBHMvsdoC_LsFOu5KzbbNH71vM3DPkvDGmHJmF67Vj8sQ6uBrLnzpYlCyN4-Y9frR8zugDcqX5Q=w400-h300-no" width="400" height="300"><amp-img placeholder="" src="https://lh3.googleusercontent.com/qNn8GDz8Jfd-s9lt3Nc4lJeLjVyEaqGJTk1vuCUWazCmAeOBVjSWDD0SMTU7x0zhVe5UzOTKR0n-kN4SXx7yElvpKYvCMaRyS_g-jydhJ_cEVYmYPiZ_j1Y9de43mlKxU6s06uK1NAlpbSkL_046amEKOdgIACICkuWfOBwlw2hUDfjPOWskeyMrcTu8XOEerCLuVqXugG31QC345hz3lUyOlkdT9fMYVUynSERGNzHba7bXMOxKRe3izS5DIWUgJs3oeKYqA-V8iqgCvneD1jj0Ff68V_ajm4BDchQubBJU0ytXVkoWh27ngeEHubpnApOS6fcGsjPxeuMjnzAUtoTsiXz2FZi1mMrxrblJ-kZoAq1DJ95cnoqoa2CYq3BTgq2E8BRe2paNxLJ5GXBCTpNdXMpVJc6eD7ceijQyn-2qanilX-iK3ChbOq0uBHMvsdoC_LsFOu5KzbbNH71vM3DPkvDGmHJmF67Vj8sQ6uBrLnzpYlCyN4-Y9frR8zugDcqX5Q=w400-h300-no-k" width="400" height="300"></amp-img></amp-anim><amp-audio src="https://ia801402.us.archive.org/16/items/EDIS-SRP-0197-06/EDIS-SRP-0197-06.mp3"></amp-audio><amp-brightcove data-account="906043040001" data-video-id="1401169490001" data-player="180a5658-8be8-4f33-8eba-d562ab41b40c" layout="responsive" width="480" height="270"></amp-brightcove><amp-vimeo data-videoid="27246366" width="500" height="281"></amp-vimeo><amp-dailymotion data-videoid="x3rdtfy" width="500" height="281"></amp-dailymotion><amp-vine data-vineid="MdKjXez002d" width="381" height="381" layout="responsive"></amp-vine><amp-video src="https://commondatastorage.googleapis.com/gtv-videos-bucket/sample/ForBiggerJoyrides.mp4" width="358" height="204" layout="responsive" controls=""></amp-video></amp-carousel><amp-carousel width="auto" height="300" controls=""><div>hello world</div><amp-img src="https://lh3.googleusercontent.com/pSECrJ82R7-AqeBCOEPGPM9iG9OEIQ_QXcbubWIOdkY=w400-h300-no-n" width="400" height="300"></amp-img><amp-img src="https://lh3.googleusercontent.com/5rcQ32ml8E5ONp9f9-Rf78IofLb9QjS5_0mqsY1zEFc=w400-h300-no-n" width="400" height="300"></amp-img><amp-img src="https://lh3.googleusercontent.com/Z4gtm5Bkxyv21Z2PtbTf95Clb9AE4VTR6olbBKYrenM=w400-h300-no-n" width="400" height="300"></amp-img><amp-soundcloud height="300" layout="fixed-height" data-trackid="243169232"></amp-soundcloud><amp-youtube data-videoid="mGENRKrdoGY" width="400" height="300"></amp-youtube><amp-anim src="https://lh3.googleusercontent.com/qNn8GDz8Jfd-s9lt3Nc4lJeLjVyEaqGJTk1vuCUWazCmAeOBVjSWDD0SMTU7x0zhVe5UzOTKR0n-kN4SXx7yElvpKYvCMaRyS_g-jydhJ_cEVYmYPiZ_j1Y9de43mlKxU6s06uK1NAlpbSkL_046amEKOdgIACICkuWfOBwlw2hUDfjPOWskeyMrcTu8XOEerCLuVqXugG31QC345hz3lUyOlkdT9fMYVUynSERGNzHba7bXMOxKRe3izS5DIWUgJs3oeKYqA-V8iqgCvneD1jj0Ff68V_ajm4BDchQubBJU0ytXVkoWh27ngeEHubpnApOS6fcGsjPxeuMjnzAUtoTsiXz2FZi1mMrxrblJ-kZoAq1DJ95cnoqoa2CYq3BTgq2E8BRe2paNxLJ5GXBCTpNdXMpVJc6eD7ceijQyn-2qanilX-iK3ChbOq0uBHMvsdoC_LsFOu5KzbbNH71vM3DPkvDGmHJmF67Vj8sQ6uBrLnzpYlCyN4-Y9frR8zugDcqX5Q=w400-h300-no" width="400" height="300"><amp-img placeholder="" src="https://lh3.googleusercontent.com/qNn8GDz8Jfd-s9lt3Nc4lJeLjVyEaqGJTk1vuCUWazCmAeOBVjSWDD0SMTU7x0zhVe5UzOTKR0n-kN4SXx7yElvpKYvCMaRyS_g-jydhJ_cEVYmYPiZ_j1Y9de43mlKxU6s06uK1NAlpbSkL_046amEKOdgIACICkuWfOBwlw2hUDfjPOWskeyMrcTu8XOEerCLuVqXugG31QC345hz3lUyOlkdT9fMYVUynSERGNzHba7bXMOxKRe3izS5DIWUgJs3oeKYqA-V8iqgCvneD1jj0Ff68V_ajm4BDchQubBJU0ytXVkoWh27ngeEHubpnApOS6fcGsjPxeuMjnzAUtoTsiXz2FZi1mMrxrblJ-kZoAq1DJ95cnoqoa2CYq3BTgq2E8BRe2paNxLJ5GXBCTpNdXMpVJc6eD7ceijQyn-2qanilX-iK3ChbOq0uBHMvsdoC_LsFOu5KzbbNH71vM3DPkvDGmHJmF67Vj8sQ6uBrLnzpYlCyN4-Y9frR8zugDcqX5Q=w400-h300-no-k" width="400" height="300"></amp-img></amp-anim><amp-audio src="https://ia801402.us.archive.org/16/items/EDIS-SRP-0197-06/EDIS-SRP-0197-06.mp3"></amp-audio><amp-brightcove data-account="906043040001" data-video-id="1401169490001" data-player="180a5658-8be8-4f33-8eba-d562ab41b40c" layout="responsive" width="300" height="300"></amp-brightcove><amp-vimeo data-videoid="27246366" width="300" height="300"></amp-vimeo><amp-dailymotion data-videoid="x3rdtfy" width="300" height="300"></amp-dailymotion><amp-vine data-vineid="MdKjXez002d" width="300" height="300"></amp-vine><amp-video src="https://commondatastorage.googleapis.com/gtv-videos-bucket/sample/ForBiggerJoyrides.mp4" width="300" height="300" controls=""></amp-video></amp-carousel>',
				[ 'amp-anim', 'amp-audio', 'amp-brightcove', 'amp-carousel', 'amp-dailymotion', 'amp-soundcloud', 'amp-video', 'amp-vimeo', 'amp-vine', 'amp-youtube' ],
			],

			'carousel_simple'                              => [
				'<amp-carousel width="450" height="300"></amp-carousel>',
				null,
				[ 'amp-carousel' ],
			],

			'carousel_lightbox'                            => [
				'<amp-carousel width="450" height="300" delay="100" arrows [slide]="foo" autoplay loop lightbox></amp-carousel>',
				'<amp-carousel width="450" height="300" delay="100" arrows data-amp-bind-slide="foo" autoplay loop lightbox></amp-carousel>',
				[ 'amp-bind', 'amp-carousel', 'amp-lightbox-gallery' ],
			],

			'base_carousel'                                => [
				'
					<amp-base-carousel width="4" height="3" auto-advance="true" layout="responsive" heights="(min-width: 600px) calc(100% * 4 * 3 / 2), calc(100% * 3 * 3 / 2)" visible-count="(min-width: 600px) 4, 3" advance-count="(min-width: 600px) 4, 3">
						<div lightbox-thumbnail-id="food">first slide</div>
						<div lightbox-exclude>second slide</div>
					</amp-base-carousel>
				',
				null,
				[ 'amp-base-carousel' ],
			],

			'amp-dailymotion'                              => [
				'<amp-dailymotion data-videoid="x3rdtfy" width="500" height="281" dock></amp-dailymotion><h4>Default (responsive)</h4><amp-dailymotion data-videoid="x3rdtfy" width="500" height="281" layout="responsive"></amp-dailymotion><h4>Custom</h4><amp-dailymotion data-videoid="x3rdtfy" data-endscreen-enable="false" data-sharing-enable="false" data-ui-highlight="444444" data-ui-logo="false" data-info="false" width="640" height="360"></amp-dailymotion>',
				null,
				[ 'amp-dailymotion', 'amp-video-docking' ],
			],

			// Try to test for NAME_VALUE_PARENT_DISPATCH.
			'amp_ima_video'                                => [
				'<amp-ima-video width="640" height="360" layout="responsive" data-tag="ads.xml" data-poster="poster.png"><source src="foo.mp4" type="video/mp4"><source src="foo.webm" type="video/webm"><track label="English subtitles" kind="subtitles" srclang="en" src="https://example.com/subtitles.vtt"><script type="application/json">{"locale": "en", "numRedirects": 4}</script></amp-ima-video>',
				null, // No change.
				[ 'amp-ima-video' ],
			],

			// Try to test for NAME_VALUE_DISPATCH.
			'doubleclick-1'                                => [
				'<amp-ad width="480" height="75" type="doubleclick" data-slot="/4119129/mobile_ad_banner" data-multi-size="320x50" class="dashedborder"></amp-ad>',
				'<amp-ad width="480" height="75" type="doubleclick" data-slot="/4119129/mobile_ad_banner" data-multi-size="320x50" class="dashedborder"></amp-ad>',
				[ 'amp-ad' ],
			],

			// Try to test for NAME_DISPATCH.
			'nav_dispatch_key'                             => [
				'<nav><a href="https://example.com">Example</a></nav>',
				null,
			],

			'json_linked_data'                             => [
				'<script type="application/ld+json">{"@context":"http:\/\/schema.org"}</script>',
				null, // No Change.
			],

			'json_linked_data_with_bad_cdata'              => [
				'<script type="application/ld+json"><!-- {"@context":"http:\/\/schema.org"} --></script>',
				'',
				[],
				[ AMP_Tag_And_Attribute_Sanitizer::INVALID_CDATA_HTML_COMMENTS ],
			],

			'facebook'                                     => [
				'<amp-facebook width="552" height="303" layout="responsive" data-href="https://www.facebook.com/zuck/posts/10102593740125791"></amp-facebook><h1>More Posts</h1>',
				'<amp-facebook width="552" height="303" layout="responsive" data-href="https://www.facebook.com/zuck/posts/10102593740125791"></amp-facebook><h1>More Posts</h1>',
				[ 'amp-facebook' ],
			],

			'font'                                         => [
				'<amp-font layout="nodisplay" font-family="Comic AMP" timeout="2000"></amp-font><amp-font layout="nodisplay" font-family="Comic AMP Bold" timeout="3000" font-weight="bold"></amp-font>',
				'<amp-font layout="nodisplay" font-family="Comic AMP" timeout="2000"></amp-font><amp-font layout="nodisplay" font-family="Comic AMP Bold" timeout="3000" font-weight="bold"></amp-font>',
				[ 'amp-font' ],
			],

			'form'                                         => [
				'<form method="get" action="/form/search-html/get" target="_blank"><fieldset><label><span>Search for</span><input type="search" placeholder="test" name="term" required></label><input type="submit" value="Search"><input type="button" value="Open Lightbox" on="tap:lb1.open"></fieldset></form>',
				null,
				[ 'amp-form' ],
			],

			'scripts-gathered-from-invalid-parents'        => [
				'
				<ancestor-unknown>
					<amp-audio src="https://example.com/foo.mp3" width="100" height="200"></amp-audio>
					<parent-unknown>
						<amp-form>
							<form method="GET" id="a_string" class="a_string" action="https://example.com" target="_blank">
								<unrecognized>who are you?</unrecognized>
								<input type=text value="test" name="hello">
							</form>
						</amp-form>
					</parent-unknown>
					<amp-video src="https://example.com/foo.mp4" width="100" height="200"></amp-video>
				</ancestor-unknown>
				',
				'
				<amp-audio src="https://example.com/foo.mp3" width="100" height="200"></amp-audio>
				<form method="GET" id="a_string" class="a_string" action="https://example.com" target="_blank">
					who are you?
					<input type="text" value="test" name="hello">
				</form>
				<amp-video src="https://example.com/foo.mp4" width="100" height="200"></amp-video>
				',
				[ 'amp-audio', 'amp-form', 'amp-video' ],
				array_fill( 0, 4, AMP_Tag_And_Attribute_Sanitizer::DISALLOWED_TAG ),
			],

			'form-visible-when-invalid'                    => [
				'
				<form method="post"
				    action-xhr="https://example.com/subscribe"
				    custom-validation-reporting="show-all-on-submit" target="_blank">
				    <fieldset>
				      <label>
				        <span>Name:</span>
				        <input type="text"
				          name="name"
				          id="name5"
				          required
				          pattern="\w+\s\w+">
				        <span visible-when-invalid="valueMissing"
				          validation-for="name5"></span>
				        <span visible-when-invalid="patternMismatch"
				          validation-for="name5">
				          Please enter your first and last name separated by a space (e.g. Jane Miller)
				        </span>
				      </label>
				      <br>
				      <label>
				        <span>Email:</span>
				        <input type="email"
				          name="email"
				          id="email5"
				          required>
				        <span visible-when-invalid="valueMissing"
				          validation-for="email5"></span>
				        <span visible-when-invalid="typeMismatch"
				          validation-for="email5"></span>
				      </label>
				      <br>
				      <input type="submit"
				        value="Subscribe">
				    </fieldset>
				  </form>
				',
				null,
				[ 'amp-form' ],
			],

			'gfycat'                                       => [
				'<amp-gfycat data-gfyid="BareSecondaryFlamingo" width="225" height="400"></amp-gfycat>',
				'<amp-gfycat data-gfyid="BareSecondaryFlamingo" width="225" height="400"></amp-gfycat>',
				[ 'amp-gfycat' ],
			],

			'h2'                                           => [
				'<h2>Example Text</h2>',
			],

			'empty_element'                                => [
				'<br>',
			],

			'merge_two_attr_specs'                         => [
				'<div submit-success>Whatever</div>',
				'<div>Whatever</div>',
				[],
				[ AMP_Tag_And_Attribute_Sanitizer::DISALLOWED_ATTR ],
			],

			'attribute_value_blacklisted_by_regex_removed' => [
				'<a href="__amp_source_origin">Click me.</a>',
				'<a>Click me.</a>',
				[],
				[ AMP_Tag_And_Attribute_Sanitizer::INVALID_BLACKLISTED_VALUE_REGEX ],
			],

			'host_relative_url_allowed'                    => [
				'<a href="/path/to/content">Click me.</a>',
			],

			'protocol_relative_url_allowed'                => [
				'<a href="//example.com/path/to/content">Click me.</a>',
			],

			'node_with_whitelisted_protocol_http_allowed'  => [
				'<a href="http://example.com/path/to/content">Click me.</a>',
			],

			'node_with_whitelisted_protocol_https_allowed' => [
				'<a href="https://example.com/path/to/content">Click me.</a>',
			],

			'node_with_whitelisted_protocol_other_allowed' => [
				implode(
					'',
					[
						'<a href="fb-messenger://example.com/path/to/content">Click me.</a>',
						'<a href="webcal:foo">Click me.</a>',
						'<a href="whatsapp:foo">Click me.</a>',
						'<a href="web+mastodon:follow/@handle@instance">Click me.</a>',
						'<a href="feed://blog.amp.dev/feed/" type="application/rss+xml">Click me.</a>',
					]
				),
			],

			'node_with_non_parseable_url_removed'          => [
				'<a href="http://foo@">Invalid Link</a>',
				'<a>Invalid Link</a>',
				[],
				[ AMP_Tag_And_Attribute_Sanitizer::INVALID_URL ],
			],

			'node_with_non_parseable_url_leftovers_cleaned_up' => [
				'<a id="this-is-kept" href="http://foo@" target="_blank" download rel="nofollow" rev="nofollow" hreflang="en" type="text/html" class="this-stays">Invalid Link</a>',
				'<a id="this-is-kept" class="this-stays">Invalid Link</a>',
				[],
				[ AMP_Tag_And_Attribute_Sanitizer::INVALID_URL ],
			],

			'attribute_value_valid'                        => [
				'<template type="amp-mustache">Hello {{world}}! <a href="{{user_url}}" title="{{user_name}}">Homepage</a> User content: {{{some_formatting}}} A guy with Mustache: :-{). {{#returning}}Welcome back!{{/returning}} {{^returning}}Welcome for the first time!{{/returning}} </template>',
				null,
				[ 'amp-mustache' ],
			],

			'attribute_value_invalid'                      => [
				// type is mandatory, so the node is removed.
				'<template type="bad-type">Template Data</template>',
				'',
				[], // No scripts because removed.
				[
					[
						'code'      => AMP_Tag_And_Attribute_Sanitizer::INVALID_ATTR_VALUE,
						'node_name' => 'type',
					],
					[
						'code'      => AMP_Tag_And_Attribute_Sanitizer::ATTR_REQUIRED_BUT_MISSING,
						'node_name' => 'template',
					],
				],
			],

<<<<<<< HEAD
			'attribute_requirements_overriden_by_placeholders_within_template' => [
				'<template type="amp-mustache"><amp-timeago datetime="{{iso}}" width="100" height="100"></amp-timeago></template>',
=======
			'attribute_requirements_overridden_by_placeholders_within_mustache_template' => [
				'<template type="amp-mustache"><amp-timeago datetime="{{iso}}"></amp-timeago></template>',
>>>>>>> 28a33fbd
				null,
				[ 'amp-mustache', 'amp-timeago' ],
			],

			'attribute_requirements_overridden_by_placeholders_within_mustache_script' => [
				'<script template="amp-mustache" type="text/plain"><amp-timeago datetime="{{iso}}"></amp-timeago></script>',
				null,
				[ 'amp-mustache', 'amp-timeago' ],
			],

			'attribute_requirements_overriden_by_placeholders_within_template_newlines' => [
				"<template type=\"amp-mustache\"><amp-timeago datetime=\"first-line\n{{iso}}\" width=\"100\" height=\"100\"></amp-timeago></template>",
				null,
				[ 'amp-mustache', 'amp-timeago' ],
			],

			'attribute_requirements_not_overriden_by_placeholders_outside_of_template' => [
				'<amp-timeago datetime="{{iso}}" width="100" height="100"></amp-timeago>',
				'',
				[],
				[
					AMP_Tag_And_Attribute_Sanitizer::INVALID_ATTR_VALUE_REGEX,
					AMP_Tag_And_Attribute_Sanitizer::ATTR_REQUIRED_BUT_MISSING,
				],
			],

			'attribute_requirements_overriden_in_indirect_template_parents' => [
				'<template type="amp-mustache"><div><span><amp-timeago datetime="{{iso}}" width="100" height="100"></amp-timeago></span></div></template>',
				null,
				[ 'amp-mustache', 'amp-timeago' ],
			],

			'attribute_requirements_not_overriden_in_sibling_template_tags' => [
				'<template type="amp-mustache"></template><amp-timeago datetime="{{iso}}" width="100" height="100"></amp-timeago>',
				'<template type="amp-mustache"></template>',
				[ 'amp-mustache' ],
				[
					AMP_Tag_And_Attribute_Sanitizer::INVALID_ATTR_VALUE_REGEX,
					AMP_Tag_And_Attribute_Sanitizer::ATTR_REQUIRED_BUT_MISSING,
				],
			],

			'attribute_amp_accordion_value'                => call_user_func(
				static function() {
					$html = str_replace(
						[ "\n", "\t" ],
						'',
						'
						<amp-accordion class="sample" disable-session-states="">
							ok
							<section expanded>
								<h4>Section 1</h4>
								<p>Bunch of awesome content.</p>
							</section>
							<section>
								<h4>Section 2</h4>
								<div>Bunch of even more awesome content. This time in a <code>&lt;div&gt;</code>.</div>
							</section>
							<section>
								<h4>Section 3</h4>
								<figure>
									<amp-img src="/img/clean-1.jpg" layout="intrinsic" width="400" height="710"></amp-img>
									<figcaption>Images work as well.</figcaption>
								</figure>
							</section>
							ok
						</amp-accordion>
						'
					);

					return [
						$html,
						preg_replace( '#<\w+>bad</\w+>#', '', $html ),
						[ 'amp-accordion' ],
					];
				}
			),

			'attribute_value_with_blacklisted_regex_removed' => [
				'<a rel="import">Click me.</a>',
				'<a>Click me.</a>',
				[],
				[ AMP_Tag_And_Attribute_Sanitizer::INVALID_BLACKLISTED_VALUE_REGEX ],
			],

			'attribute_value_with_blacklisted_multi-part_regex_removed' => [
				'<a rel="something else import">Click me.</a>',
				'<a>Click me.</a>',
				[],
				[ AMP_Tag_And_Attribute_Sanitizer::INVALID_BLACKLISTED_VALUE_REGEX ],
			],

			'attribute_value_with_required_regex'          => [
				'<a target="_blank">Click me.</a>',
			],

			'attribute_value_with_disallowed_required_regex_removed' => [
				'<a target="_not_blank">Click me.</a>',
				'<a>Click me.</a>',
				[],
				[ AMP_Tag_And_Attribute_Sanitizer::INVALID_ATTR_VALUE ],
			],

			'attribute_value_with_required_value_casei_lower' => [
				'<a type="text/html">Click.me.</a>',
			],

			'attribute_value_with_required_value_casei_upper' => [
				'<a type="TEXT/HTML">Click.me.</a>',
			],

			'attribute_value_with_required_value_casei_mixed' => [
				'<a type="TeXt/HtMl">Click.me.</a>',
			],

			'attribute_value_with_bad_value_casei_removed' => [
				'<a type="bad_type">Click.me.</a>',
				'<a>Click.me.</a>',
				[],
				[ AMP_Tag_And_Attribute_Sanitizer::INVALID_ATTR_VALUE_CASEI ],
			],

			'attribute_value_with_value_regex_casei_lower' => [
				'<amp-dailymotion data-videoid="abc" width="100" height="100"></amp-dailymotion>',
				null, // No change.
				[ 'amp-dailymotion' ],
			],

			'attribute_value_with_value_regex_casei_upper' => [
				'<amp-dailymotion data-videoid="ABC" width="100" height="100"></amp-dailymotion>',
				null, // No change.
				[ 'amp-dailymotion' ],
			],

			'attribute_value_with_bad_value_regex_casei_removed' => [
				// data-ui-logo should be true|false.
				'<amp-dailymotion data-videoid="123" data-ui-logo="maybe" width="100" height="100"></amp-dailymotion>',
				'<amp-dailymotion data-videoid="123" width="100" height="100"></amp-dailymotion>',
				[ 'amp-dailymotion' ],
				[ AMP_Tag_And_Attribute_Sanitizer::INVALID_ATTR_VALUE ],
			],

			'attribute_bad_attr_with_no_value_removed'     => [
				'<amp-ad type="adsense" bad-attr-no-value width="100" height="100"><div fallback>something here</div></amp-ad>',
				'<amp-ad type="adsense" width="100" height="100"><div fallback>something here</div></amp-ad>',
				[ 'amp-ad' ],
				[ AMP_Tag_And_Attribute_Sanitizer::DISALLOWED_ATTR ],
			],

			'attribute_bad_attr_with_value_removed'        => [
				'<amp-ad type="adsense" bad-attr="some-value" width="100" height="100">something here</amp-ad>',
				'<amp-ad type="adsense" width="100" height="100">something here</amp-ad>',
				[ 'amp-ad' ],
				[ AMP_Tag_And_Attribute_Sanitizer::DISALLOWED_ATTR ],
			],

			'remove_node_with_invalid_mandatory_attribute' => [
				// script only allows application/json, nothing else.
				'<script type="type/javascript">console.log()</script>',
				'',
				[],
				[ AMP_Tag_And_Attribute_Sanitizer::DISALLOWED_TAG ],
			],

			'remove_node_without_mandatory_attribute'      => [
				'<script>console.log()</script>',
				'',
				[],
				[ AMP_Tag_And_Attribute_Sanitizer::DISALLOWED_TAG ],
			],

			'remove_amp_list_no_mandatory_anyof_attribute' => [
				'<amp-list width="400" height="400"></amp-list>',
				'',
				[],
				[
					[
						'code'                  => AMP_Tag_And_Attribute_Sanitizer::MANDATORY_ANYOF_ATTR_MISSING,
						'mandatory_anyof_attrs' => [
							'data-amp-bind-src',
							'src',
						],
					],
				],
			],

			'allow_amp_list_two_mandatory_anyof_attrs'     => [
				'<amp-list src="https://foo.com" data-amp-bind-src="https://baz.com" width="400" height="400"></amp-list>',
				null,
				[ 'amp-bind', 'amp-list' ],
			],

			'remove_amp_iframe_no_mandatory_oneof_attr'    => [
				'<amp-iframe width="200" height="100"></amp-iframe>',
				'',
				[],
				[ AMP_Tag_And_Attribute_Sanitizer::MANDATORY_ONEOF_ATTR_MISSING ],
			],

			'remove_amp_iframe_two_mandatory_oneof_attrs'  => [
				'<amp-iframe src="https://example.com" srcdoc="https://foo.com" width="200" height="100"></amp-iframe>',
				'',
				[],
				[
					[
						'code'                  => AMP_Tag_And_Attribute_Sanitizer::DUPLICATE_ONEOF_ATTRS,
						'duplicate_oneof_attrs' => [
							'src',
							'srcdoc',
						],
					],
				],
			],

			'allow_amp_iframe_one_mandatory_oneof_attr'    => [
				'<amp-iframe srcdoc="https://foo.com" width="200" height="100"></amp-iframe>',
				null,
				[ 'amp-iframe' ],
			],

			'remove_script_with_async_attribute'           => [
				'<script async src="//cdn.someecards.com/assets/embed/embed-v1.07.min.js" charset="utf-8"></script>',
				'',
				[],
				[ AMP_Tag_And_Attribute_Sanitizer::DISALLOWED_TAG ],
			],

			'remove_invalid_json_script'                   => [
				'<script type="application/json" class="wp-playlist-script">{}</script>',
				'',
				[],
				[ AMP_Tag_And_Attribute_Sanitizer::DISALLOWED_TAG ],
			],

			'allow_node_with_valid_mandatory_attribute'    => [
				'<amp-analytics><script type="application/json">{"vars": {"apid": "XXXX"}}</script></amp-analytics>',
				null, // No change.
				[ 'amp-analytics' ],
			],

			'nodes_with_non_whitelisted_tags_replaced_by_children' => [
				'<invalid_tag>this is some text inside the invalid node</invalid_tag>',
				'this is some text inside the invalid node',
				[],
				[ AMP_Tag_And_Attribute_Sanitizer::DISALLOWED_TAG ],
			],

			'empty_parent_nodes_of_non_whitelisted_tags_removed' => [
				'<div><span><span><invalid_tag></invalid_tag></span></span></div>',
				'',
				[],
				[ AMP_Tag_And_Attribute_Sanitizer::DISALLOWED_TAG ],
			],

			'non_empty_parent_nodes_of_non_whitelisted_tags_removed' => [
				'<div><span><span class="not-empty"><invalid_tag></invalid_tag></span></span></div>',
				'<div><span><span class="not-empty"></span></span></div>',
				[],
				[ AMP_Tag_And_Attribute_Sanitizer::DISALLOWED_TAG ],
			],

			'replace_non_whitelisted_node_with_children'   => [
				'<p>This is some text <invalid_tag>with a disallowed tag</invalid_tag> in the middle of it.</p>',
				'<p>This is some text with a disallowed tag in the middle of it.</p>',
				[],
				[ AMP_Tag_And_Attribute_Sanitizer::DISALLOWED_TAG ],
			],

			'remove_attribute_on_node_with_missing_mandatory_parent' => [
				'<div submit-success>This is a test.</div>',
				'<div>This is a test.</div>',
				[],
				[ AMP_Tag_And_Attribute_Sanitizer::DISALLOWED_ATTR ],
			],

			'leave_attribute_on_node_with_present_mandatory_parent' => [
				'<form action-xhr="form.php" method="post" target="_top"><div submit-success>This is a test.</div></form>',
				null,
				[ 'amp-form' ],
			],

			'disallowed_empty_attr_removed'                => [
				'<amp-user-notification data-dismiss-href></amp-user-notification>',
				'<amp-user-notification></amp-user-notification>',
				[ 'amp-user-notification' ],
				[ AMP_Tag_And_Attribute_Sanitizer::MISSING_URL ],
			],

			'allowed_empty_attr'                           => [
				'<a border=""></a>',
			],

			'remove_node_with_disallowed_ancestor_and_disallowed_child_nodes' => [
				'<amp-sidebar><amp-app-banner>This node is not allowed here.</amp-app-banner><nav><ul><li>Hello</li></ul><ol><li>Hello</li></ol></nav><amp-app-banner>This node is not allowed here.</amp-app-banner></amp-sidebar>',
				'<amp-sidebar><nav><ul><li>Hello</li></ul><ol><li>Hello</li></ol></nav></amp-sidebar>',
				[ 'amp-sidebar' ],
				[
					[
						'code'      => AMP_Tag_And_Attribute_Sanitizer::WRONG_PARENT_TAG,
						'node_name' => 'amp-app-banner',
						'spec_name' => 'amp-app-banner',
					],
					[
						'code'      => AMP_Tag_And_Attribute_Sanitizer::WRONG_PARENT_TAG,
						'node_name' => 'amp-app-banner',
						'spec_name' => 'amp-app-banner',
					],
				],
			],

			'amp_story_with_amp_sidebar'                   => [
				str_replace(
					[ "\n", "\t" ],
					'',
					'
						<amp-story standalone title="Stories in AMP - Hello World" publisher="AMP Project" publisher-logo-src="https://ampbyexample.com/favicons/coast-228x228.png" poster-portrait-src="https://ampbyexample.com/img/story_dog2_portrait.jpg">
							<amp-sidebar id="sidebar1" layout="nodisplay">
								<ul>
									<li><a href="https://www.ampproject.org"> External Link </a></li>
									<li>Nav item 2</li>
									<li>Nav item 3</li>
								</ul>
							</amp-sidebar>
							<amp-story-page id="cover">
								<amp-story-grid-layer template="fill">
									<h1>Hello World</h1>
									<p>This is the cover page of this story.</p>
								</amp-story-grid-layer>
							</amp-story-page>
						</amp-story>
					'
				),
				null,
				[ 'amp-sidebar', 'amp-story' ],
			],

			'amp_sidebar_with_autoscroll'                  => [
				str_replace(
					[ "\n", "\t" ],
					'',
					'
						<amp-sidebar id="sidebar1" layout="nodisplay" side="right">
							<nav toolbar="(max-width: 767px)" toolbar-target="target-element">
								<ul>
									<li>Nav item 1</li>
									<li>Nav item 2</li>
									<li>Nav item 3</li>
									<li autoscroll class="currentPage">Nav item 4</li>
									<li>Nav item 5</li>
									<li>Nav item 6</li>
								</ul>
							</nav>
						</amp-sidebar>
						<div id="target-element"></div>
					'
				),
				null,
				[ 'amp-sidebar' ],
			],

			'amp_sidebar_inside_and_outside_div'           => [
				'
				<amp-sidebar id="mobile-sidebar" layout="nodisplay" side="left">
					<nav><a href="/">Home!</a></nav>
				</amp-sidebar>
				<div>
					<amp-sidebar id="mobile-sidebar" layout="nodisplay" side="right">
						<nav>
							<ul>
								<li><a href="https://example.com/"></a></li>
							</ul>
							<div class="some-div">
								...
							</div>
						</nav>
					</amp-sidebar>
				</div>
				',
				null,
				[ 'amp-sidebar' ],
			],

			'remove_node_without_mandatory_ancestor'       => [
				'<div>All I have is this div, when all you want is a noscript tag.<audio>Sweet tunes</audio></div>',
				'<div>All I have is this div, when all you want is a noscript tag.</div>',
				[],
				[ AMP_Tag_And_Attribute_Sanitizer::MANDATORY_TAG_ANCESTOR ],
			],

			'amp-img_with_good_protocols'                  => [
				'<amp-img src="https://example.com/resource1" srcset="https://example.com/resource1 320w, https://example.com/resource2 480w" width="100" height="100"></amp-img>',
			],

			'amp-img_with_relative_urls_containing_colons' => [
				'<amp-img src="/winning:yes.jpg" width="100" height="200"></amp-img>',
			],

			'allowed_tag_only'                             => [
				'<p>Text</p><img src="/path/to/file.jpg">',
				'<p>Text</p>',
				[],
				[ AMP_Tag_And_Attribute_Sanitizer::MANDATORY_TAG_ANCESTOR ],
			],

			'disallowed_attributes'                        => [
				'<a href="/path/to/file.jpg" style="border: 1px solid red !important;">Link</a>',
				'<a href="/path/to/file.jpg">Link</a>',
				[],
				[ AMP_Tag_And_Attribute_Sanitizer::INVALID_BLACKLISTED_VALUE_REGEX ],
			],

			'onclick_attribute'                            => [
				'<a href="/path/to/file.jpg" onclick="alert(e);">Link</a>',
				'<a href="/path/to/file.jpg">Link</a>',
				[],
				[ AMP_Tag_And_Attribute_Sanitizer::DISALLOWED_ATTR ],
			],

			'on_attribute'                                 => [
				'<button on="tap:my-lightbox">Tap Me</button>',
			],

			'multiple_disallowed_attributes'               => [
				'<a href="/path/to/file.jpg" style="border: 1px solid red !important;" onclick="alert(e);">Link</a>',
				'<a href="/path/to/file.jpg">Link</a>',
				[],
				[
					[
						'code'      => AMP_Tag_And_Attribute_Sanitizer::INVALID_BLACKLISTED_VALUE_REGEX,
						'node_name' => 'style',
					],
					[
						'code'      => AMP_Tag_And_Attribute_Sanitizer::DISALLOWED_ATTR,
						'node_name' => 'onclick',
					],
				],
			],

			'attribute_recursive'                          => [
				'<div style="border: 1px solid red !important;"><a href="/path/to/file.jpg" onclick="alert(e);">Hello World</a></div>',
				'<div><a href="/path/to/file.jpg">Hello World</a></div>',
				[],
				[
					[
						'code'      => AMP_Tag_And_Attribute_Sanitizer::DISALLOWED_ATTR,
						'node_name' => 'onclick',
					],
					[
						'code'      => AMP_Tag_And_Attribute_Sanitizer::INVALID_BLACKLISTED_VALUE_REGEX,
						'node_name' => 'style',
					],
				],
			],

			'no_strip_amp_tags'                            => [
				'<amp-img src="http://example.com/path/to/file.jpg" width="300" height="300"></amp-img>',
			],

			'a_with_attachment_rel'                        => [
				'<a href="http://example.com" rel="wp-att-1686">Link</a>',
			],

			'a_with_invalid_name'                          => [
				'<a name=shadowRoot>Shadow Root!</a>',
				'<a>Shadow Root!</a>',
				[],
				[ AMP_Tag_And_Attribute_Sanitizer::INVALID_BLACKLISTED_VALUE_REGEX ],
			],

			'a_with_attachment_rel_plus_another_valid_value' => [
				'<a href="http://example.com" rel="attachment wp-att-1686">Link</a>',
			],

			'a_with_rev'                                   => [
				'<a href="http://example.com" rev="footnote">Link</a>',
			],

			'a_with_target_blank'                          => [
				'<a href="http://example.com" target="_blank">Link</a>',
			],

			'a_with_target_uppercase_blank'                => [
				'<a href="http://example.com" target="_BLANK">Link</a>',
				'<a href="http://example.com">Link</a>',
				[],
				[ AMP_Tag_And_Attribute_Sanitizer::INVALID_ATTR_VALUE ],
			],

			'a_with_target_new'                            => [
				'<a href="http://example.com" target="_new">Link</a>',
				'<a href="http://example.com">Link</a>',
				[],
				[ AMP_Tag_And_Attribute_Sanitizer::INVALID_ATTR_VALUE ],
			],

			'a_with_target_self'                           => [
				'<a href="http://example.com" target="_self">Link</a>',
			],

			'a_with_target_invalid'                        => [
				'<a href="http://example.com" target="boom">Link</a>',
				'<a href="http://example.com">Link</a>',
				[],
				[ AMP_Tag_And_Attribute_Sanitizer::INVALID_ATTR_VALUE ],
			],

			'a_with_href_invalid'                          => [
				'<a href="some%20random%20text">Link</a>',
			],

			'a_with_href_scheme_tel'                       => [
				'<a href="tel:4166669999">Call Me, Maybe</a>',
			],

			'a_with_href_scheme_sms'                       => [
				'<a href="sms:4166669999">SMS Me, Maybe</a>',
			],

			'a_with_href_scheme_mailto'                    => [
				'<a href="mailto:email@example.com">Email Me, Maybe</a>',
			],

			'a_with_href_relative'                         => [
				'<a href="/home">Home</a>',
			],

			'a_with_anchor'                                => [
				'<a href="#section2">Home</a>',
			],

			'a_is_anchor'                                  => [
				'<a name="section2"></a>',
			],

			'a_is_achor_with_id'                           => [
				'<a id="section3"></a>',
			],

			'a_empty'                                      => [
				'<a>Hello World</a>',
			],

			'a_empty_with_children_with_restricted_attributes' => [
				'<a><span style="color: red !important;">Red</span>&amp;<span style="color: blue !important;">Orange</span></a>',
				'<a><span>Red</span>&amp;<span>Orange</span></a>',
				[],
				[ AMP_Tag_And_Attribute_Sanitizer::INVALID_BLACKLISTED_VALUE_REGEX, AMP_Tag_And_Attribute_Sanitizer::INVALID_BLACKLISTED_VALUE_REGEX ],
			],

			'spans_with_xml_namespaced_attributes'         => [
				'<p><span lang="es" xml:lang="es">hola</span><span xml:space="preserve">mundo</span></p>',
				'<p><span lang="es">hola</span><span>mundo</span></p>',
				[],
				[ AMP_Tag_And_Attribute_Sanitizer::DISALLOWED_ATTR, AMP_Tag_And_Attribute_Sanitizer::DISALLOWED_ATTR ],
			],

			'h1_with_size'                                 => [
				'<h1 size="1">Headline</h1>',
				'<h1>Headline</h1>',
				[],
				[ AMP_Tag_And_Attribute_Sanitizer::DISALLOWED_ATTR ],
			],

			'font_tag'                                     => [
				'<font size="1">Headline</font>',
				'Headline',
				[],
				[ AMP_Tag_And_Attribute_Sanitizer::DISALLOWED_TAG ],
			],

			'span_with_custom_attr'                        => [
				'<span class="foo" custom="not-allowed">value</span>',
				'<span class="foo">value</span>',
				[],
				[ AMP_Tag_And_Attribute_Sanitizer::DISALLOWED_ATTR ],
			],

			'a_with_custom_protocol'                       => [
				'<a class="foo" href="custom:bad">value</a>',
				'<a class="foo">value</a>',
				[],
				[ AMP_Tag_And_Attribute_Sanitizer::INVALID_URL_PROTOCOL ],
			],

			'a_with_wrong_host'                            => [
				'<a class="foo" href="http://foo bar">value</a>',
				'<a class="foo">value</a>',
				[],
				[ AMP_Tag_And_Attribute_Sanitizer::INVALID_URL ],
			],
			'a_with_encoded_host'                          => [
				'<a class="foo" href="http://%65%78%61%6d%70%6c%65%2e%63%6f%6d/foo/">value</a>',
				null,
			],
			'a_with_wrong_schemeless_host'                 => [
				'<a class="foo" href="//bad domain with a space.com/foo">value</a>',
				'<a class="foo">value</a>',
				[],
				[ AMP_Tag_And_Attribute_Sanitizer::INVALID_URL ],
			],
			'a_with_valid_mail_host'                       => [
				'<a class="foo" href="mailto:foo@bar.com&amp;body=https://example.org/">value</a>',
				null,
			],

			// font is removed so we should check that other elements are checked as well.
			'font_with_other_bad_elements'                 => [
				'<font size="1">Headline</font><span style="color: blue !important">Span</span>',
				'Headline<span>Span</span>',
				[],
				[ AMP_Tag_And_Attribute_Sanitizer::DISALLOWED_TAG, AMP_Tag_And_Attribute_Sanitizer::INVALID_BLACKLISTED_VALUE_REGEX ],
			],

			'amp_bind_attr'                                => [
				'<p [text]="\'Hello \' + foo">Hello World</p><button on="tap:AMP.setState({foo: \'amp-bind\'})">Update</button>',
				'<p data-amp-bind-text="\'Hello \' + foo">Hello World</p><button on="tap:AMP.setState({foo: \'amp-bind\'})">Update</button>',
				[ 'amp-bind' ],
			],

			'data_amp_bind_attr'                           => [
				'<p data-amp-bind-text="\'Hello \' + foo">Hello World</p><button on="tap:AMP.setState({foo: \'amp-bind\'})">Update</button>',
				null,
				[ 'amp-bind' ],
			],

			'amp_bind_with_greater_than_symbol'            => [
				'<div class="home page-template-default page page-id-7 logged-in wp-custom-logo group-blog" [class]="minnow.bodyClasses.concat( minnow.navMenuExpanded ? \'sidebar-open\' : \'\' ).filter( className => \'\' != className )">hello</div>',
				'<div class="home page-template-default page page-id-7 logged-in wp-custom-logo group-blog" data-amp-bind-class="minnow.bodyClasses.concat( minnow.navMenuExpanded ? \'sidebar-open\' : \'\' ).filter( className =&gt; \'\' != className )">hello</div>',
				[ 'amp-bind' ],
			],

			'amp_bad_bind_attr'                            => [
				'<a [href]=\'/\' [hidden]>test</a><p [text]="\'Hello \' + name" [unrecognized] title="Foo"><button [disabled]="" [type]=\'\'>Hello World</button></p>',
				'<a data-amp-bind-href="/" data-amp-bind-hidden>test</a><p data-amp-bind-text="\'Hello \' + name" title="Foo"><button data-amp-bind-disabled="" data-amp-bind-type="">Hello World</button></p>',
				[ 'amp-bind' ],
				[
					[
						'code'      => AMP_Tag_And_Attribute_Sanitizer::DISALLOWED_ATTR,
						'node_name' => 'data-amp-bind-unrecognized',
					],
				],
			],

			'amp-state'                                    => [
				'<amp-state id="someNumber"><script type="application/json">4</script></amp-state>',
				null,
				[ 'amp-bind' ],
			],

			'amp-state-bad'                                => [
				'<amp-state id="someNumber"><i>bad</i><script type="application/json">4</script></amp-state>',
				'',
				[],
				[
					[
						'code'            => AMP_Tag_And_Attribute_Sanitizer::DISALLOWED_FIRST_CHILD_TAG,
						'first_child_tag' => 'i',
					],
				],
			],

			'amp-state-src'                                => [
				'<amp-state id="myRemoteState" src="https://data.com/articles.json"></amp-state>',
				null,
				[ 'amp-bind' ],
			],

			// Adapted from <https://www.ampproject.org/docs/reference/components/amp-selector>.
			'reference-points-amp_selector_and_carousel_with_boolean_attributes' => [
				str_replace(
					[ "\n", "\t" ],
					'',
					'
					<form action="/" method="get" target="_blank" id="form1">
						<amp-selector layout="container" name="single_image_select">
							<ul>
								<li>
									<amp-img src="/img1.png" width="50" height="50" option="1"></amp-img>
								</li>
								<li>
									<amp-img src="/img2.png" width="50" height="50" option="2" disabled></amp-img>
								</li>
								<li option="na" selected>None of the Above</li>
							</ul>
						</amp-selector>
						<amp-selector layout="container" name="multi_image_select" multiple>
							<amp-img src="/img1.png" width="50" height="50" option="1"></amp-img>
							<amp-img src="/img2.png" width="50" height="50" option="2"></amp-img>
							<amp-img src="/img3.png" width="50" height="50" option="3"></amp-img>
						</amp-selector>
						<amp-selector layout="container" name="multi_image_select_1" multiple>
							<amp-carousel id="carousel-1" width="200" height="60" controls>
								<amp-img src="/img1.png" width="80" height="60" option="a"></amp-img>
								<amp-img src="/img2.png" width="80" height="60" option="b" selected></amp-img>
								<amp-img src="/img3.png" width="80" height="60" option="c"></amp-img>
								<amp-img src="/img4.png" width="80" height="60" option="d" disabled></amp-img>
							</amp-carousel>
						</amp-selector>
					</form>
					<amp-selector layout="container" name="multi_image_select_2" multiple form="form1">
						<amp-carousel id="carousel-1" width="400" height="300" type="slides" controls>
							<amp-img src="/img1.png" width="80" height="60" option="a"></amp-img>
							<amp-img src="/img2.png" width="80" height="60" option="b" selected></amp-img>
							<amp-img src="/img3.png" width="80" height="60" option="c"></amp-img>
							<amp-img src="/img4.png" width="80" height="60" option="d"></amp-img>
						</amp-carousel>
					</amp-selector>
					'
				),
				null, // No change.
				[ 'amp-selector', 'amp-form', 'amp-carousel' ],
			],

			'reference-point-descendant-attr-outside-parent' => [
				'<div option="foo">Foo!</div>',
				'<div>Foo!</div>',
				[],
				[ AMP_Tag_And_Attribute_Sanitizer::DISALLOWED_ATTR ],
			],

			'amp_live_list_sort'                           => [
				'<amp-live-list sort="ascending" data-poll-interval="15000" data-max-items-per-page="5" id="amp-live-list-insert-blog"><button update on="tap:amp-live-list-insert-blog.update" class="ampstart-btn ml1 caps">You have updates</button><div items><div id="A green landscape with trees." data-sort-time="20180317225019">Hello</div></div></amp-live-list>',
				null, // No change.
				[ 'amp-live-list' ],
			],

			'amp_consent'                                  => [
				'<amp-consent media="all" noloading></amp-consent>',
				null, // No change.
				[ 'amp-consent' ],
			],

			'amp_date_picker'                              => [
				'<amp-date-picker id="simple-date-picker" type="single" mode="overlay" layout="container" on="select:AMP.setState({date1: event.date, dateType1: event.id})" format="Y-MM-DD" open-after-select input-selector="[name=date1]" class="mr1 ml1 flex picker" hide-keyboard-shortcuts-panel><div class="ampstart-input inline-block mt1"><input class="border-none p0" name="date1" placeholder="Pick a date"></div><button class="ampstart-btn m1 caps" on="tap: simple-date-picker.clear">Clear</button></amp-date-picker>',
				null, // No change.
				[ 'amp-date-picker' ],
			],

			'amp_date_picker_range'                        => [
				'<amp-date-picker type="range" minimum-nights="2" maximum-nights="4" mode="overlay" id="range-date-picker" on=" select: AMP.setState({ dates: event.dates, startDate: event.start, endDate: event.end })" format="YYYY-MM-DD" open-after-select min="2017-10-26" start-input-selector="#range-start" end-input-selector="#range-end" class="example-picker space-between"><div class="ampstart-input"><input class="border-none p0" id="range-start" placeholder="Start date"></div><div class="ampstart-input"><input class="border-none p0" id="range-end" placeholder="End date"></div><button class="ampstart-btn caps" on="tap:range-date-picker.clear">Clear</button><template type="amp-mustache" info-template><span [text]="(startDate &amp;&amp; endDate ? \'You picked \' + startDate.date + \' as start date and \' + endDate.date + \' as end date.\' : \'You will see your chosen dates here.\')"> You will see your chosen dates here.</span></template></amp-date-picker>',
				'<amp-date-picker type="range" minimum-nights="2" maximum-nights="4" mode="overlay" id="range-date-picker" on=" select: AMP.setState({ dates: event.dates, startDate: event.start, endDate: event.end })" format="YYYY-MM-DD" open-after-select min="2017-10-26" start-input-selector="#range-start" end-input-selector="#range-end" class="example-picker space-between"><div class="ampstart-input"><input class="border-none p0" id="range-start" placeholder="Start date"></div><div class="ampstart-input"><input class="border-none p0" id="range-end" placeholder="End date"></div><button class="ampstart-btn caps" on="tap:range-date-picker.clear">Clear</button><template type="amp-mustache" info-template><span data-amp-bind-text="(startDate &amp;&amp; endDate ? \'You picked \' + startDate.date + \' as start date and \' + endDate.date + \' as end date.\' : \'You will see your chosen dates here.\')"> You will see your chosen dates here.</span></template></amp-date-picker>',
				[ 'amp-date-picker', 'amp-bind', 'amp-mustache' ],
			],

			'amp-delight-player'                           => [
				'<amp-delight-player data-content-id="-987521" layout="responsive" width="400" height="300"></amp-delight-player>',
				null, // No change.
				[ 'amp-delight-player' ],
			],

			'amp-img-layout-allowed'                       => [
				implode(
					'',
					[
						'<amp-img src="/img1.png" width="50" height="50" layout="fill"></amp-img>',
						'<amp-img src="/img1.png" width="50" height="50" layout="fixed"></amp-img>',
						'<amp-img src="/img1.png" width="auto" height="50" layout="fixed-height"></amp-img>',
						'<amp-img src="/img1.png" width="50" height="50" layout="flex-item"></amp-img>',
						'<amp-img src="/img1.png" width="50" height="50" layout="intrinsic"></amp-img>',
						'<amp-img src="/img1.png" width="50" height="50" layout="nodisplay"></amp-img>',
						'<amp-img src="/img1.png" width="50" height="50" layout="responsive"></amp-img>',
					]
				),
				null, // No change.
				[],
			],

			'amp-img-layout-illegal'                       => [
				'<amp-img src="/img1.png" width="50" height="50" layout="container"></amp-img>',
				'<amp-img src="/img1.png" width="50" height="50"></amp-img>',
				[],
				[ AMP_Tag_And_Attribute_Sanitizer::INVALID_ATTR_VALUE_REGEX_CASEI ],
			],

			'amp-img-layout-unknown'                       => [
				'<amp-img src="/img1.png" width="50" height="50" layout="bogus-value"></amp-img>',
				'<amp-img src="/img1.png" width="50" height="50"></amp-img>',
				[],
				[ AMP_Tag_And_Attribute_Sanitizer::INVALID_ATTR_VALUE_REGEX_CASEI ],
			],

			'non-layout-span-element-attrs'                => [
				'<span id="test" width="1" height="1" heights="(min-width:500px) 200px, 80%" sizes="(min-width: 650px) 50vw, 100vw" layout="nodisplay" [height]="1" [width]="1">Test</span>',
				'<span id="test">Test</span>',
				[],
				array_fill( 0, 7, AMP_Tag_And_Attribute_Sanitizer::DISALLOWED_ATTR ),
			],

			'non-layout-col-element-attrs'                 => [
				'<table><col class="foo" width="123" style="background:red !important;"><col class="bar" style="background:green !important;" width="12%"><col class="baz" style="background:blue !important;" width="2*"><tr><td>1</td><td>2</td><td>3</td></tr></table>',
				'<table><col class="foo"><col class="bar"><col class="baz"><tr><td>1</td><td>2</td><td>3</td></tr></table>',
				[],
				[
					AMP_Tag_And_Attribute_Sanitizer::DISALLOWED_ATTR,
					AMP_Tag_And_Attribute_Sanitizer::INVALID_BLACKLISTED_VALUE_REGEX,
					AMP_Tag_And_Attribute_Sanitizer::INVALID_BLACKLISTED_VALUE_REGEX,
					AMP_Tag_And_Attribute_Sanitizer::DISALLOWED_ATTR,
					AMP_Tag_And_Attribute_Sanitizer::INVALID_BLACKLISTED_VALUE_REGEX,
					AMP_Tag_And_Attribute_Sanitizer::DISALLOWED_ATTR,
				],
			],

			'amp-geo'                                      => [
				'<amp-geo layout="nodisplay"><script type="application/json">{ "AmpBind": true, "ISOCountryGroups": { "nafta": [ "ca", "mx", "us", "unknown" ], "waldo": [ "unknown" ], "anz": [ "au", "nz" ] } }</script></amp-geo>',
				null,
				[ 'amp-geo' ],
			],

			'amp-geo-bad-children'                         => [
				'<amp-geo layout="nodisplay"><div>bad</div><script type="application/json">{ "AmpBind": true, "ISOCountryGroups": { "nafta": [ "ca", "mx", "us", "unknown" ], "waldo": [ "unknown" ], "anz": [ "au", "nz" ] } }</script></amp-geo>',
				'',
				[],
				[ AMP_Tag_And_Attribute_Sanitizer::DISALLOWED_FIRST_CHILD_TAG ],
			],

			'amp-addthis-valid'                            => [
				'
					<amp-addthis
					  width="320"
					  height="92"
					  data-pub-id="ra-59c2c366435ef478"
					  data-widget-id="0fyg">
					</amp-addthis>
				',
				null,
				[ 'amp-addthis' ],
			],

			'amp-addthis-responsive-layout'                => [
				'
					<amp-addthis
					  width="320"
					  height="92"
					  layout="responsive"
					  data-pub-id="ra-59c3d23bf51957fd"
					  data-widget-id="o2x1">
					</amp-addthis>
				',
				null,
				[ 'amp-addthis' ],
			],

			'amp-addthis-custom-share-attributes'          => [
				'
					<amp-addthis
					  width="320"
					  height="92"
					  data-pub-id="ra-59c2c366435ef478"
					  data-widget-id="0fyg"
					  data-share-title="This Title Will Be Shared"
					  data-share-url="https://www.addthis.com"
					  data-share-media="https://i.imgur.com/yNlQWRM.jpg"
					  data-share-description="This is the description that will be shared.">
					</amp-addthis>
				',
				null,
				[ 'amp-addthis' ],
			],

			'amp-addthis-wordpress-mode'                   => [
				'
					<!-- AddThis WordPress Mode -->
					<amp-addthis
					  width="320"
					  height="92"
					  data-pub-id="ra-5c1a9eed18daaf81"
					  data-class-name="at-above-post"
					  data-widget-id="g7wl">
					</amp-addthis>
				',
				null,
				[ 'amp-addthis' ],
			],

			'amp-addthis-wordpress-mode-no-render-without-class-name' => [
				'
					<amp-addthis
					  width="320"
					  height="92"
					  data-pub-id="ra-5c1a9eed18daaf81"
					  data-class-name=""
					  data-widget-id="g7wl">
					</amp-addthis>
				',
				null,
				[ 'amp-addthis' ],
			],

			'amp-addthis-inline-using-widget-id'           => [
				'
					<amp-addthis
					  width="320"
					  height="92"
					  data-pub-id="ra-5adf5f2869f63c7c"
					  data-widget-id="1o1v">
					</amp-addthis>
				',
				null,
				[ 'amp-addthis' ],
			],

			'amp-addthis-inline-using-product-code'        => [
				'
					<amp-addthis
					  width="320"
					  height="92"
					  data-pub-id="ra-5adf5f2869f63c7c"
					  data-product-code="shin">
					</amp-addthis>
				',
				null,
				[ 'amp-addthis' ],
			],

			'amp-addthis-floating-using-product-code'      => [
				'
					<amp-addthis
					  width="320"
					  height="92"
					  data-pub-id="ra-5adf5ec1cb6be565"
					  data-widget-type="floating"
					  data-product-code="shfs">
					</amp-addthis>
				',
				null,
				[ 'amp-addthis' ],
			],

			'amp-addthis-with-invalid-attribute'           => [
				'<amp-addthis width="320" height="240" data-pub-id="ra-5adf5f2869f63c7c" data-product-code="shin" data-share-url="mailto:foo@example.com"></amp-addthis>',
				'<amp-addthis width="320" height="240" data-pub-id="ra-5adf5f2869f63c7c" data-product-code="shin" data-share-url=""></amp-addthis>',
				[ 'amp-addthis' ],
				[ AMP_Tag_And_Attribute_Sanitizer::INVALID_URL_PROTOCOL ],
			],

			'amp-3d-gltf'                                  => [
				'<amp-3d-gltf layout="responsive" width="320" height="240" alpha="true" antialiasing="true" src="path/to/model.glb"></amp-3d-gltf>',
				null,
				[ 'amp-3d-gltf' ],
			],

			'amp-date-countdown'                           => [
				'<amp-date-countdown timestamp-seconds="2147483648" layout="fixed-height" height="50"><template type="amp-mustache"><p class="p1"> {{d}} days, {{h}} hours, {{m}} minutes and {{s}} seconds until <a href="https://en.wikipedia.org/wiki/Year_2038_problem">Y2K38</a>.</p></template></amp-date-countdown>',
				null,
				[ 'amp-date-countdown', 'amp-mustache' ],
			],

			'amp-google-document-embed'                    => [
				'<amp-google-document-embed src="https://www.example.com/document.pdf" width="800" height="600" layout="responsive"></amp-google-document-embed>',
				null,
				[ 'amp-google-document-embed' ],
			],

			'amp-orientation-observer'                     => [
				'<amp-orientation-observer on="beta:clockAnim1.seekTo(percent=event.percent)" alpha-range="0 180" beta-range="0 180" gamma-range="0 90" smoothing="5" layout="nodisplay"></amp-orientation-observer>',
				null,
				[ 'amp-orientation-observer' ],
			],

			'amp-pan-zoom'                                 => [
				'<amp-layout layout="responsive" width="4" height="3"><amp-pan-zoom layout="fill" disable-double-tap><svg focusable="false"> ... </svg></amp-pan-zoom></amp-layout>',
				null,
				[ 'amp-pan-zoom' ],
			],

			'amp-yotpo'                                    => [
				'<amp-yotpo width="550" height="700" layout="responsive" data-app-key="liSBkl621ZZsb88tsckAs6Bzx6jQeTJTv8CDf8y5" data-widget-type="MainWidget" data-product-id="9408616206" data-name="hockey skates" data-url="https://ranabram.myshopify.com/products/hockey-skates" data-image-url="https://ichef.bbci.co.uk/news/320/media/images/83351000/jpg/_83351965_explorer273lincolnshirewoldssouthpicturebynicholassilkstone.jpg" data-descriptipn="skates" data-yotpo-element-id="1"></amp-yotpo>',
				null,
				[ 'amp-yotpo' ],
			],

			'amp-embedly'                                  => [
				'<amp-embedly-key value="12af2e3543ee432ca35ac30a4b4f656a" layout="nodisplay"></amp-embedly-key><amp-embedly-card data-url="https://twitter.com/AMPhtml/status/986750295077040128" layout="responsive" width="150" height="80" data-card-theme="dark" data-card-controls="0"></amp-embedly-card>',
				null,
				[ 'amp-embedly-card' ],
			],

			'amp-lightbox'                                 => [
				'<amp-lightbox id="my-lightbox" [open]="true" animate-in="fly-in-top" layout="nodisplay"><div class="lightbox" on="tap:my-lightbox.close" role="button" tabindex="0"><h1>Hello World!</h1></div></amp-lightbox>',
				'<amp-lightbox id="my-lightbox" data-amp-bind-open="true" animate-in="fly-in-top" layout="nodisplay"><div class="lightbox" on="tap:my-lightbox.close" role="button" tabindex="0"><h1>Hello World!</h1></div></amp-lightbox>',
				[ 'amp-lightbox', 'amp-bind' ],
			],

			'amp-form-messages'                            => [
				'<form action-xhr="https://example.com/" method="post"><fieldset><input type="text" name="do-not-verify" no-verify><input type="text" name="firstName"></fieldset><div verify-error=""><template type="amp-mustache">There is a mistake in the form!{{#verifyErrors}}{{message}}{{/verifyErrors}}</template></div><div submitting=""><template type="amp-mustache">Form submitting... Thank you for waiting {{name}}.</template></div><div submit-success=""><template type="amp-mustache">Success! Thanks {{name}} for subscribing! Please make sure to check your email {{email}}to confirm! After that we\'ll start sending you weekly articles on {{#interests}}<b>{{name}}</b> {{/interests}}.</template></div><div submit-error><template type="amp-mustache">Oops! {{name}}, {{message}}.</template></div></form>',
				null,
				[ 'amp-form', 'amp-mustache' ],
			],

			'amp-input-mask'                               => [
				'<form method="post" class="p2" action-xhr="/components/amp-inputmask/postal" target="_top"><label>Postal code: <input name="code" mask="L0L_0L0" mask-trim-zeros="3" placeholder="A1A 1A1"></label><input type="submit"><div submit-success><template type="amp-mustache"><p>You submitted: {{code}}</p></template></div></form>',
				null,
				[ 'amp-form', 'amp-inputmask', 'amp-mustache' ],
			],

			'amp_textarea_without_autoexpand'              => [
				'<textarea name="without-autoexpand"></textarea>',
				null,
				[],
			],

			'amp_textarea_with_autoexpand_and_defaulttext' => [
				'<textarea name="with-autoexpand" autoexpand [defaulttext]="hello" [text]="goodbye">hello</textarea>',
				'<textarea name="with-autoexpand" autoexpand data-amp-bind-defaulttext="hello" data-amp-bind-text="goodbye">hello</textarea>',
				[ 'amp-form', 'amp-bind' ],
			],

			'amp-viqeo-player'                             => [
				'<amp-viqeo-player data-profileid="184" data-videoid="b51b70cdbb06248f4438" width="640" height="360" layout="responsive"></amp-viqeo-player>',
				null,
				[ 'amp-viqeo-player' ],
			],

			'amp-image-slider'                             => [
				'<amp-image-slider layout="responsive" width="100" height="200"><amp-img src="/green-apple.jpg" alt="A green apple" width="100" height="100"></amp-img><amp-img src="/red-apple.jpg" alt="A red apple" width="100" height="100"></amp-img><div first>This apple is green</div><div second>This apple is red</div></amp-image-slider>',
				null,
				[ 'amp-image-slider' ],
			],

			'amp-image-slider-bad-children'                => [
				'<amp-image-slider layout="responsive" width="100" height="200"><amp-img src="/green-apple.jpg" alt="A green apple" width="100" height="100"></amp-img></amp-image-slider>',
				'',
				[],
				[
					[
						'code'           => AMP_Tag_And_Attribute_Sanitizer::INCORRECT_MIN_NUM_CHILD_TAGS,
						'children_count' => 1,
					],
				],
			],

			'amp-animation-bad-number-children'            => [
				'<amp-animation layout="nodisplay"><script type="application/json">{}</script><script type="application/json">{}</script></amp-animation>',
				'',
				[],
				[
					[
						'code'           => AMP_Tag_And_Attribute_Sanitizer::INCORRECT_NUM_CHILD_TAGS,
						'children_count' => 2,
					],
				],
			],

			'amp-image-slider-more-bad-children'           => [
				'<amp-image-slider layout="responsive" width="100" height="200"><span>Not allowed</span><amp-img src="/green-apple.jpg" alt="A green apple" width="100" height="100"></amp-img><i>forbidden</i><amp-img src="/red-apple.jpg" alt="A red apple" width="100" height="100"></amp-img><div first>This apple is green</div><strong>not allowed</strong><div second>This apple is red</div><i>not</i> <span>ok</span></amp-image-slider>',
				'',
				[],
				[
					[
						'code'      => AMP_Tag_And_Attribute_Sanitizer::DISALLOWED_CHILD_TAG,
						'child_tag' => 'span',
					],
				],
			],

			'amp-fx-collection'                            => [
				'<h1 amp-fx="parallax" data-parallax-factor="1.5">A title that moves faster than other content.</h1>',
				null,
				[ 'amp-fx-collection' ],
			],

			'amp-date-display'                             => [
				'<amp-date-display datetime="2017-08-02T15:05:05.000" layout="fixed" width="360" height="20"><template type="amp-mustache"><div>{{dayName}} {{day}} {{monthName}} {{year}} {{hourTwoDigit}}:{{minuteTwoDigit}}:{{secondTwoDigit}}</div></template></amp-date-display>',
				null,
				[ 'amp-date-display', 'amp-mustache' ],
			],

			'amp_date_display_template'                    => [
				'
				<amp-date-display template="dateTime" locale="pt-br" datetime="now" layout="flex-item"> </amp-date-display>
				<template type="amp-mustache" id="dateTime">
					{{day}} de {{monthName}} {{year}}<small class="fg-muted block">{{hourTwoDigit}}:{{minuteTwoDigit}}</small>
				</template>
				',
				null, // No change.
				[ 'amp-date-display', 'amp-mustache' ],
			],

			'amp-list'                                     => [
				'<amp-list credentials="include" src="https://example.com/json/product.json?clientId=CLIENT_ID(myCookieId)" width="100" height="100"><template type="amp-mustache">Your personal offer: ${{price}}</template></amp-list>',
				null,
				[ 'amp-list', 'amp-mustache' ],
			],

			'amp-list-load-more'                           => [
				str_replace(
					[ "\n", "\t" ],
					'',
					'
						<amp-list load-more="auto" src="https://www.load.more.example.com/" width="400" height="800" xssi-prefix=")]}\'">
							<amp-list-load-more load-more-button>
								<template type="amp-mustache">
									Showing {{#count}} out of {{#total}} items
									<button>Click here to see more!</button>
								</template>
							</amp-list-load-more>
							<amp-list-load-more load-more-failed>
								<div>
									Here is some unclickable text saying sorry loading failed.
								</div>
								<button load-more-clickable>Click me to reload!</button>
							</amp-list-load-more>
							<amp-list-load-more load-more-loading>
								<svg>...</svg>
							</amp-list-load-more>
							<amp-list-load-more load-more-failed>
								<button>Unable to Load More</button>
							</amp-list-load-more>
							<amp-list-load-more load-more-end>
								Congratulations! You reached the end.
							</amp-list-load-more>
							<div fetch-error align="center">
								Fetch error!
							</div>
							<div placeholder>
								Placeholder!
							</div>
							<div fallback>
								Fallback!
							</div>
						</amp-list>
					'
				),
				null,
				[ 'amp-list', 'amp-mustache' ],
			],

			'amp-list-load-more-bad-buttons'               => [
				'
					<amp-list load-more="auto" src="https://www.load.more.example.com/" width="400" height="800">
						<amp-list-load-more load-more-button load-more-end load-more-failed load-more-loading>
							<template type="amp-mustache">
								Showing {{#count}} out of {{#total}} items
								<button>Click here to see more!</button>
							</template>
						</amp-list-load-more>
					</amp-list>
				',
				'<amp-list load-more="auto" src="https://www.load.more.example.com/" width="400" height="800"></amp-list>',
				[ 'amp-list' ],
				[
					[
						'code'                  => AMP_Tag_And_Attribute_Sanitizer::DUPLICATE_ONEOF_ATTRS,
						'duplicate_oneof_attrs' => [
							'load-more-button',
							'load-more-end',
							'load-more-failed',
							'load-more-loading',
						],
					],
				],
			],

			'amp-recaptcha-input'                          => [
				'<form action-xhr="/" target="_top" method="post"><amp-recaptcha-input layout="nodisplay" name="reCAPTCHA_body_key" data-sitekey="reCAPTCHA_site_key" data-action="reCAPTCHA_example_action"></amp-recaptcha-input></form>',
				null,
				[ 'amp-form', 'amp-recaptcha-input' ],
			],

			// @todo The poster should not be allowed if there is a placeholder.
			'amp-video-iframe'                             => [
				'<amp-video-iframe src="https://example.com/video/" width="500" height="500" poster="https://example.com/poster.jpg" autoplay dock implements-media-session implements-rotate-to-fullscreen referrerpolicy></amp-video-iframe>',
				null,
				[ 'amp-video-iframe', 'amp-video-docking' ],
			],

			'amp-youtube'                                  => [
				'<amp-youtube id="myLiveChannel" loop data-live-channelid="UCB8Kb4pxYzsDsHxzBfnid4Q" width="358" height="204" layout="responsive" dock><amp-img src="https://i.ytimg.com/vi/Wm1fWz-7nLQ/hqdefault_live.jpg" placeholder layout="fill"></amp-img></amp-youtube>',
				null,
				[ 'amp-youtube', 'amp-video-docking' ],
			],

			'details'                                      => [
				'<details open [open]="foo.state"><summary>Learn more</summary><p>You are educated</p></details>',
				'<details open data-amp-bind-open="foo.state"><summary>Learn more</summary><p>You are educated</p></details>',
				[ 'amp-bind' ],
			],

			'amp-plain-text-script-template'               => [
				'<script type="text/plain" template="amp-mustache">Hello {{world}}!</script>',
				null,
				[ 'amp-mustache' ],
			],

			'amp-action-macro'                             => [
				// @todo Should calling AMP.setState() automatically cause the amp-bind extension to be added?
				'
					<amp-action-macro id="closeNavigations" execute="AMP.setState({nav1: \'close\', nav2: \'close})"></amp-action-macro>
					<button on="tap:closeNavigations.execute()">Close all</button>
					<div on="tap:closeNavigations.execute()">Close all</div>
				',
				null,
				[ 'amp-action-macro' ],
			],

			'amp-smart-links'                              => [
				'<amp-smartlinks layout="nodisplay" nrtv-account-name="examplepublisher" linkmate exclusive-links link-attribute="href" link-selector="a"></amp-smartlinks>',
				null,
				[ 'amp-smartlinks' ],
			],

			'amp-script-1'                                 => [
				'<amp-script layout="container" src="https://example.com/hello-world.js"><button id="hello">Insert Hello World!</button></amp-script>',
				null,
				[ 'amp-script' ],
			],
			'amp-script-2'                                 => [
				'
					<amp-script layout="container" src="https://example.com/examples/amp-script/hello-world.js">
						<div class="root">
							<button id="hello">Insert Hello World!</button>
							<button id="long">Long task</button>
							<button id="amp-img">Insert amp-img</button>
							<button id="script">Insert &lt;script&gt;</button>
							<button id="img">Insert &lt;img&gt;</button>
						</div>
					</amp-script>
				',
				null,
				[ 'amp-script' ],
			],
			'amp-script-3'                                 => [
				'
					<amp-script src="https://example.com/examples/amp-script/todomvc.ssr.js" layout="container">
						<div><header class="header"><h1>todos</h1><input class="new-todo" placeholder="What needs to be done?" autofocus="true"></header></div>
					</amp-script>
				',
				null,
				[ 'amp-script' ],
			],

			'amp-script-4'                                 => [
				'
					<amp-script layout="container" src="https://example.com/examples/amp-script/empty.js" max-age="3600">
						<div class="root">should be empty</div>
					</amp-script>
				',
				null,
				[ 'amp-script' ],
			],

			'amp-script-5'                                 => [
				'
					<amp-script script="myScript" layout="container" data-ampdevmode></amp-script>
					<script type="text/plain" target="amp-script" id="myScript">
					document.body.textContent += \'Hello world!\';
					</script>
				',
				null,
				[ 'amp-script' ],
			],

			'amp-script-with-canvas'                       => [
				'
					<amp-script src="https://example.com/examples/amp-script/empty.js">
						<canvas width="100" height="100"></canvas>
					</amp-script>
				',
				null,
				[ 'amp-script' ],
			],

			'amp_img_with_object_fit_position'             => [
				'<amp-img src="http://placehold.it/400x500" width="300" height="300" object-fit="none" object-position="right top" layout="intrinsic"></amp-img>',
				null,
				[],
			],

			'amp_img_missing_url'                          => [
				'<amp-img src="" height="100" width="200"></amp-img>',
				'',
				[],
				[ AMP_Tag_And_Attribute_Sanitizer::MISSING_URL, AMP_Tag_And_Attribute_Sanitizer::ATTR_REQUIRED_BUT_MISSING ],
			],

			'amp_img_missing_url'                          => [
				'<amp-img src="" height="100" width="200"></amp-img>',
				'',
				[],
				[ AMP_Tag_And_Attribute_Sanitizer::MISSING_URL, AMP_Tag_And_Attribute_Sanitizer::ATTR_REQUIRED_BUT_MISSING ],
			],

			'amp_pixel_blank_src'                          => [
				'<amp-pixel src="" layout="nodisplay"></amp-pixel>',
				null,
				[],
				[],
			],

			'amp_pixel_missing_src'                        => [
				'<amp-pixel layout="nodisplay"></amp-pixel>',
				'',
				[],
				[ AMP_Tag_And_Attribute_Sanitizer::ATTR_REQUIRED_BUT_MISSING ],
			],

			'amp_link_rewriter'                            => [
				'<amp-link-rewriter layout="nodisplay"><script type="application/json">{}</script></amp-link-rewriter>',
				null,
				[ 'amp-link-rewriter' ],
			],

			'unique_constraint'                            => [
				str_repeat( '<amp-geo layout="nodisplay"><script type="application/json">{}</script></amp-geo>', 2 ),
				'<amp-geo layout="nodisplay"><script type="application/json">{}</script></amp-geo>',
				[ 'amp-geo' ],
				[ AMP_Tag_And_Attribute_Sanitizer::DUPLICATE_UNIQUE_TAG ],
			],

			'amp-autocomplete'                             => [
				'
					<form method="post" action-xhr="/form/echo-json/post" target="_blank" on="submit-success:AMP.setState({result: event.response})">
						<amp-autocomplete id="autocomplete" filter="substring" min-characters="0" inline="@">
							<input type="text" id="input">
							<script type="application/json" id="script">
							{ "items" : ["apple", "banana", "orange"] }
							</script>
						</amp-autocomplete>
					</form>
					<amp-autocomplete id="autocomplete2" filter="substring" min-characters="0">
						<input type="text" id="input2">
						<script type="application/json" id="script">
						{ "items" : ["red", "green", "blue"] }
						</script>
					</amp-autocomplete>
					<amp-autocomplete
						filter="prefix"
						src="https://example.com/articles.json?ref=CANONICAL_URL"
						query="q">
						<input>
					</amp-autocomplete>
				',
				null,
				[ 'amp-form', 'amp-autocomplete' ],
			],

			'amp-connatix-player'                          => [
				'<amp-connatix-player data-player-id="03ef71d8-0941-4bff-94f2-74ca3580b497" layout="responsive" width="16" height="9"></amp-connatix-player>',
				null,
				[ 'amp-connatix-player' ],
			],

			'amp-truncate-text'                            => [
				'
					<amp-truncate-text layout="fixed" height="3em" width="20em">
						Some text that may get truncated.
						<button slot="expand">See more</button>
						<button slot="collapse">See less</button>
					</amp-truncate-text>
				',
				null,
				[ 'amp-truncate-text' ],
			],

			'amp-megaphone'                                => [
				'<amp-megaphone height="166" layout="fixed-height" data-episode="OSC7749686951" data-light></amp-megaphone>',
				null,
				[ 'amp-megaphone' ],
			],

			'amp-minute-media-player'                      => [
				'<amp-minute-media-player dock data-content-type="semantic" data-minimum-date-factor="10" data-scanned-element-type="tag" data-scanned-element="post-body" data-scoped-keywords="football" layout="responsive" width="160" height="96"></amp-minute-media-player>',
				null,
				[ 'amp-minute-media-player', 'amp-video-docking' ],
			],

			'deeply_nested_elements_200'                   => [
				// If a DOM tree is too deep, libxml itself will issue an error: Excessive depth in document: 256 use XML_PARSE_HUGE option.
				// Also, if XDebug is enabled, then max_nesting_level error is reached if call stack is >256. A nesting level of 200 is safe,
				// so this tests up to that level of nesting to also ensure that the recursive \AMP_Tag_And_Attribute_Sanitizer::sanitize_element()
				// method does not cause a different error at the PHP level when a recursion call stack reaches that same level.
				str_repeat( '<div>', 200 ) . '<bad>hello world!</bad>' . str_repeat( '</div>', 200 ),
				str_repeat( '<div>', 200 ) . 'hello world!' . str_repeat( '</div>', 200 ),
				[],
				[ AMP_Tag_And_Attribute_Sanitizer::DISALLOWED_TAG ],
			],

			'invalid_php_pi'                               => [
				'<?php $schema = get_post_meta(get_the_ID(), \'schema\', true); if(!empty($schema)) { echo $schema; } ?>',
				'',
				[],
				[ AMP_Tag_And_Attribute_Sanitizer::DISALLOWED_PROCESSING_INSTRUCTION ],
			],

			'invalid_xml_pi'                               => [
				'<?xml version="1.0" encoding="utf-8"?>',
				'',
				[],
				[ AMP_Tag_And_Attribute_Sanitizer::DISALLOWED_PROCESSING_INSTRUCTION ],
			],

			'malformed_attribute_syntax_curly_quotes'      => [
				'<a href=“%E2%80%9Chttps://example.com/path/to/post/%E2%80%9D“ target=“_blank“ rel=“noopener“>Whatever</a>',
				'<a>Whatever</a>',
				[],
				[ AMP_Tag_And_Attribute_Sanitizer::INVALID_URL_PROTOCOL, AMP_Tag_And_Attribute_Sanitizer::INVALID_ATTR_VALUE ],
			],

			'cdata_html_comments'                          => [
				'<amp-geo layout="nodisplay"><script type="application/json"><!-- not allowed --></script></amp-geo>',
				'<amp-geo layout="nodisplay"></amp-geo>',
				[ 'amp-geo' ],
				[ AMP_Tag_And_Attribute_Sanitizer::INVALID_CDATA_HTML_COMMENTS ],
			],

			'amp-social-share-relative-url'                => [
				'<amp-social-share type="foo" data-share-endpoint="./foo/relative/" data-param-text="Check out this article: TITLE - CANONICAL_URL"></amp-social-share>',
				'<amp-social-share type="foo" data-param-text="Check out this article: TITLE - CANONICAL_URL"></amp-social-share>',
				[ 'amp-social-share' ],
				[ AMP_Tag_And_Attribute_Sanitizer::DISALLOWED_RELATIVE_URL ],
			],

			'illegal_width_attribute'                      => [
				'<amp-img src="/img1.png" width="50%" height="50"></amp-img>',
				'',
				[],
				[ AMP_Tag_And_Attribute_Sanitizer::INVALID_LAYOUT_WIDTH ],
			],

			'variable_attributes_in_mustache_template'     => [
				'
				<template type="amp-mustache">
					<div><div><div>
						<amp-img src="/img1.png" width="{{width}}" height="50"></amp-img>
					</div></div></div>
				</template>
				',
				null,
				[ 'amp-mustache' ],
			],

			'variable_attributes_in_mustache_script'       => [
				'
				<script template="amp-mustache" type="text/plain">
					<div><div><div>
						<amp-img src="/img1.png" width="{{width}}" height="50"></amp-img>
					</div></div></div>
				</script>
				',
				null,
				[ 'amp-mustache' ],
			],

			'illegal_height_attribute'                     => [
				'<amp-img src="/img1.png" width="50" height="50%"></amp-img>',
				'',
				[],
				[ AMP_Tag_And_Attribute_Sanitizer::INVALID_LAYOUT_HEIGHT ],
			],

			'0_width_attribute'                            => [
				'<amp-img src="/img1.png" width="0" height="50" layout="responsive"></amp-img>',
				null,
			],

			'empty_width_attribute'                        => [
				'<amp-img src="/img1.png" width="" height="50" layout="responsive"></amp-img>',
				'',
				[],
				[ AMP_Tag_And_Attribute_Sanitizer::INVALID_LAYOUT_AUTO_WIDTH ],
			],

			'auto_height_attribute'                        => [
				'<amp-img src="/img1.png" width="50" height="auto" layout="responsive"></amp-img>',
				'',
				[],
				[ AMP_Tag_And_Attribute_Sanitizer::INVALID_LAYOUT_AUTO_HEIGHT ],
			],

			'no_height_fixed_layout'                       => [
				'<amp-img src="/img1.png" width="50" height="" layout="fixed"></amp-img>',
				'',
				[],
				[ AMP_Tag_And_Attribute_Sanitizer::INVALID_LAYOUT_NO_HEIGHT ],
			],

			'no_height_fixed_height_layout'                => [
				'<amp-img src="/img1.png" width="50" height="" layout="fixed-height"></amp-img>',
				'',
				[],
				[ AMP_Tag_And_Attribute_Sanitizer::INVALID_LAYOUT_NO_HEIGHT ],
			],

			'no_height_intrinsic_layout'                   => [
				'<amp-img src="/img1.png" width="50" height="" layout="intrinsic"></amp-img>',
				'',
				[],
				[ AMP_Tag_And_Attribute_Sanitizer::INVALID_LAYOUT_NO_HEIGHT ],
			],

			'no_height_responsive_layout'                  => [
				'<amp-img src="/img1.png" width="50" height="" layout="responsive"></amp-img>',
				'',
				[],
				[ AMP_Tag_And_Attribute_Sanitizer::INVALID_LAYOUT_NO_HEIGHT ],
			],

			'static_width_fixed_height_layout'             => [
				'<amp-img src="/img1.png" width="50" height="50" layout="fixed-height"></amp-img>',
				'',
				[],
				[ AMP_Tag_And_Attribute_Sanitizer::INVALID_LAYOUT_FIXED_HEIGHT ],
			],

			'responsive_layout_different_unit_dimensions'  => [
				'<amp-img src="/img1.png" width="50px" height="50em" layout="responsive"></amp-img>',
				'',
				[],
				[ AMP_Tag_And_Attribute_Sanitizer::INVALID_LAYOUT_UNIT_DIMENSIONS ],
			],

			'intrinsic_layout_different_unit_dimensions'   => [
				'<amp-img src="/img1.png" width="50px" height="50em" layout="intrinsic"></amp-img>',
				'',
				[],
				[ AMP_Tag_And_Attribute_Sanitizer::INVALID_LAYOUT_UNIT_DIMENSIONS ],
			],

			'fixed_layout_with_invalid_heights_attr'       => [
				'<amp-img layout="fixed" alt="AMP" src="/static/inline-examples/images/amp.jpg" width="320" height="256" heights="(min-width:500px) 200px, 80%"></amp-img>',
				'',
				[],
				[ AMP_Tag_And_Attribute_Sanitizer::INVALID_LAYOUT_HEIGHTS ],
			],

			'responsive_layout_heights_attribute'          => [
				'<amp-img src="/img1.png" width="50" height="50" heights="(min-width:500px) 200px, 80%" layout="responsive"></amp-img>',
				null,
			],

			'multiple_width_attributes'                    => [
				'<amp-img src="/img1.png" width="50" width="40" width="30" height="50" layout="responsive"></amp-img>',
				'<amp-img src="/img1.png" width="50" height="50" layout="responsive"></amp-img>',
			],

			'fill_layout'                                  => [
				'<amp-img src="/img1.png" width="30" height="30" layout="fill"></amp-img>',
				null,
			],
			'fill_layout_no_height'                        => [
				'<amp-img src="/img1.png" width="30" layout="fill"></amp-img>',
				null,
			],
			'fill_layout_no_width'                         => [
				'<amp-img src="/img1.png" height="30" layout="fill"></amp-img>',
				null,
			],
			'fill_layout_no_dimensions'                    => [
				'<amp-img src="/img1.png" layout="fill"></amp-img>',
				null,
			],

			'disable-inline-width'                         => [
				'<amp-img layout="intrinsic" height="160" width="480" disable-inline-width src="https://example.com/elva-fairy-800w.jpg" srcset="https://example.com/elva-fairy-480w.jpg 480w, https://example.com/elva-fairy-800w.jpg 800w" sizes="(max-width: 600px) 480px, 800px"></amp-img>',
				null,
			],

			'amp-inline-gallery'                           => [
				'
				<amp-inline-gallery layout="container">
					<amp-base-carousel
							class="gallery"
							layout="responsive"
							width="3.6"
							height="2"
							snap-align="center"
							loop="true"
							visible-count="1.2"
							lightbox>
						<amp-img
								src="/static/inline-examples/images/image1.jpg"
								layout="responsive"
								width="450"
								height="300"></amp-img>
						<amp-img
								src="/static/inline-examples/images/image2.jpg"
								layout="responsive"
								width="450"
								height="300"></amp-img>
						<amp-img
								src="/static/inline-examples/images/image3.jpg"
								layout="responsive"
								width="450"
								height="300"></amp-img>
					</amp-base-carousel>
					<amp-inline-gallery-pagination layout="nodisplay" inset>
					</amp-inline-gallery-pagination>
				</amp-inline-gallery>
				',
				null,
				[ 'amp-base-carousel', 'amp-inline-gallery', 'amp-lightbox-gallery' ],
			],

			'amp-inline-gallery-with-thumbs'               => [
				'
				<amp-inline-gallery layout="container">
				  <!--
				    The amp-layout with layout="container" is used to display the pagination on
				    top of the carousel instead of the thumbnails. You can also use a div with
				    `position: relative;`
				  -->
				  <amp-layout layout="container">
				    <amp-base-carousel
				      class="gallery"
				      layout="responsive"
				      width="3"
				      height="2"
				      snap-align="center"
				      loop="true">
				      <amp-img
				        class="slide"
				        layout="flex-item"
				        src="https://picsum.photos/id/779/600/400"
				        srcset="https://picsum.photos/id/779/150/100 150w,
				                https://picsum.photos/id/779/600/400 600w,
				                https://picsum.photos/id/779/1200/800 1200w">
				      </amp-img>
				      <amp-img
				        class="slide"
				        layout="flex-item"
				        src="https://picsum.photos/id/1048/600/400"
				        srcset="https://picsum.photos/id/1048/150/100 150w,
				                https://picsum.photos/id/1048/600/400 600w,
				                https://picsum.photos/id/1048/1200/800 1200w">
				      </amp-img>
				      <amp-img
				        class="slide"
				        layout="flex-item"
				        src="https://picsum.photos/id/108/600/400"
				        srcset="https://picsum.photos/id/108/150/100 150w,
				                https://picsum.photos/id/108/600/400 600w,
				                https://picsum.photos/id/108/1200/800 1200w">
				      </amp-img>
				    </amp-base-carousel>
				    <!--
				        If using fewer than 8 slides, consider adding something
				        like media="(max-width: 799px)".
				      -->
				    <amp-inline-gallery-pagination layout="nodisplay" inset>
				    </amp-inline-gallery-pagination>
				  </amp-layout>
				  <amp-inline-gallery-thumbnails
				    media="(min-width: 800px)"
				    layout="fixed-height"
				    height="96">
				  </amp-inline-gallery-thumbnails>
				</amp-inline-gallery>
				',
				null,
				[ 'amp-base-carousel', 'amp-inline-gallery' ],
			],

			'amp-mega-menu'                                => [
				'
				<amp-mega-menu height="30" layout="fixed-height">
					<nav>
						<ul>
							<li>
								<span role="button">Image</span>
								<div role="dialog">
									<amp-img
											src="/static/inline-examples/images/image1.jpg"
											width="300"
											height="200"></amp-img>
								</div>
							</li>
							<li>
								<span role="button">List</span>
								<div role="dialog">
									<ol>
										<li>item 1</li>
										<li>item 2</li>
										<li>item 3</li>
									</ol>
								</div>
							</li>
							<li>
								<a href="https://amp.dev/">Link</a>
							</li>
						</ul>
					</nav>
				</amp-mega-menu>
				',
				null,
				[ 'amp-mega-menu' ],
			],

			'amp-mega-menu-with-template'                  => [
				'
				<amp-mega-menu height="60" layout="fixed-height">
				  <amp-list
				    height="350"
				    layout="fixed-height"
				    src="/static/samples/json/product-single-item.json"
				    single-item>
				    <template type="amp-mustache">
				      <nav>
				        <ul>
				{{#values}}          <li>
				            <h4 role="button">{{name}}</h4>
				            <div role="dialog">
				              <amp-img
				                src="{{img}}"
				                width="320"
				                height="213"></amp-img>
				              <p>Price: $<b>{{price}}</b></p>
				            </div>
				          </li>
				{{/values}}        </ul>
				      </nav>
				    </template>
				  </amp-list>
				</amp-mega-menu>
				',
				null,
				[ 'amp-mega-menu', 'amp-list', 'amp-mustache' ],
			],

			'amp-mega-menu-disallowed-descendants'         => [
				'
				<amp-mega-menu height="30" layout="fixed-height">
					<nav>
						<ul>
							<li>
								<span role="button">List</span>
								<div role="dialog">
									<details><summary>Not</summary> allowed</details>
								</div>
							</li>
							<li>
								<a href="https://amp.dev/">Link</a>
							</li>
						</ul>
					</nav>
				</amp-mega-menu>
				',
				'
				<amp-mega-menu height="30" layout="fixed-height">
					<nav>
						<ul>
							<li>
								<span role="button">List</span>
								<div role="dialog"></div>
							</li>
							<li>
								<a href="https://amp.dev/">Link</a>
							</li>
						</ul>
					</nav>
				</amp-mega-menu>
				',
				[ 'amp-mega-menu' ],
				[ AMP_Tag_And_Attribute_Sanitizer::DISALLOWED_DESCENDANT_TAG ],
			],

			'amp-mega-menu-invalid-child'                  => [
				'
				<amp-mega-menu height="30" layout="fixed-height">
					<div>Not allowed</div>
				</amp-mega-menu>
				',
				'',
				[],
				[ AMP_Tag_And_Attribute_Sanitizer::DISALLOWED_CHILD_TAG ],
			],

			'amp-nested-menu'                              => [
				'
				<button on="tap:sidebar1">Open Sidebar</button>
				<amp-sidebar id="sidebar1" layout="nodisplay" style="width:300px">
					<amp-nested-menu layout="fill">
						<ul>
							<li>
								<h4 amp-nested-submenu-open>Open Sub-Menu</h4>
								<div amp-nested-submenu>
									<ul>
										<li>
											<h4 amp-nested-submenu-close>go back</h4>
										</li>
										<li>
											<h4 amp-nested-submenu-open>Open Another Sub-Menu</h4>
											<div amp-nested-submenu>
												<h4 amp-nested-submenu-close>go back</h4>
												<amp-img
														src="/static/inline-examples/images/image1.jpg"
														layout="responsive"
														width="450"
														height="300"></amp-img>
											</div>
										</li>
									</ul>
								</div>
							</li>
							<li>
								<a href="https://amp.dev/">Link</a>
							</li>
						</ul>
					</amp-nested-menu>
				</amp-sidebar>
				',
				null,
				[ 'amp-sidebar' ],
			],

			'amp-nested-menu-with-amp-list'                => [
				'
				<button on="tap:sidebar2">Open Sidebar</button>
				<amp-sidebar id="sidebar2" layout="nodisplay" style="width:300px">
				  <amp-list
				    layout="fill"
				    src="/static/inline-examples/data/amp-list-data.json"
				    items="."
				    single-item>
				    <template type="amp-mustache">
				      <amp-nested-menu layout="fill">
				        <ul>
				{{#items}}          <li>
				            <h3 amp-nested-submenu-open>{{title}}</h3>
				            <div amp-nested-submenu>
				              <button amp-nested-submenu-close>close</button>
				              <amp-img
				                src="{{imageUrl}}"
				                layout="responsive"
				                width="400"
				                height="300"></amp-img>
				            </div>
				          </li>
				{{/items}}        </ul>
				      </amp-nested-menu>
				    </template>
				  </amp-list>
				</amp-sidebar>
				',
				null,
				[ 'amp-sidebar', 'amp-list', 'amp-mustache' ],
			],

			'amp-redbull-player'                           => [
				'
				<amp-redbull-player
				  id="rbvideo"
				  data-param-videoid="rrn:content:videos:3965a26c-052e-575f-a28b-ded6bee23ee1:en-INT"
				  data-param-skinid="com"
				  data-param-locale="en"
				  height="360"
				  width="640"></amp-redbull-player>
				',
				null,
				[ 'amp-redbull-player' ],
			],

<<<<<<< HEAD
			'missing-layout-and-width-height'              => [
				'<amp-img src="https://placeholder.com/350"></amp-img>',
				'',
				[],
				[ AMP_Tag_And_Attribute_Sanitizer::MISSING_LAYOUT_ATTRIBUTES ],
=======
			'mustache_templates_with_variable_attrs'       => [
				'
				<template type="amp-mustache">
					<amp-img src="/img1.png" layout="bad" width="bad" height="bad" heights="bad" sizes="bad"></amp-img>
					<amp-img src="/img2.png" layout="{{layout}}" width="bad" height="bad" heights="bad" sizes="bad"></amp-img>
					<amp-img src="/img3.png" layout="bad" width="{{width}}" height="bad" heights="bad" sizes="bad"></amp-img>
					<amp-img src="/img4.png" layout="bad" width="bad" height="{{height}}" heights="bad" sizes="bad"></amp-img>
					<amp-img src="/img5.png" layout="bad" width="bad" height="bad" heights="{{heights}}" sizes="bad"></amp-img>
					<amp-img src="/img6.png" layout="bad" width="bad" height="bad" heights="bad" sizes="{{sizes}}"></amp-img>
				</template>
				',
				'
				<template type="amp-mustache">
					<amp-img src="/img2.png" layout="{{layout}}" width="bad" height="bad" heights="bad" sizes="bad"></amp-img>
					<amp-img src="/img3.png" width="{{width}}" height="bad" heights="bad" sizes="bad"></amp-img>
					<amp-img src="/img4.png" width="bad" height="{{height}}" heights="bad" sizes="bad"></amp-img>
					<amp-img src="/img5.png" width="bad" height="bad" heights="{{heights}}" sizes="bad"></amp-img>
					<amp-img src="/img6.png" width="bad" height="bad" heights="bad" sizes="{{sizes}}"></amp-img>
				</template>
				',
				[ 'amp-mustache' ],
				[
					AMP_Tag_And_Attribute_Sanitizer::INVALID_LAYOUT_WIDTH,
					AMP_Tag_And_Attribute_Sanitizer::INVALID_ATTR_VALUE_REGEX_CASEI,
					AMP_Tag_And_Attribute_Sanitizer::INVALID_ATTR_VALUE_REGEX_CASEI,
					AMP_Tag_And_Attribute_Sanitizer::INVALID_ATTR_VALUE_REGEX_CASEI,
					AMP_Tag_And_Attribute_Sanitizer::INVALID_ATTR_VALUE_REGEX_CASEI,
				],
>>>>>>> 28a33fbd
			],
		];
	}

	/**
	 * Get data for testing sanitization in the html.
	 *
	 * @return array[] Each array item is a tuple containing pre-sanitized string, sanitized string, and scripts
	 *                 identified during sanitization.
	 */
	public function get_html_data() {
		$data = [
			'meta_charset_and_viewport_and_canonical' => [
				'<html amp lang="ar" dir="rtl"><head><meta charset="utf-8"><meta http-equiv="X-UA-Compatible" content="IE=edge,chrome=1"><meta name="viewport" content="width=device-width, minimum-scale=1"><base target="_blank"><link rel="stylesheet" href="https://fonts.googleapis.com/css?family=Tangerine"><link rel="canonical" href="self.html"><title>marhabaan bialealim!</title></head><body></body></html>',
			],
			'script_tag_externals'                    => [
				'<html amp><head><meta charset="utf-8"><script async type="text/javascript" src="illegal.js"></script><script async src="illegal.js"></script><script src="illegal.js"></script><script type="text/javascript" src="illegal.js"></script></head><body></body></html>',
				'<html amp><head><meta charset="utf-8"></head><body></body></html>',
				[],
				array_fill(
					0,
					4,
					[
						'code'      => AMP_Tag_And_Attribute_Sanitizer::DISALLOWED_TAG,
						'node_name' => 'script',
					]
				),
			],
			'script_tag_inline'                       => [
				'<html amp><head><meta charset="utf-8"><script type="text/javascript">document.write("bad");</script></head><body></body></html>',
				'<html amp><head><meta charset="utf-8"></head><body></body></html>',
				[],
				[
					[
						'code'      => AMP_Tag_And_Attribute_Sanitizer::DISALLOWED_TAG,
						'node_name' => 'script',
					],
				],
			],
			'style_external'                          => [
				'<html amp><head><meta charset="utf-8"><link rel="stylesheet" href="https://example.com/test.css"></head><body></body></html>',
				'<html amp><head><meta charset="utf-8"></head><body></body></html>',
				[],
				[
					[
						'code'      => AMP_Tag_And_Attribute_Sanitizer::INVALID_ATTR_VALUE_REGEX,
						'node_name' => 'href',
					],
					[
						'code'      => AMP_Tag_And_Attribute_Sanitizer::ATTR_REQUIRED_BUT_MISSING,
						'node_name' => 'link',
					],
				],
			],
			'style_inline'                            => [
				'<html amp><head><meta charset="utf-8"><style>body{}</style><style type="text/css">body{}</style></head><body></body></html>',
				'<html amp><head><meta charset="utf-8"></head><body></body></html>',
				[],
				array_fill(
					0,
					2,
					[
						'code'      => AMP_Tag_And_Attribute_Sanitizer::DISALLOWED_TAG,
						'node_name' => 'style',
					]
				),
			],
			'bad_external_font'                       => [
				'<html amp><head><meta charset="utf-8"><link rel="stylesheet" href="https://fonts.example.com/css?family=Bad"></head><body></body></html>',
				'<html amp><head><meta charset="utf-8"></head><body></body></html>',
				[],
				[ AMP_Tag_And_Attribute_Sanitizer::INVALID_ATTR_VALUE_REGEX, AMP_Tag_And_Attribute_Sanitizer::ATTR_REQUIRED_BUT_MISSING ],
			],
			'bad_meta_ua_compatible'                  => [
				'<html amp><head><meta charset="utf-8"><meta http-equiv="X-UA-Compatible" content="IE=6,chrome=1,netscape=4"></head><body></body></html>',
				'<html amp><head><meta charset="utf-8"><meta http-equiv="X-UA-Compatible" content="chrome=1"></head><body></body></html>',
				[],
				[ AMP_Tag_And_Attribute_Sanitizer::DISALLOWED_PROPERTY_IN_ATTR_VALUE, AMP_Tag_And_Attribute_Sanitizer::MISSING_REQUIRED_PROPERTY_VALUE ],
			],
			'bad_meta_width_property'                 => [
				'<html amp><head><meta charset="utf-8"><meta name="viewport" content="width=600, initial-scale=1.0"></head><body></body></html>',
				'<html amp><head><meta charset="utf-8"><meta name="viewport" content="width=device-width,initial-scale=1.0"></head><body></body></html>',
				[],
				[ AMP_Tag_And_Attribute_Sanitizer::MISSING_REQUIRED_PROPERTY_VALUE ],
			],
			'bad_meta_width_and_unknown_property'     => [
				'<html amp><head><meta charset="utf-8"><meta name="viewport" content="width=600, initial-scale=1.0, bad=yes"></head><body></body></html>',
				'<html amp><head><meta charset="utf-8"><meta name="viewport" content="width=device-width,initial-scale=1.0"></head><body></body></html>',
				[],
				[
					[
						'code'                => AMP_Tag_And_Attribute_Sanitizer::DISALLOWED_PROPERTY_IN_ATTR_VALUE,
						'meta_property_name'  => 'bad',
						'meta_property_value' => 'yes',
					],
					[
						'code'                         => AMP_Tag_And_Attribute_Sanitizer::MISSING_REQUIRED_PROPERTY_VALUE,
						'meta_property_name'           => 'width',
						'meta_property_value'          => '600',
						'meta_property_required_value' => 'device-width',
					],
				],
			],
			'missing_meta_width_and_unknown_property' => [
				'<html amp><head><meta charset="utf-8"><meta name="viewport" content="initial-scale=1.0, bad=yes"></head><body></body></html>',
				'<html amp><head><meta charset="utf-8"><meta name="viewport" content="initial-scale=1.0,width=device-width"></head><body></body></html>',
				[],
				[
					[
						'code'                => AMP_Tag_And_Attribute_Sanitizer::DISALLOWED_PROPERTY_IN_ATTR_VALUE,
						'meta_property_name'  => 'bad',
						'meta_property_value' => 'yes',
					],
					[
						'code'                         => AMP_Tag_And_Attribute_Sanitizer::MISSING_MANDATORY_PROPERTY,
						'meta_property_name'           => 'width',
						'meta_property_required_value' => 'device-width',
					],
				],
			],
			'bad_meta_charset'                        => [
				'<html amp><head><meta charset="latin-1"><title>Mojibake?</title></head><body></body></html>',
				'<html amp><head><meta charset="utf-8"><title>Mojibake?</title></head><body></body></html>', // Note the charset attribute is removed because it violates the attribute spec, but the entire element is not removed because charset is not mandatory.
			],
			'bad_meta_viewport'                       => [
				'<html amp><head><meta charset="utf-8"><meta name="viewport" content="maximum-scale=1.0"></head><body></body></html>',
				'<html amp><head><meta charset="utf-8"><meta name="viewport" content="maximum-scale=1.0,width=device-width"></head><body></body></html>',
				[],
				[ AMP_Tag_And_Attribute_Sanitizer::MISSING_MANDATORY_PROPERTY ],
			],
			'invalid_meta_viewport_property'          => [
				'<html amp><head><meta charset="utf-8"><meta name="viewport" content="width=device-width,maximum-scale=1.0,foo=bar"></head><body></body></html>',
				'<html amp><head><meta charset="utf-8"><meta name="viewport" content="width=device-width,maximum-scale=1.0"></head><body></body></html>',
				[],
				[ AMP_Tag_And_Attribute_Sanitizer::DISALLOWED_PROPERTY_IN_ATTR_VALUE ],
			],
			'parse_malformed_meta_charset_tag'        => [
				'<html amp><head><meta charset = "utf-8"></head><body></body></html>',
				'<html amp><head><meta charset="utf-8"></head><body></body></html>',
				[],
				[],
			],
			'edge_meta_ua_compatible'                 => [
				'<html amp><head><meta charset="utf-8"><meta http-equiv="X-UA-Compatible" content="IE=edge"></head><body></body></html>',
				null, // No change.
			],
			'meta_viewport_extras'                    => [
				'<html amp><head><meta charset="utf-8"><meta name="viewport" content="width=device-width,height=device-height,initial-scale=2,maximum-scale=3,minimum-scale=0.5,shrink-to-fit=yes,user-scalable=yes,viewport-fit=cover"></head><body></body></html>',
				null, // No change.
			],
			'meta_og_property'                        => [
				'<html amp><head><meta charset="utf-8"><meta property="og:site_name" content="AMP Site"></head><body></body></html>',
				null, // No change.
			],
			'head_with_valid_amp_illegal_parent'      => [
				'<html amp><head><meta charset="utf-8"><amp-analytics id="75a1fdc3143c" type="googleanalytics"><script type="application/json">{"vars":{"account":"UA-XXXXXX-1"},"triggers":{"trackPageview":{"on":"visible","request":"pageview"}}}</script></amp-analytics></head><body></body></html>',
				'<html amp><head><meta charset="utf-8"></head><body><amp-analytics id="75a1fdc3143c" type="googleanalytics"><script type="application/json">{"vars":{"account":"UA-XXXXXX-1"},"triggers":{"trackPageview":{"on":"visible","request":"pageview"}}}</script></amp-analytics></body></html>',
				[ 'amp-analytics' ],
			],
			'head_with_invalid_nodes'                 => [
				'<html amp><head><meta charset="utf-8"><META NAME="foo" CONTENT="bar"><bad>bad!</bad> other</head><body></body></html>',
				'<html amp><head><meta charset="utf-8"><meta name="foo" content="bar"></head><body>bad!<p> other</p></body></html>',
				[],
				[ AMP_Tag_And_Attribute_Sanitizer::DISALLOWED_TAG ],
			],
			'head_with_duplicate_charset'             => [
				'<html amp><head><meta charset="UTF-8"><meta charset="utf-8"><body><p>Content</p></body></html>',
				'<html amp><head><meta charset="UTF-8"></head><body><p>Content</p></body></html>',
				[],
				[ AMP_Tag_And_Attribute_Sanitizer::DUPLICATE_UNIQUE_TAG ],
			],
			'head_with_duplicate_viewport'            => [
				'<html amp><head><meta charset="utf-8"><meta name="viewport" content="width=device-width,minimum-scale=1"><meta name="viewport" content="width=device-width"></head><body><p>Content</p></body></html>',
				'<html amp><head><meta charset="utf-8"><meta name="viewport" content="width=device-width,minimum-scale=1"></head><body><p>Content</p></body></html>',
				[],
				[ AMP_Tag_And_Attribute_Sanitizer::DUPLICATE_UNIQUE_TAG ],
			],
			'meta_amp_script_src'                     => [
				'<html amp><head><meta charset="utf-8"><meta name="amp-script-src" content="sha384-abc123 sha384-def456"></head><body></body></html>',
				null, // No change.
			],
			'link_without_valid_mandatory_href'       => [
				'<html amp><head><meta charset="utf-8"><link rel="manifest" href="https://bad@"></head><body></body></html>',
				'<html amp><head><meta charset="utf-8"></head><body></body></html>',
				[],
				[
					[
						'code'      => AMP_Tag_And_Attribute_Sanitizer::INVALID_URL,
						'node_name' => 'href',
					],
					[
						'code'      => AMP_Tag_And_Attribute_Sanitizer::ATTR_REQUIRED_BUT_MISSING,
						'node_name' => 'link',
					],
				],
			],
			'cdata_css_i_amphtml_name'                => [
				'<html amp><head><meta charset="utf-8"><style amp-custom>i-amphtml-scroll-container { outline: solid 1px red; }</style></head><body></body></html>',
				'<html amp><head><meta charset="utf-8"></head><body></body></html>',
				[],
				[ AMP_Tag_And_Attribute_Sanitizer::INVALID_CDATA_CSS_I_AMPHTML_NAME ],
			],
			'cdata_css_html_comment'                  => [
				'<html amp><head><meta charset="utf-8"><style amp-custom>/* <!-- not good --> */</style></head><body></body></html>',
				'<html amp><head><meta charset="utf-8"></head><body></body></html>',
				[],
				[ AMP_Tag_And_Attribute_Sanitizer::INVALID_CDATA_HTML_COMMENTS ],
			],
			'cdata_contents_bad_comment'              => [
				'<html><head><meta charset="utf-8"><script type="application/ld+json"><!--{"@context":"http:\/\/schema.org"}--></script></head><body></body></html>',
				'<html><head><meta charset="utf-8"></head><body></body></html>',
				[],
				[ AMP_Tag_And_Attribute_Sanitizer::INVALID_CDATA_HTML_COMMENTS ],
			],
			'cdata_malformed_json'                    => [
				'<html><head><meta charset="utf-8"></head><body><amp-ima-video width="640" height="360" layout="responsive" data-tag="ads.xml"><script type="application/json">{"example": </script></amp-ima-video></body></html>',
				'<html><head><meta charset="utf-8"></head><body><amp-ima-video width="640" height="360" layout="responsive" data-tag="ads.xml"></amp-ima-video></body></html>',
				[ 'amp-ima-video' ],
				[ AMP_Tag_And_Attribute_Sanitizer::JSON_ERROR_SYNTAX ],
			],
			'cdata_malformed_json_with_emojis'        => [
				'<html><head><meta charset="utf-8"></head><body><amp-ima-video width="640" height="360" layout="responsive" data-tag="ads.xml"><script type="application/json">{"wrong": "' . wp_staticize_emoji( '🚧 🚧' ) . '"}</script></amp-ima-video></body></html>',
				'<html><head><meta charset="utf-8"></head><body><amp-ima-video width="640" height="360" layout="responsive" data-tag="ads.xml"></amp-ima-video></body></html>',
				[ 'amp-ima-video' ],
				[ AMP_Tag_And_Attribute_Sanitizer::JSON_ERROR_SYNTAX ],
			],
			'cdata_malformed_utf8_json'               => [
				sprintf( '<html><head><meta charset="utf-8"></head><body><amp-ima-video width="640" height="360" layout="responsive" data-tag="ads.xml"><script type="application/json">{"wrong": "%s"}</script></amp-ima-video></body></html>', "\xFF" ),
				'<html><head><meta charset="utf-8"></head><body><amp-ima-video width="640" height="360" layout="responsive" data-tag="ads.xml"></amp-ima-video></body></html>',
				[ 'amp-ima-video' ],
				[ AMP_Tag_And_Attribute_Sanitizer::JSON_ERROR_UTF8 ],
			],
			'cdata_empty_json_considered_invalid'     => [
				'<html><head><meta charset="utf-8"></head><body><amp-ima-video width="640" height="360" layout="responsive" data-tag="ads.xml"><script type="application/json"></script></amp-ima-video></body></html>',
				'<html><head><meta charset="utf-8"></head><body><amp-ima-video width="640" height="360" layout="responsive" data-tag="ads.xml"></amp-ima-video></body></html>',
				[ 'amp-ima-video' ],
				[ AMP_Tag_And_Attribute_Sanitizer::JSON_ERROR_EMPTY ],
			],
			'cdata_empty_json_not_considered_invalid' => [
				'<html><head><meta charset="utf-8"><script type="application/ld+json" id="__gaOptOutExtension"></script></head><body></body></html>',
				null,
				[],
				[],
			],
			'analytics_empty_json_considered_invalid' => [
				'<html><head><meta charset="utf-8"></head><body><amp-analytics><script type="application/json"> </script></amp-analytics></body></html>',
				'<html><head><meta charset="utf-8"></head><body><amp-analytics></amp-analytics></body></html>',
				[ 'amp-analytics' ],
				[ AMP_Tag_And_Attribute_Sanitizer::JSON_ERROR_EMPTY ],
			],
			'analytics_state_mismatch_json_error'     => [
				'<html><head><meta charset="utf-8"></head><body><amp-analytics><script type="application/json">{"foo": 1 ] }</script></amp-analytics></body></html>',
				'<html><head><meta charset="utf-8"></head><body><amp-analytics></amp-analytics></body></html>',
				[ 'amp-analytics' ],
				[ AMP_Tag_And_Attribute_Sanitizer::JSON_ERROR_STATE_MISMATCH ],
			],
			'script_cdata_contents_bad'               => [
				'<html><head><meta charset="utf-8"><script async src="https://cdn.ampproject.org/v0.js">document.write("bad");</script></head><body></body></html>',
				'<html><head><meta charset="utf-8"></head><body></body></html>',
				[],
				[ AMP_Tag_And_Attribute_Sanitizer::INVALID_CDATA_CONTENTS ],
			],
			'cdata_regex_failure'                     => [
				'<html><head><meta charset="utf-8"><style amp-boilerplate>body { content: "bad!"; }</style></head><body></body></html>',
				'<html><head><meta charset="utf-8"></head><body></body></html>',
				[],
				[ AMP_Tag_And_Attribute_Sanitizer::MANDATORY_CDATA_MISSING_OR_INCORRECT ],
			],
			'amp_runtime'                             => [
				'<html><head><meta charset="utf-8"><script async src="https://cdn.ampproject.org/v0.js" crossorigin="anonymous"></script></head><body></body></html>',
				null,
				[],
			],
			'amp_runtime_lts'                         => [
				'<html><head><meta charset="utf-8"><script async src="https://cdn.ampproject.org/lts/v0.js" crossorigin="anonymous"></script></head><body></body></html>',
				null,
				[],
			],
			'amp-subscriptions'                       => [
				// @todo The <script ciphertext type="application/octet-stream">...</script> but it is not yet supported. Support depends on todo in \AMP_Tag_And_Attribute_Sanitizer::has_parent().
				'
					<html>
						<head>
							<meta charset="utf-8">
							<script cryptokeys sha-256-hash type="application/json">{}</script>
						</head>
						<body>
							<section subscriptions-section="content" encrypted swg_amp_cache_nonce="NONCE">
								...
							</section>
							<span swg_amp_cache_nonce="NONCE"></span>
						</body>
					</html>
				',
				null,
				[ 'amp-subscriptions' ],
			],
			'bad http-equiv meta tag'                 => [
				'<html><head><meta charset="utf-8"><meta http-equiv="Content-Script-Type" content="text/vbscript"></head><body></body></html>',
				'<html><head><meta charset="utf-8"><meta content="text/vbscript"></head><body></body></html>',
				[],
				[ AMP_Tag_And_Attribute_Sanitizer::DISALLOWED_ATTR ],
			],
		];

		$bad_dev_mode_document = sprintf(
			'
				<html amp>
					<head>
						<meta charset="utf-8">
						<style data-ampdevmode>%s</style>
					</head>
					<body>
						<amp-state id="something">
							<script type="application/json" data-ampdevmode>%s</script>
						</amp-state>
						<button data-ampdevmode onclick="alert(\'Hello!\')"></button>
						<script data-ampdevmode>document.write("Hello World!")</script>
					</body>
				</html>
				',
			'button::before { content:"' . str_repeat( 'a', 75001 ) . '";"}',
			'{"foo":"' . str_repeat( 'b', 100001 ) . '"}'
		);

		$data['dev_mode_not_set_on_html_element'] = [
			$bad_dev_mode_document,
			'
			<html amp>
				<head>
					<meta charset="utf-8">
				</head>
				<body>
					<amp-state id="something">
					</amp-state>
					<button data-ampdevmode></button>
				</body>
			</html>
			',
			[ 'amp-bind' ],
			[
				AMP_Tag_And_Attribute_Sanitizer::DISALLOWED_TAG,
				AMP_Tag_And_Attribute_Sanitizer::CDATA_TOO_LONG,
				AMP_Tag_And_Attribute_Sanitizer::DISALLOWED_ATTR,
				AMP_Tag_And_Attribute_Sanitizer::DISALLOWED_TAG,
			],
		];

		$bad_dev_mode_document = sprintf(
			'
				<html amp data-ampdevmode>
					<head>
						<meta charset="utf-8">
						<style data-ampdevmode>%s</style>
					</head>
					<body>
						<amp-state id="something">
							<script type="application/json" data-ampdevmode>%s</script>
						</amp-state>
						<button data-ampdevmode onclick="alert(\'Hello!\')"></button>
						<script data-ampdevmode>document.write("Hello World!")</script>
					</body>
				</html>
				',
			'button::before { content:"' . str_repeat( 'a', 75001 ) . '";"}',
			'{"foo":"' . str_repeat( 'b', 100001 ) . '"}'
		);

		$data['dev_mode_set_on_html_element'] = [
			$bad_dev_mode_document,
			null,
			[ 'amp-bind' ],
			[], // All validation errors suppressed.
		];

		$data['bad_document_without_dev_mode'] = [
			str_replace( 'data-ampdevmode', '', $bad_dev_mode_document ),
			'
			<html amp>
				<head>
					<meta charset="utf-8">
				</head>
				<body>
					<amp-state id="something"></amp-state>
					<button></button>
				</body>
			</html>
			',
			[ 'amp-bind' ],
			[
				AMP_Tag_And_Attribute_Sanitizer::DISALLOWED_TAG,
				AMP_Tag_And_Attribute_Sanitizer::CDATA_TOO_LONG,
				AMP_Tag_And_Attribute_Sanitizer::DISALLOWED_ATTR,
				AMP_Tag_And_Attribute_Sanitizer::DISALLOWED_TAG,
			],
		];

		$max_size = null;
		foreach ( AMP_Allowed_Tags_Generated::get_allowed_tag( 'style' ) as $spec_rule ) {
			if ( isset( $spec_rule[ AMP_Rule_Spec::TAG_SPEC ]['spec_name'] ) && 'style amp-custom' === $spec_rule[ AMP_Rule_Spec::TAG_SPEC ]['spec_name'] ) {
				$max_size = $spec_rule[ AMP_Rule_Spec::CDATA ]['max_bytes'];
				break;
			}
		}
		if ( ! $max_size ) {
			throw new Exception( 'Could not find amp-custom max_bytes' );
		}

		$dont_strip_excessive_css_in_amp_custom_document = sprintf(
			'
				<html amp>
					<head>
						<meta charset="utf-8">
						<style amp-custom>%s</style>
					</head>
					<body>
					</body>
				</html>
				',
			'body::after { content:"' . str_repeat( 'a', $max_size ) . '";"}'
		);

		$data['dont_strip_excessive_css_in_amp_custom_document'] = [
			$dont_strip_excessive_css_in_amp_custom_document,
		];

		// Also include the body tests.
		$html_doc_format = '<html amp><head><meta charset="utf-8"></head><body><!-- before -->%s<!-- after --></body></html>';
		foreach ( $this->get_body_data() as $name => $body_test ) {
			if ( isset( $data[ $name ] ) ) {
				throw new Exception( "Test data error: duplicate test name: $name" );
			}
			$html_test    = $body_test;
			$html_test[0] = sprintf( $html_doc_format, $html_test[0] );
			if ( isset( $html_test[1] ) ) {
				$html_test[1] = sprintf( $html_doc_format, $html_test[1] );
			}
			$data[ $name ] = $html_test;
		}

		return $data;
	}

	/**
	 * Test sanitization of tags and attributes for the entire document, including the HEAD.
	 *
	 * @dataProvider get_html_data
	 * @group        allowed-tags
	 * @covers AMP_Tag_And_Attribute_Sanitizer::sanitize()
	 *
	 * @param string     $source           Markup to process.
	 * @param string     $expected         The markup to expect.
	 * @param array      $expected_scripts The AMP component script names that are obtained through sanitization.
	 * @param array|null $expected_errors  Expected validation errors, either codes or validation error subsets.
	 */
	public function test_sanitize( $source, $expected = null, $expected_scripts = [], $expected_errors = [] ) {
		$expected      = isset( $expected ) ? $expected : $source;
		$dom           = Document::fromHtml( $source );
		$actual_errors = [];
		$sanitizer     = new AMP_Tag_And_Attribute_Sanitizer(
			$dom,
			[
				'use_document_element'      => true,
				'validation_error_callback' => static function( $error ) use ( &$actual_errors ) {
					$actual_errors[] = $error;
					return true;
				},
			]
		);
		$sanitizer->sanitize();
		$content = $dom->saveHTML( $dom->documentElement );
		$this->assertEqualMarkup( $expected, $content );

		$this->assertEqualSets( $expected_scripts, array_keys( $sanitizer->get_scripts() ) );

		$expected_errors = array_map(
			static function ( $error ) {
				if ( is_string( $error ) ) {
					return [ 'code' => $error ];
				} else {
					return $error;
				}
			},
			$expected_errors
		);
		$this->assertEquals( wp_list_pluck( $expected_errors, 'code' ), wp_list_pluck( $actual_errors, 'code' ) );
		foreach ( $expected_errors as $i => $expected_error ) {
			foreach ( array_keys( $expected_error ) as $key ) {
				$this->assertArrayHasKey( $key, $actual_errors[ $i ] );
				$this->assertEquals( $expected_error[ $key ], $actual_errors[ $i ][ $key ], "For key: $key" );
			}
		}
	}

	/**
	 * Ensure that sanitizing with use_document_element arg not supplied works as expected.
	 *
	 * @covers AMP_Tag_And_Attribute_Sanitizer::sanitize()
	 */
	public function test_sanitize_body_only() {
		$source   = '<b>Hello</b><script>document.write("hi");</script><amp-sidebar></amp-sidebar>';
		$expected = '<b>Hello</b><amp-sidebar></amp-sidebar>';

		$dom           = Document::fromHtml( $source );
		$actual_errors = [];
		$sanitizer     = new AMP_Tag_And_Attribute_Sanitizer(
			$dom,
			[
				'use_document_element'      => false,
				'validation_error_callback' => static function( $error ) use ( &$actual_errors ) {
					$actual_errors[] = $error;
					return true;
				},
			]
		);

		$sanitizer->sanitize();
		$actual = AMP_DOM_Utils::get_content_from_dom( $dom );
		$this->assertEquals( $expected, $actual );
		$this->assertEqualSets( [ 'amp-sidebar' ], array_keys( $sanitizer->get_scripts() ) );

		$this->assertCount( 1, $actual_errors );
		$this->assertArraySubset(
			[
				'code' => AMP_Tag_And_Attribute_Sanitizer::DISALLOWED_TAG, // @todo Should be DISALLOWED_SCRIPT_TAG.
			],
			$actual_errors[0]
		);
	}

	/**
	 * Tests is_missing_mandatory_attribute
	 *
	 * @see AMP_Tag_And_Attribute_Sanitizer::is_missing_mandatory_attribute()
	 */
	public function test_is_missing_mandatory_attribute() {
		$spec = [
			'data-gistid' => [
				'mandatory' => true,
			],
			'noloading'   => [],
		];
		$dom  = new Document();
		$node = new DOMElement( 'amp-gist' );
		$dom->appendChild( $node );
		$sanitizer = new AMP_Tag_And_Attribute_Sanitizer( $dom );
		$this->assertTrue( $sanitizer->is_missing_mandatory_attribute( $spec, $node ) );

		$node->setAttribute( 'data-gistid', 'foo-value' );
		$this->assertFalse( $sanitizer->is_missing_mandatory_attribute( $spec, $node ) );
	}

	/**
	 * Get data for replace_node_with_children_validation_errors test.
	 *
	 * @return array[] Test data.
	 */
	public function get_data_for_replace_node_with_children_validation_errors() {
		return [
			'amp_image'                => [
				'<amp-image src="/none.jpg" width="100" height="100" alt="None"></amp-image>',
				'',
				[
					[
						'node_name'       => 'amp-image',
						'parent_name'     => 'body',
						'code'            => AMP_Tag_And_Attribute_Sanitizer::DISALLOWED_TAG,
						'node_attributes' => [
							'src'    => '/none.jpg',
							'width'  => '100',
							'height' => '100',
							'alt'    => 'None',
						],
						'type'            => AMP_Validation_Error_Taxonomy::HTML_ELEMENT_ERROR_TYPE,
						'node_type'       => XML_ELEMENT_NODE,
					],
				],
			],

			'invalid_parent_element'   => [
				'<baz class="baz-invalid"><p>Invalid baz parent element.</p></baz>',
				'<p>Invalid baz parent element.</p>',
				[
					[
						'node_name'       => 'baz',
						'parent_name'     => 'body',
						'code'            => AMP_Tag_And_Attribute_Sanitizer::DISALLOWED_TAG,
						'node_attributes' => [ 'class' => 'baz-invalid' ],
						'type'            => AMP_Validation_Error_Taxonomy::HTML_ELEMENT_ERROR_TYPE,
						'node_type'       => XML_ELEMENT_NODE,
					],
				],
			],

			'invalid_a_tag'            => [
				'<amp-story-grid-layer class="a-invalid"><a>Invalid a tag.</a></amp-story-grid-layer>',
				'',
				[
					[
						'node_name'              => 'amp-story-grid-layer',
						'parent_name'            => 'body',
						'code'                   => AMP_Tag_And_Attribute_Sanitizer::MANDATORY_TAG_ANCESTOR,
						'node_attributes'        => [ 'class' => 'a-invalid' ],
						'type'                   => AMP_Validation_Error_Taxonomy::HTML_ELEMENT_ERROR_TYPE,
						'spec_name'              => 'amp-story-grid-layer',
						'required_ancestor_name' => 'amp-story-page',
						'node_type'              => XML_ELEMENT_NODE,
					],
				],
			],

			'invalid_foo_tag'          => [
				'<foo class="foo-invalid">Invalid foo tag.</foo>',
				'Invalid foo tag.',
				[
					[
						'node_name'       => 'foo',
						'parent_name'     => 'body',
						'code'            => AMP_Tag_And_Attribute_Sanitizer::DISALLOWED_TAG,
						'node_attributes' => [ 'class' => 'foo-invalid' ],
						'type'            => AMP_Validation_Error_Taxonomy::HTML_ELEMENT_ERROR_TYPE,
						'node_type'       => XML_ELEMENT_NODE,
					],
				],
			],

			'invalid_barbaz_tag'       => [
				'<bazbar><span>Is an invalid "bazbar" tag.</span></bazbar>',
				'<span>Is an invalid "bazbar" tag.</span>',
				[
					[
						'node_name'       => 'bazbar',
						'parent_name'     => 'body',
						'code'            => AMP_Tag_And_Attribute_Sanitizer::DISALLOWED_TAG,
						'node_attributes' => [],
						'type'            => AMP_Validation_Error_Taxonomy::HTML_ELEMENT_ERROR_TYPE,
						'node_type'       => XML_ELEMENT_NODE,
					],
				],
			],

			'nested_valid_and_invalid' => [
				'
					<div class="parent">
						<p>Nesting valid and invalid elements.</p>
						<invalid_p id="invalid">Is an invalid "invalid" tag</invalid_p>
						<bazfoo>Is an invalid "foo" tag <p>This should pass.</p></bazfoo>
					</div>
				',
				'
					<div class="parent">
						<p>Nesting valid and invalid elements.</p>
						Is an invalid "invalid" tag Is an invalid "foo" tag <p>This should pass.</p>
					</div>
				',
				[
					[
						'node_name'       => 'invalid_p',
						'parent_name'     => 'div',
						'code'            => AMP_Tag_And_Attribute_Sanitizer::DISALLOWED_TAG,
						'node_attributes' => [ 'id' => 'invalid' ],
						'type'            => AMP_Validation_Error_Taxonomy::HTML_ELEMENT_ERROR_TYPE,
						'node_type'       => XML_ELEMENT_NODE,
					],
					[
						'node_name'       => 'bazfoo',
						'parent_name'     => 'div',
						'code'            => AMP_Tag_And_Attribute_Sanitizer::DISALLOWED_TAG,
						'node_attributes' => [],
						'type'            => AMP_Validation_Error_Taxonomy::HTML_ELEMENT_ERROR_TYPE,
						'node_type'       => XML_ELEMENT_NODE,
					],
				],
			],

			'bad_lili'                 => [
				'
					<ul>
						<li>hello</li>
						<lili>world</lili>
					</ul>
				',
				'<ul><li>hello</li> world </ul>',
				[
					[
						'node_name'       => 'lili',
						'parent_name'     => 'ul',
						'code'            => AMP_Tag_And_Attribute_Sanitizer::DISALLOWED_TAG,
						'node_attributes' => [],
						'type'            => AMP_Validation_Error_Taxonomy::HTML_ELEMENT_ERROR_TYPE,
						'node_type'       => XML_ELEMENT_NODE,
					],
				],
			],

			'invalid_nested_elements'  => [
				'<divs><foo>Invalid <span>nested elements</span></foo></divs>',
				'Invalid <span>nested elements</span>',
				[
					[
						'node_name'       => 'foo',
						'parent_name'     => 'divs',
						'code'            => AMP_Tag_And_Attribute_Sanitizer::DISALLOWED_TAG,
						'node_attributes' => [],
						'type'            => AMP_Validation_Error_Taxonomy::HTML_ELEMENT_ERROR_TYPE,
						'node_type'       => XML_ELEMENT_NODE,
					],
					[
						'node_name'       => 'divs',
						'parent_name'     => 'body',
						'code'            => AMP_Tag_And_Attribute_Sanitizer::DISALLOWED_TAG,
						'node_attributes' => [],
						'type'            => AMP_Validation_Error_Taxonomy::HTML_ELEMENT_ERROR_TYPE,
						'node_type'       => XML_ELEMENT_NODE,
					],
				],
			],
		];
	}

	/**
	 * Tests replace_node_with_children validation errors.
	 *
	 * @dataProvider get_data_for_replace_node_with_children_validation_errors
	 * @covers \AMP_Tag_And_Attribute_Sanitizer::replace_node_with_children()
	 *
	 * @param string  $source_content   Source DOM content.
	 * @param string  $expected_content Expected content after sanitization.
	 * @param array[] $expected_errors  Expected errors.
	 */
	public function test_replace_node_with_children_validation_errors( $source_content, $expected_content, $expected_errors ) {
		$dom       = AMP_DOM_Utils::get_dom_from_content( $source_content );
		$sanitizer = new AMP_Tag_And_Attribute_Sanitizer(
			$dom,
			[
				'validation_error_callback' => function( $error, $context ) use ( &$expected_errors ) {
					$expected = array_shift( $expected_errors );
					$tag      = $expected['node_name'];
					$this->assertEquals( $expected, $error );
					$this->assertInstanceOf( 'DOMElement', $context['node'] );
					$this->assertEquals( $tag, $context['node']->tagName );
					$this->assertEquals( $tag, $context['node']->nodeName );
					return true;
				},
			]
		);
		$sanitizer->sanitize();

		$this->assertEmpty( $expected_errors, 'There should be no expected validation errors remaining.' );
		$this->assertEqualMarkup( $expected_content, AMP_DOM_Utils::get_content_from_dom( $dom ) );
	}
}<|MERGE_RESOLUTION|>--- conflicted
+++ resolved
@@ -898,13 +898,8 @@
 				],
 			],
 
-<<<<<<< HEAD
-			'attribute_requirements_overriden_by_placeholders_within_template' => [
+			'attribute_requirements_overridden_by_placeholders_within_mustache_template' => [
 				'<template type="amp-mustache"><amp-timeago datetime="{{iso}}" width="100" height="100"></amp-timeago></template>',
-=======
-			'attribute_requirements_overridden_by_placeholders_within_mustache_template' => [
-				'<template type="amp-mustache"><amp-timeago datetime="{{iso}}"></amp-timeago></template>',
->>>>>>> 28a33fbd
 				null,
 				[ 'amp-mustache', 'amp-timeago' ],
 			],
@@ -2756,13 +2751,6 @@
 				[ 'amp-redbull-player' ],
 			],
 
-<<<<<<< HEAD
-			'missing-layout-and-width-height'              => [
-				'<amp-img src="https://placeholder.com/350"></amp-img>',
-				'',
-				[],
-				[ AMP_Tag_And_Attribute_Sanitizer::MISSING_LAYOUT_ATTRIBUTES ],
-=======
 			'mustache_templates_with_variable_attrs'       => [
 				'
 				<template type="amp-mustache">
@@ -2791,7 +2779,13 @@
 					AMP_Tag_And_Attribute_Sanitizer::INVALID_ATTR_VALUE_REGEX_CASEI,
 					AMP_Tag_And_Attribute_Sanitizer::INVALID_ATTR_VALUE_REGEX_CASEI,
 				],
->>>>>>> 28a33fbd
+			],
+
+			'missing-layout-and-width-height'              => [
+				'<amp-img src="https://placeholder.com/350"></amp-img>',
+				'',
+				[],
+				[ AMP_Tag_And_Attribute_Sanitizer::MISSING_LAYOUT_ATTRIBUTES ],
 			],
 		];
 	}
