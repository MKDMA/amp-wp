<?php
/**
 * Test AMP helper functions.
 *
 * @package AMP
 */

use AmpProject\AmpWP\Option;
use AmpProject\AmpWP\QueryVar;
use AmpProject\AmpWP\Tests\AssertContainsCompatibility;
use AmpProject\AmpWP\Tests\HandleValidation;

/**
 * Class Test_AMP_Helper_Functions
 */
class Test_AMP_Helper_Functions extends WP_UnitTestCase {

	use AssertContainsCompatibility;
	use HandleValidation;

	/**
	 * The mock Site Icon value to use in a filter.
	 *
	 * @var string
	 */
	const MOCK_SITE_ICON = 'https://example.com/new-site-icon.jpg';

	/**
	 * Backup of $_SERVER.
	 *
	 * @var array
	 */
	private $server_var_backup;

	/**
	 * Set up.
	 */
	public function setUp() {
		parent::setUp();
		$this->server_var_backup = $_SERVER;
		remove_theme_support( 'amp' );
	}

	/**
	 * After a test method runs, reset any state in WordPress the test method might have changed.
	 */
	public function tearDown() {
		AMP_Options_Manager::update_option( Option::THEME_SUPPORT, AMP_Theme_Support::READER_MODE_SLUG );
		AMP_Validation_Manager::$is_validate_request = false;
		global $wp_scripts, $pagenow, $show_admin_bar;
		$wp_scripts     = null;
		$show_admin_bar = null;
		$pagenow        = 'index.php'; // Since clean_up_global_scope() doesn't.
		$_SERVER        = $this->server_var_backup;

		global $wp_rewrite;
		delete_option( 'permalink_structure' );
		$wp_rewrite->use_trailing_slashes = true;
		$wp_rewrite->init();
		$wp_rewrite->flush_rules();

		if ( class_exists( 'WP_Block_Type_Registry' ) ) {
			foreach ( WP_Block_Type_Registry::get_instance()->get_all_registered() as $block ) {
				if ( 'amp/' === substr( $block->name, 0, 4 ) ) {
					WP_Block_Type_Registry::get_instance()->unregister( $block->name );
				}
			}
		}

		if ( did_action( 'add_attachment' ) ) {
			$this->remove_added_uploads();
		}

		parent::tearDown();
	}

	/**
	 * Filter for amp_pre_get_permalink and amp_get_permalink.
	 *
	 * @param string $url     URL.
	 * @param int    $post_id Post ID.
	 * @return string URL.
	 */
	public function return_example_url( $url, $post_id ) {
		$current_filter = current_filter();
		return 'http://overridden.example.com/?' . build_query( compact( 'url', 'post_id', 'current_filter' ) );
	}

	/**
	 * Test amp_get_slug().
	 *
	 * @covers ::amp_get_slug()
	 */
	public function test_amp_get_slug() {
		$this->assertSame( 'amp', amp_get_slug() );

		add_filter(
			'amp_query_var',
			static function () {
				return 'lite';
			}
		);

		$this->assertSame( 'lite', amp_get_slug() );
	}

	/** @covers ::amp_is_canonical() */
	public function test_amp_is_canonical() {
		AMP_Options_Manager::update_option( Option::THEME_SUPPORT, AMP_Theme_Support::STANDARD_MODE_SLUG );
		$this->assertTrue( amp_is_canonical() );

		AMP_Options_Manager::update_option( Option::THEME_SUPPORT, AMP_Theme_Support::TRANSITIONAL_MODE_SLUG );
		$this->assertFalse( amp_is_canonical() );
	}

	/** @ocvers ::amp_is_legacy() */
	public function test_amp_is_legacy() {
		AMP_Options_Manager::update_option( Option::THEME_SUPPORT, AMP_Theme_Support::STANDARD_MODE_SLUG );
		$this->assertFalse( amp_is_legacy() );

		AMP_Options_Manager::update_option( Option::THEME_SUPPORT, AMP_Theme_Support::READER_MODE_SLUG );
		$this->assertTrue( amp_is_legacy() );

		AMP_Options_Manager::update_option( Option::READER_THEME, 'twentynineteen' );
		$this->assertFalse( amp_is_legacy() );
	}

	/**
	 * Get data for testing amp_get_current_url().
	 *
	 * @return array
	 */
	public function get_amp_get_current_url_test_data() {
		$assertions = [
			'path'                        => function () {
				$_SERVER['REQUEST_URI'] = wp_slash( '/foo/' );
				$this->assertEquals(
					home_url( '/foo/' ),
					amp_get_current_url()
				);
			},

			'query'                       => function () {
				$_SERVER['REQUEST_URI'] = wp_slash( '/bar/?baz=1' );
				$this->assertEquals(
					home_url( '/bar/?baz=1' ),
					amp_get_current_url()
				);
			},

			'idn_domain'                  => function () {
				$this->set_home_url_with_filter( 'https://⚡️.example.com' );
				$this->go_to( '/?s=lightning' );
				$this->assertEquals( 'https://⚡️.example.com/?s=lightning', amp_get_current_url() );
			},

			'punycode_domain'             => function () {
				$this->set_home_url_with_filter( 'https://xn--57h.example.com' );
				$this->go_to( '/?s=thunder' );
				$this->assertEquals( 'https://xn--57h.example.com/?s=thunder', amp_get_current_url() );
			},

			'ip_host'                     => function () {
				$this->set_home_url_with_filter( 'http://127.0.0.1:1234' );
				$this->go_to( '/' );
				$this->assertEquals( 'http://127.0.0.1:1234/', amp_get_current_url() );
			},

			'permalink'                   => function () {
				global $wp_rewrite;
				update_option( 'permalink_structure', '/%year%/%monthnum%/%day%/%postname%/' );
				$wp_rewrite->use_trailing_slashes = true;
				$wp_rewrite->init();
				$wp_rewrite->flush_rules();

				$permalink = get_permalink( self::factory()->post->create() );

				$this->go_to( $permalink );
				$this->assertEquals( $permalink, amp_get_current_url() );
			},

			'unset_request_uri'           => function () {
				unset( $_SERVER['REQUEST_URI'] );
				$this->assertEquals( home_url( '/' ), amp_get_current_url() );
			},

			'empty_request_uri'           => function () {
				$_SERVER['REQUEST_URI'] = '';
				$this->assertEquals( home_url( '/' ), amp_get_current_url() );
			},

			'no_slash_prefix_request_uri' => function () {
				$_SERVER['REQUEST_URI'] = 'foo/';
				$this->assertEquals( home_url( '/foo/' ), amp_get_current_url() );
			},

			'reconstructed_home_url'      => function () {
				$_SERVER['HTTPS']       = 'on';
				$_SERVER['REQUEST_URI'] = '/about/';
				$_SERVER['HTTP_HOST']   = 'foo.example.org';
				$this->set_home_url_with_filter( '/' );
				$this->assertEquals(
					'https://foo.example.org/about/',
					amp_get_current_url()
				);
			},

			'home_url_with_trimmings'     => function () {
				$this->set_home_url_with_filter( 'https://user:pass@example.museum:8080' );
				$_SERVER['REQUEST_URI'] = '/about/';
				$this->assertEquals(
					'https://user:pass@example.museum:8080/about/',
					amp_get_current_url()
				);
			},

			'complete_parse_fail'         => function () {
				$_SERVER['HTTP_HOST'] = 'env.example.org';
				unset( $_SERVER['REQUEST_URI'] );
				$this->set_home_url_with_filter( ':' );
				$this->assertEquals(
					'http://env.example.org/',
					amp_get_current_url()
				);
			},
		];
		return array_map(
			function ( $assertion ) {
				return [ $assertion ];
			},
			$assertions
		);
	}

	/**
	 * Set home_url with filter.
	 *
	 * @param string $home_url Home URL.
	 */
	private function set_home_url_with_filter( $home_url ) {
		add_filter(
			'home_url',
			static function() use ( $home_url ) {
				return $home_url;
			}
		);
	}

	/**
	 * Test amp_get_current_url().
	 *
	 * @param callable $assert Assert.
	 * @dataProvider get_amp_get_current_url_test_data
	 * @covers ::amp_get_current_url()
	 */
	public function test_amp_get_current_url( $assert ) {
		call_user_func( $assert );
	}

	/**
	 * Test amp_get_permalink() without pretty permalinks.
	 *
	 * @covers ::amp_get_permalink()
	 */
	public function test_amp_get_permalink_without_pretty_permalinks() {
		delete_option( 'permalink_structure' );
		flush_rewrite_rules();

		$drafted_post   = self::factory()->post->create(
			[
				'post_name'   => 'draft',
				'post_status' => 'draft',
				'post_type'   => 'post',
			]
		);
		$published_post = self::factory()->post->create(
			[
				'post_name'   => 'publish',
				'post_status' => 'publish',
				'post_type'   => 'post',
			]
		);
		$published_page = self::factory()->post->create(
			[
				'post_name'   => 'publish',
				'post_status' => 'publish',
				'post_type'   => 'page',
			]
		);

		$this->assertStringEndsWith( '&amp', amp_get_permalink( $published_post ) );
		$this->assertStringEndsWith( '&amp', amp_get_permalink( $drafted_post ) );
		$this->assertStringEndsWith( '&amp', amp_get_permalink( $published_page ) );

		add_filter( 'amp_pre_get_permalink', [ $this, 'return_example_url' ], 10, 2 );
		add_filter( 'amp_get_permalink', [ $this, 'return_example_url' ], 10, 2 );
		$url = amp_get_permalink( $published_post );
		$this->assertStringContains( 'current_filter=amp_pre_get_permalink', $url );
		$this->assertStringContains( 'url=0', $url );

		remove_filter( 'amp_pre_get_permalink', [ $this, 'return_example_url' ], 10 );
		$url = amp_get_permalink( $published_post );
		$this->assertStringContains( 'current_filter=amp_get_permalink', $url );
		remove_filter( 'amp_pre_get_permalink', [ $this, 'return_example_url' ] );

		AMP_Options_Manager::update_option( Option::THEME_SUPPORT, AMP_Theme_Support::STANDARD_MODE_SLUG );
		$this->assertEquals( get_permalink( $published_post ), amp_get_permalink( $published_post ) );

		// Now check with initial theme support added (in transitional mode).
		$argses = [
			[ 'template_dir' => './' ],
			[ 'paired' => true ],
			[
				'template_dir' => './',
				'paired'       => true,
			],
		];
		foreach ( $argses as $args ) {
			delete_option( AMP_Options_Manager::OPTION_NAME ); // To specify the defaults.
			add_theme_support( AMP_Theme_Support::SLUG, $args );
			$this->assertStringEndsWith( '&amp', amp_get_permalink( $published_post ) );
			$this->assertStringEndsWith( '&amp', amp_get_permalink( $drafted_post ) );
			$this->assertStringEndsWith( '&amp', amp_get_permalink( $published_page ) );
			add_filter( 'amp_get_permalink', [ $this, 'return_example_url' ], 10, 2 );
			$this->assertStringNotContains( 'current_filter=amp_get_permalink', amp_get_permalink( $published_post ) ); // Filter does not apply.
			add_filter( 'amp_pre_get_permalink', [ $this, 'return_example_url' ], 10, 2 );
			$this->assertStringNotContains( 'current_filter=amp_pre_get_permalink', amp_get_permalink( $published_post ) ); // Filter does not apply.
		}
	}

	/**
	 * Test amp_get_permalink() with pretty permalinks.
	 *
	 * @covers ::amp_get_permalink()
	 */
	public function test_amp_get_permalink_with_pretty_permalinks() {
		global $wp_rewrite;
		update_option( 'permalink_structure', '/%year%/%monthnum%/%day%/%postname%/' );
		$wp_rewrite->use_trailing_slashes = true;
		$wp_rewrite->init();
		$wp_rewrite->flush_rules();

		$add_anchor_fragment = static function( $url ) {
			return $url . '#anchor';
		};

		$drafted_post   = self::factory()->post->create(
			[
				'post_name'   => 'draft',
				'post_status' => 'draft',
			]
		);
		$published_post = self::factory()->post->create(
			[
				'post_name'   => 'publish',
				'post_status' => 'publish',
			]
		);
		$published_page = self::factory()->post->create(
			[
				'post_name'   => 'publish',
				'post_status' => 'publish',
				'post_type'   => 'page',
			]
		);
		$this->assertStringEndsWith( '&amp', amp_get_permalink( $drafted_post ) );
		$this->assertStringEndsWith( '/amp/', amp_get_permalink( $published_post ) );
		$this->assertStringEndsWith( '?amp', amp_get_permalink( $published_page ) );

		add_filter( 'post_link', $add_anchor_fragment );
		$this->assertStringEndsWith( '/amp/#anchor', amp_get_permalink( $published_post ) );
		remove_filter( 'post_link', $add_anchor_fragment );

		add_filter( 'amp_pre_get_permalink', [ $this, 'return_example_url' ], 10, 2 );
		add_filter( 'amp_get_permalink', [ $this, 'return_example_url' ], 10, 2 );
		$url = amp_get_permalink( $published_post );
		$this->assertStringContains( 'current_filter=amp_pre_get_permalink', $url );
		$this->assertStringContains( 'url=0', $url );

		remove_filter( 'amp_pre_get_permalink', [ $this, 'return_example_url' ], 10 );
		$url = amp_get_permalink( $published_post );
		$this->assertStringContains( 'current_filter=amp_get_permalink', $url );
		remove_filter( 'amp_get_permalink', [ $this, 'return_example_url' ], 10 );

		// Now check with theme support added (in transitional mode).
		add_theme_support( AMP_Theme_Support::SLUG, [ 'template_dir' => './' ] );
		$this->assertStringEndsWith( '&amp', amp_get_permalink( $drafted_post ) );
		$this->assertStringEndsWith( '?amp', amp_get_permalink( $published_post ) );
		$this->assertStringEndsWith( '?amp', amp_get_permalink( $published_page ) );
		add_filter( 'amp_get_permalink', [ $this, 'return_example_url' ], 10, 2 );
		$this->assertStringNotContains( 'current_filter=amp_get_permalink', amp_get_permalink( $published_post ) ); // Filter does not apply.
		add_filter( 'amp_pre_get_permalink', [ $this, 'return_example_url' ], 10, 2 );
		$this->assertStringNotContains( 'current_filter=amp_pre_get_permalink', amp_get_permalink( $published_post ) ); // Filter does not apply.

		// Make sure that if permalink has anchor that it is persists.
		add_filter( 'post_link', $add_anchor_fragment );
		$this->assertStringEndsWith( '/?amp#anchor', amp_get_permalink( $published_post ) );
	}

	/**
	 * Test amp_get_permalink() with theme support transitional mode.
	 *
	 * @covers ::amp_get_permalink()
	 */
	public function test_amp_get_permalink_with_theme_support() {
		global $wp_rewrite;
		AMP_Options_Manager::update_option( Option::THEME_SUPPORT, AMP_Theme_Support::STANDARD_MODE_SLUG );

		update_option( 'permalink_structure', '/%year%/%monthnum%/%day%/%postname%/' );
		$wp_rewrite->use_trailing_slashes = true;
		$wp_rewrite->init();
		$wp_rewrite->flush_rules();

		$post_id = self::factory()->post->create();
		$this->assertEquals( get_permalink( $post_id ), amp_get_permalink( $post_id ) );

		add_theme_support(
			AMP_Theme_Support::SLUG,
			[
				'template_dir' => 'amp',
			]
		);
	}

	/**
	 * Test amp_remove_endpoint.
	 *
	 * @covers ::amp_remove_endpoint()
	 */
	public function test_amp_remove_endpoint() {
		$this->assertEquals( 'https://example.com/foo/', amp_remove_endpoint( 'https://example.com/foo/?amp' ) );
		$this->assertEquals( 'https://example.com/foo/?#bar', amp_remove_endpoint( 'https://example.com/foo/?amp#bar' ) );
		$this->assertEquals( 'https://example.com/foo/', amp_remove_endpoint( 'https://example.com/foo/amp/' ) );
		$this->assertEquals( 'https://example.com/foo/?blaz', amp_remove_endpoint( 'https://example.com/foo/amp/?blaz' ) );
	}

	/**
	 * Test that hook is added.
	 *
	 * @covers ::amp_add_frontend_actions()
	 */
	public function test_amp_add_frontend_actions() {
		$this->assertFalse( has_action( 'wp_head', 'amp_add_amphtml_link' ) );
		amp_add_frontend_actions();
		$this->assertEquals( 10, has_action( 'wp_head', 'amp_add_amphtml_link' ) );
	}

	/**
	 * URLs to test amphtml link.
	 *
	 * @return array
	 */
	public function get_reader_mode_amphtml_urls() {
		$providers = [
			'is_home'         => static function () {
				return [
					home_url( '/' ),
					add_query_arg( amp_get_slug(), '', home_url( '/' ) ),
					false,
				];
			},
			'is_404'          => static function () {
				return [
					home_url( '/no-existe/' ),
					add_query_arg( amp_get_slug(), '', home_url( '/no-existe/' ) ),
					false,
				];
			},
			'is_post'         => function() {
				$post_id = self::factory()->post->create();
				return [
					get_permalink( $post_id ),
					amp_get_permalink( $post_id ),
					true,
				];
			},
			'is_skipped_post' => function() {
				$skipped_post_id = self::factory()->post->create();
				add_filter(
					'amp_skip_post',
					static function ( $skip, $current_post ) use ( $skipped_post_id ) {
						if ( $current_post === $skipped_post_id ) {
							$skip = true;
						}
						return $skip;
					},
					10,
					2
				);
				return [
					get_permalink( $skipped_post_id ),
					amp_get_permalink( $skipped_post_id ),
					false,
				];
			},
		];
		return array_map(
			function( $provider ) {
				return [ $provider ];
			},
			$providers
		);
	}

	/**
	 * Adding link when theme support is not present.
	 *
	 * @dataProvider get_reader_mode_amphtml_urls
	 * @covers ::amp_add_amphtml_link()
	 *
	 * @param callable $data_provider Provider.
	 */
	public function test_amp_add_amphtml_link_reader_mode( $data_provider ) {
		list( $canonical_url, $amphtml_url, $available ) = $data_provider();
		$this->assertFalse( current_theme_supports( AMP_Theme_Support::SLUG ) );
		$this->assertFalse( amp_is_canonical() );
		$get_amp_html_link = static function() {
			return get_echo( 'amp_add_amphtml_link' );
		};

		$assert_amphtml_link_present = function() use ( $amphtml_url, $get_amp_html_link, $available ) {
			if ( $available ) {
				$this->assertEquals(
					sprintf( '<link rel="amphtml" href="%s">', esc_url( $amphtml_url ) ),
					$get_amp_html_link()
				);
			} else {
				$this->assertNotEquals(
					sprintf( '<link rel="amphtml" href="%s">', esc_url( $amphtml_url ) ),
					$get_amp_html_link()
				);
				$this->assertStringStartsWith( '<!--', $get_amp_html_link() );
			}
		};

		$this->go_to( $canonical_url );
		$assert_amphtml_link_present();

		// Make sure adding the filter hides the amphtml link.
		add_filter( 'amp_frontend_show_canonical', '__return_false' );
		$this->assertEmpty( $get_amp_html_link() );
		remove_filter( 'amp_frontend_show_canonical', '__return_false' );
		$assert_amphtml_link_present();
	}

	/**
	 * URLs to test amphtml link.
	 *
	 * @return array
	 */
	public function get_transitional_mode_amphtml_urls() {
		$providers = [
			'is_home'         => static function () {
				return [
					home_url( '/' ),
					add_query_arg( amp_get_slug(), '', home_url( '/' ) ),
					true,
				];
			},
			'is_404'          => static function () {
				return [
					home_url( '/no-existe/' ),
					add_query_arg( amp_get_slug(), '', home_url( '/no-existe/' ) ),
					true,
				];
			},
			'is_post'         => function() {
				$post_id = self::factory()->post->create();
				return [
					get_permalink( $post_id ),
					amp_get_permalink( $post_id ),
					true,
				];
			},
			'is_skipped_post' => function() {
				$skipped_post_id = self::factory()->post->create();
				add_filter(
					'amp_skip_post',
					static function ( $skip, $current_post ) use ( $skipped_post_id ) {
						if ( $current_post === $skipped_post_id ) {
							$skip = true;
						}
						return $skip;
					},
					10,
					2
				);
				return [
					get_permalink( $skipped_post_id ),
					amp_get_permalink( $skipped_post_id ),
					false,
				];
			},
		];
		return array_map(
			function( $provider ) {
				return [ $provider ];
			},
			$providers
		);
	}

	/**
	 * Adding link when theme support in transitional mode.
	 *
	 * @dataProvider get_transitional_mode_amphtml_urls
	 * @covers ::amp_add_amphtml_link()
	 *
	 * @param callable $data_provider Provider.
	 */
	public function test_amp_add_amphtml_link_transitional_mode( $data_provider ) {
		list( $canonical_url, $amphtml_url, $available ) = $data_provider();
		AMP_Options_Manager::update_option( Option::THEME_SUPPORT, AMP_Theme_Support::TRANSITIONAL_MODE_SLUG );
		$this->accept_sanitization_by_default( false );
		AMP_Theme_Support::init();
		$this->assertFalse( amp_is_canonical() );

		$get_amp_html_link = static function() {
			return get_echo( 'amp_add_amphtml_link' );
		};

		$assert_amphtml_link_present = function() use ( $amphtml_url, $get_amp_html_link, $available ) {
			if ( $available ) {
				$this->assertTrue( AMP_Theme_Support::is_paired_available() );
				$this->assertEquals(
					sprintf( '<link rel="amphtml" href="%s">', esc_url( $amphtml_url ) ),
					$get_amp_html_link()
				);
			} else {
				$this->assertStringStartsWith( '<!--', $get_amp_html_link() );
				$this->assertNotEquals(
					sprintf( '<link rel="amphtml" href="%s">', esc_url( $amphtml_url ) ),
					$get_amp_html_link()
				);
			}
		};

		$this->go_to( $canonical_url );
		$assert_amphtml_link_present();

		// Make sure adding the filter hides the amphtml link.
		add_filter( 'amp_frontend_show_canonical', '__return_false' );
		$this->assertEmpty( $get_amp_html_link() );
		remove_filter( 'amp_frontend_show_canonical', '__return_false' );
		$assert_amphtml_link_present();
		$this->assertEquals( $available, AMP_Theme_Support::is_paired_available() );

		if ( $available ) {
			// Make sure that the link is not provided when there are validation errors associated with the URL.
			$invalid_url_post_id = AMP_Validated_URL_Post_Type::store_validation_errors(
				[
					[ 'code' => 'foo' ],
				],
				$canonical_url
			);
			$this->assertNotInstanceOf( 'WP_Error', $invalid_url_post_id );
			$this->assertStringContains( '<!--', $get_amp_html_link() );

			// Allow the URL when the errors are forcibly sanitized.
			add_filter( 'amp_validation_error_sanitized', '__return_true' );
			$this->assertTrue( AMP_Theme_Support::is_paired_available() );
			$assert_amphtml_link_present();
		}
	}

	/**
	 * Test is_amp_available() and is_amp_endpoint() functions.
	 *
	 * @covers ::is_amp_available()
	 * @covers ::is_amp_endpoint()
	 */
	public function test_is_amp_endpoint() {
		$this->go_to( get_permalink( self::factory()->post->create() ) );
		$this->assertTrue( is_amp_available() );
		$this->assertFalse( is_amp_endpoint() );

		// Legacy query var.
		set_query_var( amp_get_slug(), '' );
		$this->assertTrue( is_amp_available() );
		$this->assertTrue( is_amp_endpoint() );
		unset( $GLOBALS['wp_query']->query_vars[ amp_get_slug() ] );
		$this->assertTrue( is_amp_available() );
		$this->assertFalse( is_amp_endpoint() );

		// Transitional theme support.
		add_theme_support( AMP_Theme_Support::SLUG, [ 'template_dir' => './' ] );
		$_GET['amp'] = '';
		$this->assertTrue( is_amp_available() );
		$this->assertTrue( is_amp_endpoint() );
		unset( $_GET['amp'] ); // phpcs:ignore WordPress.Security.NonceVerification.Recommended
		$this->assertTrue( is_amp_available() );
		$this->assertFalse( is_amp_endpoint() );
		AMP_Options_Manager::update_option( Option::THEME_SUPPORT, AMP_Theme_Support::READER_MODE_SLUG );

		// Standard theme support.
		AMP_Options_Manager::update_option( Option::THEME_SUPPORT, AMP_Theme_Support::STANDARD_MODE_SLUG );
		$this->assertTrue( is_amp_available() );
		$this->assertTrue( is_amp_endpoint() );

		// Special core pages.
		$pages = [ 'wp-login.php', 'wp-signup.php', 'wp-activate.php' ];
		foreach ( $pages as $page ) {
			$GLOBALS['pagenow'] = $page;
			$this->assertFalse( is_amp_available() );
			$this->assertFalse( is_amp_endpoint() );
		}
		unset( $GLOBALS['pagenow'] );

		/**
		 * Simulate a user unchecking almost all of the boxes in 'AMP Settings' > 'Supported Templates'.
		 * The user has chosen not to show them as AMP, so most URLs should not be AMP endpoints.
		 */
		AMP_Options_Manager::update_option( Option::ALL_TEMPLATES_SUPPORTED, false );
		AMP_Options_Manager::update_option( Option::SUPPORTED_TEMPLATES, [ 'is_author' ] );

		// A post shouldn't be an AMP endpoint, as it was unchecked in the UI via the options above.
		$this->go_to( self::factory()->post->create() );
		$this->assertFalse( is_amp_available() );
		$this->assertFalse( is_amp_endpoint() );

		// The homepage shouldn't be an AMP endpoint, as it was also unchecked in the UI.
		$this->go_to( home_url( '/' ) );
		$this->assertFalse( is_amp_available() );
		$this->assertFalse( is_amp_endpoint() );

		// When the user passes a flag to the WP-CLI command, it forces AMP validation no matter whether the user disabled AMP on any template.
		AMP_Validation_Manager::$is_validate_request = true;
		$this->assertTrue( is_amp_available() );
		$this->assertTrue( is_amp_endpoint() );
	}

	/**
	 * Test is_amp_available() function when availability is blocked due to validation errors.
	 *
	 * @covers ::is_amp_available()
	 * @covers ::is_amp_endpoint()
	 */
	public function test_is_amp_available_when_noamp_due_to_validation_errors() {
		$post_id = self::factory()->post->create();
		AMP_Options_Manager::update_option( Option::THEME_SUPPORT, AMP_Theme_Support::TRANSITIONAL_MODE_SLUG );
		$this->assertFalse( amp_is_canonical() );

		$this->go_to( amp_get_permalink( $post_id ) );
		$this->assertTrue( is_amp_available() );
		$this->assertTrue( is_amp_endpoint() );

		$this->go_to( get_permalink( $post_id ) );
		$this->assertTrue( is_amp_available() );
		$this->assertFalse( is_amp_endpoint() );

		$this->go_to( add_query_arg( QueryVar::NOAMP, QueryVar::NOAMP_AVAILABLE, get_permalink( $post_id ) ) );
		$this->assertFalse( is_amp_available() );
		$this->assertFalse( is_amp_endpoint() );

		// Now go AMP-first.
<<<<<<< HEAD
		add_theme_support( 'amp', [ 'paired' => false ] );
		$this->go_to( add_query_arg( QueryVar::NOAMP, QueryVar::NOAMP_AVAILABLE, get_permalink( $post_id ) ) );
=======
		AMP_Options_Manager::update_option( Option::THEME_SUPPORT, AMP_Theme_Support::STANDARD_MODE_SLUG );
		$this->go_to( add_query_arg( QueryVars::NOAMP, QueryVars::NOAMP_AVAILABLE, get_permalink( $post_id ) ) );
>>>>>>> c4b11050
		$this->assertTrue( is_amp_available() );
		$this->assertTrue( is_amp_endpoint() );
	}

	/**
	 * Test is_amp_endpoint() function for post embeds and feeds.
	 *
	 * @covers ::is_amp_available()
	 * @covers ::is_amp_endpoint()
	 * global WP_Query $wp_the_query
	 */
	public function test_is_amp_endpoint_for_post_embeds_and_feeds() {
		AMP_Options_Manager::update_option( Option::THEME_SUPPORT, AMP_Theme_Support::STANDARD_MODE_SLUG );
		$post_id = self::factory()->post->create_and_get()->ID;

		$this->go_to( home_url( "?p=$post_id" ) );
		$this->assertTrue( is_amp_available() );
		$this->assertTrue( is_amp_endpoint() );

		$this->go_to( home_url( "?p=$post_id&embed=1" ) );
		$this->assertFalse( is_amp_available() );
		$this->assertFalse( is_amp_endpoint() );

		$this->go_to( home_url( '?feed=rss' ) );
		$this->assertFalse( is_amp_available() );
		$this->assertFalse( is_amp_endpoint() );

		if ( class_exists( 'WP_Service_Workers' ) && defined( 'WP_Service_Workers::QUERY_VAR' ) && function_exists( 'pwa_add_error_template_query_var' ) ) {
			$this->go_to( home_url( "?p=$post_id" ) );
			global $wp_query;
			$wp_query->set( WP_Service_Workers::QUERY_VAR, WP_Service_Workers::SCOPE_FRONT );
			$this->assertFalse( is_amp_available() );
			$this->assertFalse( is_amp_endpoint() );
		}
	}

	/**
	 * Test is_amp_endpoint() function before the parse_query action happens.
	 *
	 * @covers ::is_amp_available()
	 * @covers ::is_amp_endpoint()
	 * @expectedIncorrectUsage is_amp_available
	 */
	public function test_is_amp_available_before_parse_query_action() {
		global $wp_actions;
		unset( $wp_actions['parse_query'] );
		$this->assertFalse( is_amp_endpoint() );
		$this->assertFalse( is_amp_available() );
	}

	/**
	 * Test is_amp_endpoint() function when there is no WP_Query.
	 *
	 * @covers ::is_amp_available()
	 * @covers ::is_amp_endpoint()
	 * @expectedIncorrectUsage is_amp_available
	 */
	public function test_is_amp_endpoint_when_no_wp_query() {
		global $wp_query;
		$wp_query = null;
		$this->assertFalse( is_amp_available() );
		$this->assertFalse( is_amp_endpoint() );
	}

	/**
	 * Test is_amp_endpoint() function before the wp action happens in Standard mode.
	 *
	 * @covers ::is_amp_endpoint()
	 * @covers ::is_amp_available()
	 * @expectedIncorrectUsage is_amp_available
	 */
	public function test_is_amp_endpoint_before_wp_action_for_standard_mode() {
		AMP_Options_Manager::update_option( Option::THEME_SUPPORT, AMP_Theme_Support::STANDARD_MODE_SLUG );
		global $wp_actions;
		unset( $wp_actions['wp'] );
		$this->assertTrue( AMP_Options_Manager::get_option( Option::ALL_TEMPLATES_SUPPORTED ) );
		$this->assertTrue( amp_is_canonical() );
		$this->assertTrue( is_amp_available(), 'Expected available even before wp action because AMP-First' );
		$this->assertTrue( is_amp_endpoint() );

		AMP_Options_Manager::update_option( Option::ALL_TEMPLATES_SUPPORTED, false );
		$this->assertFalse( is_amp_available() );
		$this->assertFalse( is_amp_endpoint() );
	}

	/**
	 * Test is_amp_endpoint() function before the wp action happens in Reader mode.
	 *
	 * @covers ::is_amp_endpoint()
	 * @covers ::is_amp_available()
	 * @expectedIncorrectUsage is_amp_available
	 */
	public function test_is_amp_endpoint_before_wp_action_for_reader_mode() {
		AMP_Options_Manager::update_option( Option::THEME_SUPPORT, AMP_Theme_Support::READER_MODE_SLUG );
		$this->go_to( home_url( '/' ) );
		global $wp_actions;
		unset( $wp_actions['wp'] );
		$this->assertFalse( amp_is_canonical() );
		$this->assertFalse( is_amp_available() );
		$this->assertFalse( is_amp_endpoint() );
	}

	/**
	 * Test is_amp_endpoint() function before the wp action happens in Transitional mode (with no AMP query var present).
	 *
	 * @covers ::is_amp_endpoint()
	 * @covers ::is_amp_available()
	 * @expectedIncorrectUsage is_amp_available
	 */
	public function test_is_amp_endpoint_before_wp_action_for_transitional_mode_with_query_var() {
		AMP_Options_Manager::update_option( Option::THEME_SUPPORT, AMP_Theme_Support::TRANSITIONAL_MODE_SLUG );
		$this->go_to( add_query_arg( amp_get_slug(), '1', home_url( '/' ) ) );
		global $wp_actions;
		unset( $wp_actions['wp'] );
		$this->assertTrue( AMP_Options_Manager::get_option( Option::ALL_TEMPLATES_SUPPORTED ) );
		$this->assertFalse( amp_is_canonical() );
		$this->assertTrue( is_amp_available() );
		$this->assertTrue( is_amp_endpoint() );

		AMP_Options_Manager::update_option( Option::ALL_TEMPLATES_SUPPORTED, false );
		$this->assertFalse( is_amp_available() );
		$this->assertFalse( is_amp_endpoint() );
	}

	/**
	 * Filter calls.
	 *
	 * @var array
	 */
	protected $last_filter_call;

	/**
	 * Capture filter call.
	 *
	 * @param mixed $value Value.
	 * @return mixed Value.
	 */
	public function capture_filter_call( $value ) {
		$this->last_filter_call = [
			'current_filter' => current_filter(),
			'args'           => func_get_args(),
		];
		return $value;
	}

	/**
	 * Test amp_get_asset_url.
	 *
	 * @covers ::amp_get_asset_url()
	 */
	public function test_amp_get_asset_url() {
		$this->assertStringEndsWith( '/assets/foo.jpg', amp_get_asset_url( 'foo.jpg' ) );
	}

	/**
	 * Test amp_get_boilerplate_code.
	 *
	 * @covers ::amp_get_boilerplate_code()
	 */
	public function test_amp_get_boilerplate_code() {
		$boilerplate_code = amp_get_boilerplate_code();
		$this->assertStringStartsWith( '<style amp-boilerplate>', $boilerplate_code );
		$this->assertStringContains( '<noscript><style amp-boilerplate>', $boilerplate_code );
	}

	/**
	 * Test amp_get_boilerplate_stylesheets.
	 *
	 * @covers ::amp_get_boilerplate_stylesheets()
	 */
	public function test_amp_get_boilerplate_stylesheets() {
		$stylesheets = amp_get_boilerplate_stylesheets();
		$this->assertInternalType( 'array', $stylesheets );
		$this->assertCount( 2, $stylesheets );
		$this->assertStringContains( 'body{-webkit-animation:-amp-start', $stylesheets[0] );
		$this->assertStringContains( 'body{-webkit-animation:none', $stylesheets[1] );
	}

	/**
	 * Test amp_add_generator_metadata.
	 *
	 * @covers ::amp_add_generator_metadata()
	 */
	public function test_amp_add_generator_metadata() {
		AMP_Options_Manager::update_option( Option::THEME_SUPPORT, AMP_Theme_Support::READER_MODE_SLUG );

		$get_generator_tag = static function() {
			return get_echo( 'amp_add_generator_metadata' );
		};

		$output = $get_generator_tag();
		$this->assertStringContains( 'mode=reader', $output );
		$this->assertStringContains( 'theme=legacy', $output );
		$this->assertStringContains( 'v' . AMP__VERSION, $output );

		AMP_Options_Manager::update_option( Option::READER_THEME, 'twentynineteen' );
		$output = $get_generator_tag();
		$this->assertStringContains( 'mode=reader', $output );
		$this->assertStringContains( 'theme=twentynineteen', $output );
		$this->assertStringContains( 'v' . AMP__VERSION, $output );

		AMP_Options_Manager::update_option( Option::THEME_SUPPORT, AMP_Theme_Support::TRANSITIONAL_MODE_SLUG );
		$output = $get_generator_tag();
		$this->assertStringContains( 'mode=transitional', $output );
		$this->assertStringNotContains( 'theme=', $output );
		$this->assertStringContains( 'v' . AMP__VERSION, $output );

		AMP_Options_Manager::update_option( Option::THEME_SUPPORT, AMP_Theme_Support::STANDARD_MODE_SLUG );
		$output = $get_generator_tag();
		$this->assertStringContains( 'mode=standard', $output );
		$this->assertStringNotContains( 'theme=', $output );
		$this->assertStringContains( 'v' . AMP__VERSION, $output );

		$output = $get_generator_tag();
		$this->assertStringContains( 'mode=standard', $output );
		$this->assertStringNotContains( 'theme=', $output );
	}

	/**
	 * Test script registering.
	 *
	 * @covers ::amp_register_default_scripts()
	 * @covers ::amp_filter_script_loader_tag()
	 * @covers ::amp_render_scripts()
	 * @global WP_Scripts $wp_scripts
	 */
	public function test_script_registering() {
		global $wp_scripts;
		$wp_scripts = null;
		$this->assertEquals( 10, has_action( 'wp_default_scripts', 'amp_register_default_scripts' ) );
		$this->assertEquals( PHP_INT_MAX, has_action( 'script_loader_tag', 'amp_filter_script_loader_tag' ) );

		$this->assertTrue( wp_script_is( 'amp-runtime', 'registered' ) );
		$this->assertTrue( wp_script_is( 'amp-mustache', 'registered' ) );
		$this->assertTrue( wp_script_is( 'amp-list', 'registered' ) );
		$this->assertTrue( wp_script_is( 'amp-bind', 'registered' ) );

		wp_enqueue_script( 'amp-mathml' );
		wp_enqueue_script( 'amp-mustache' );
		$this->assertTrue( wp_script_is( 'amp-mathml', 'enqueued' ) );
		$this->assertTrue( wp_script_is( 'amp-mustache', 'enqueued' ) );

		// Try overriding URL.
		wp_scripts()->registered['amp-mustache']->src = 'https://cdn.ampproject.org/v0/amp-mustache-latest.js';

		$output = get_echo( 'wp_print_scripts' );

		$this->assertStringContains( '<script type=\'text/javascript\' src=\'https://cdn.ampproject.org/v0.js\' async></script>', $output ); // phpcs:ignore WordPress.WP.EnqueuedResources.NonEnqueuedScript
		$this->assertStringContains( '<script type=\'text/javascript\' src=\'https://cdn.ampproject.org/v0/amp-mathml-0.1.js\' async custom-element="amp-mathml"></script>', $output ); // phpcs:ignore WordPress.WP.EnqueuedResources.NonEnqueuedScript
		$this->assertStringContains( '<script type=\'text/javascript\' src=\'https://cdn.ampproject.org/v0/amp-mustache-latest.js\' async custom-template="amp-mustache"></script>', $output ); // phpcs:ignore WordPress.WP.EnqueuedResources.NonEnqueuedScript

		// Try rendering via amp_render_scripts() instead of amp_render_scripts(), which is how component scripts get added normally.
		$output = amp_render_scripts(
			[
				'amp-mathml'    => true, // But already printed above.
				'amp-carousel'  => 'https://cdn.ampproject.org/v0/amp-mustache-2.0.js',
				'amp-accordion' => true,
			]
		);
		$this->assertStringNotContains( 'amp-mathml', $output, 'The amp-mathml component was already printed above.' );
		$this->assertStringContains( '<script type=\'text/javascript\' src=\'https://cdn.ampproject.org/v0/amp-mustache-2.0.js\' async custom-element="amp-carousel"></script>', $output ); // phpcs:ignore WordPress.WP.EnqueuedResources.NonEnqueuedScript
		$this->assertStringContains( '<script type=\'text/javascript\' src=\'https://cdn.ampproject.org/v0/amp-accordion-0.1.js\' async custom-element="amp-accordion"></script>', $output ); // phpcs:ignore WordPress.WP.EnqueuedResources.NonEnqueuedScript

		// Try some experimental component to ensure expected script attributes are added.
		wp_register_script( 'amp-foo', 'https://cdn.ampproject.org/v0/amp-foo-0.1.js', [ 'amp-runtime' ], null ); // phpcs:ignore WordPress.WP.EnqueuedResourceParameters.NotInFooter, WordPress.WP.EnqueuedResourceParameters.MissingVersion
		$output = get_echo( 'wp_print_scripts', [ 'amp-foo' ] );
		$this->assertStringContains( '<script type=\'text/javascript\' src=\'https://cdn.ampproject.org/v0/amp-foo-0.1.js\' async custom-element="amp-foo"></script>', $output ); // phpcs:ignore WordPress.WP.EnqueuedResources.NonEnqueuedScript
	}

	/**
	 * Test amp_get_content_embed_handlers().
	 *
	 * @covers ::amp_get_content_embed_handlers()
	 */
	public function test_amp_get_content_embed_handlers() {
		$post = self::factory()->post->create_and_get();
		add_filter( 'amp_content_embed_handlers', [ $this, 'capture_filter_call' ], 10, 2 );

		$this->last_filter_call = null;
		AMP_Options_Manager::update_option( Option::THEME_SUPPORT, AMP_Theme_Support::STANDARD_MODE_SLUG );
		$handlers = amp_get_content_embed_handlers();
		$this->assertArrayHasKey( 'AMP_SoundCloud_Embed_Handler', $handlers );
		$this->assertEquals( 'amp_content_embed_handlers', $this->last_filter_call['current_filter'] );
		$this->assertEquals( $handlers, $this->last_filter_call['args'][0] );
		$this->assertNull( $this->last_filter_call['args'][1] );

		$this->last_filter_call = null;
		AMP_Options_Manager::update_option( Option::THEME_SUPPORT, AMP_Theme_Support::READER_MODE_SLUG );
		$handlers = amp_get_content_embed_handlers( $post );
		$this->assertArrayHasKey( 'AMP_SoundCloud_Embed_Handler', $handlers );
		$this->assertEquals( 'amp_content_embed_handlers', $this->last_filter_call['current_filter'] );
		$this->assertEquals( $handlers, $this->last_filter_call['args'][0] );
		$this->assertEquals( $post, $this->last_filter_call['args'][1] );
	}

	/**
	 * Test amp_is_dev_mode().
	 *
	 * @covers ::amp_is_dev_mode()
	 */
	public function test_amp_is_dev_mode() {
		AMP_Options_Manager::update_option( Option::THEME_SUPPORT, AMP_Theme_Support::STANDARD_MODE_SLUG );

		$this->assertFalse( amp_is_dev_mode() );
		add_filter( 'amp_dev_mode_enabled', '__return_true' );
		$this->assertTrue( amp_is_dev_mode() );
		remove_filter( 'amp_dev_mode_enabled', '__return_true' );
		$this->assertFalse( amp_is_dev_mode() );

		// Test authenticated user with admin bar showing.
		add_filter( 'show_admin_bar', '__return_true' );
		wp_set_current_user( self::factory()->user->create( [ 'role' => 'administrator' ] ) );
		$this->assertTrue( is_admin_bar_showing() );
		$this->assertTrue( is_user_logged_in() );
		$this->assertTrue( amp_is_dev_mode() );

		// Test unauthenticated user with admin bar forced.
		add_filter( 'show_admin_bar', '__return_true' );
		wp_set_current_user( 0 );
		$this->assertFalse( is_user_logged_in() );
		$this->assertTrue( is_admin_bar_showing() );
		$this->assertFalse( amp_is_dev_mode() );
	}

	/**
	 * Test deprecated $post param for amp_get_content_embed_handlers().
	 *
	 * @covers ::amp_get_content_embed_handlers()
	 */
	public function test_amp_get_content_embed_handlers_deprecated_param() {
		$post = self::factory()->post->create_and_get();
		$this->setExpectedDeprecated( 'amp_get_content_embed_handlers' );
		AMP_Options_Manager::update_option( Option::THEME_SUPPORT, AMP_Theme_Support::STANDARD_MODE_SLUG );
		amp_get_content_embed_handlers( $post );
	}

	/**
	 * Test amp_get_content_sanitizers().
	 *
	 * @covers ::amp_get_content_sanitizers()
	 */
	public function test_amp_get_content_sanitizers() {
		$post = self::factory()->post->create_and_get();
		add_filter( 'amp_content_sanitizers', [ $this, 'capture_filter_call' ], 10, 2 );

		$this->last_filter_call = null;
		AMP_Options_Manager::update_option( Option::THEME_SUPPORT, AMP_Theme_Support::STANDARD_MODE_SLUG );
		$handlers = amp_get_content_sanitizers();
		$this->assertArrayHasKey( 'AMP_Style_Sanitizer', $handlers );
		unset( $handlers['AMP_Style_Sanitizer']['allow_transient_caching'] ); // Remove item added after filter applied.
		$this->assertEquals( 'amp_content_sanitizers', $this->last_filter_call['current_filter'] );
		$this->assertEquals( $handlers, $this->last_filter_call['args'][0] );
		$handler_classes = array_keys( $handlers );
		$this->assertNull( $this->last_filter_call['args'][1] );
		$this->assertEquals( 'AMP_Tag_And_Attribute_Sanitizer', end( $handler_classes ) );

		$this->last_filter_call = null;
		AMP_Options_Manager::update_option( Option::THEME_SUPPORT, AMP_Theme_Support::READER_MODE_SLUG );
		$handlers = amp_get_content_sanitizers( $post );
		unset( $handlers['AMP_Style_Sanitizer']['allow_transient_caching'] ); // Remove item added after filter applied.
		$this->assertArrayHasKey( 'AMP_Style_Sanitizer', $handlers );
		$this->assertEquals( 'amp_content_sanitizers', $this->last_filter_call['current_filter'] );
		$this->assertEquals( $handlers, $this->last_filter_call['args'][0] );
		$this->assertEquals( $post, $this->last_filter_call['args'][1] );

		// Make sure the style and validating sanitizers are always at the end, even after filtering.
		add_filter(
			'amp_content_sanitizers',
			static function( $classes ) {
				$classes['Even_After_Validating_Sanitizer'] = [];
				return $classes;
			}
		);
		$ordered_sanitizers = array_keys( amp_get_content_sanitizers() );
		$this->assertEquals( 'Even_After_Validating_Sanitizer', $ordered_sanitizers[ count( $ordered_sanitizers ) - 4 ] );
		$this->assertEquals( 'AMP_Style_Sanitizer', $ordered_sanitizers[ count( $ordered_sanitizers ) - 3 ] );
		$this->assertEquals( 'AMP_Meta_Sanitizer', $ordered_sanitizers[ count( $ordered_sanitizers ) - 2 ] );
		$this->assertEquals( 'AMP_Tag_And_Attribute_Sanitizer', $ordered_sanitizers[ count( $ordered_sanitizers ) - 1 ] );
	}

	/**
	 * Test amp_get_content_sanitizers().
	 *
	 * @covers ::amp_get_content_sanitizers()
	 */
	public function test_amp_get_content_sanitizers_with_dev_mode() {
		$element_xpaths = [ '//script[ @id = "hello-world" ]' ];
		add_filter(
			'amp_dev_mode_element_xpaths',
			function ( $xpaths ) use ( $element_xpaths ) {
				return array_merge( $xpaths, $element_xpaths );
			}
		);

		// Check that AMP_Dev_Mode_Sanitizer is not registered if not in dev mode.
		$sanitizers = amp_get_content_sanitizers();
		$this->assertFalse( amp_is_dev_mode() );
		$this->assertArrayNotHasKey( 'AMP_Dev_Mode_Sanitizer', $sanitizers );

		// Check that AMP_Dev_Mode_Sanitizer is registered once in dev mode, but not with admin bar showing yet.
		add_filter( 'amp_dev_mode_enabled', '__return_true' );
		$sanitizers = amp_get_content_sanitizers();
		$this->assertFalse( is_admin_bar_showing() );
		$this->assertTrue( amp_is_dev_mode() );
		$this->assertArrayHasKey( 'AMP_Dev_Mode_Sanitizer', $sanitizers );
		$this->assertEquals( 'AMP_Dev_Mode_Sanitizer', current( array_keys( $sanitizers ) ) );
		$this->assertEquals(
			compact( 'element_xpaths' ),
			$sanitizers['AMP_Dev_Mode_Sanitizer']
		);
		remove_filter( 'amp_dev_mode_enabled', '__return_true' );

		// Check that AMP_Dev_Mode_Sanitizer is registered once in dev mode, and now also with admin bar showing.
		add_filter( 'amp_dev_mode_enabled', '__return_true' );
		add_filter( 'show_admin_bar', '__return_true' );
		$sanitizers = amp_get_content_sanitizers();
		$this->assertTrue( is_admin_bar_showing() );
		$this->assertTrue( amp_is_dev_mode() );
		$this->assertArrayHasKey( 'AMP_Dev_Mode_Sanitizer', $sanitizers );
		$this->assertEqualSets(
			array_merge(
				$element_xpaths,
				[
					'//*[ @id = "wpadminbar" ]',
					'//*[ @id = "wpadminbar" ]//*',
					'//style[ @id = "admin-bar-inline-css" ]',
				]
			),
			$sanitizers['AMP_Dev_Mode_Sanitizer']['element_xpaths']
		);
	}

	/**
	 * Test deprecated $post param for amp_get_content_sanitizers().
	 *
	 * @covers ::amp_get_content_sanitizers()
	 */
	public function test_amp_get_content_sanitizers_deprecated_param() {
		$post = self::factory()->post->create_and_get();
		$this->setExpectedDeprecated( 'amp_get_content_sanitizers' );
		AMP_Options_Manager::update_option( Option::THEME_SUPPORT, AMP_Theme_Support::STANDARD_MODE_SLUG );
		amp_get_content_sanitizers( $post );
	}

	/**
	 * Test AMP-to-AMP linking.
	 *
	 * @covers ::amp_get_content_sanitizers()
	 */
	public function test_amp_get_content_sanitizers_amp_to_amp() {
		$link_sanitizer_class_name = 'AMP_Link_Sanitizer';

		// If AMP-to-AMP linking isn't enabled, this sanitizer shouldn't be present.
		add_filter( 'amp_to_amp_linking_enabled', '__return_false' );
		$sanitizers = amp_get_content_sanitizers();
		$this->assertArrayNotHasKey( $link_sanitizer_class_name, $sanitizers );

		// Now that AMP-to-AMP linking is enabled, this sanitizer should be present.
		add_filter( 'amp_to_amp_linking_enabled', '__return_true' );
		$sanitizers = amp_get_content_sanitizers();
		$this->assertEquals(
			[
				'paired'        => true,
				'excluded_urls' => [],
			],
			$sanitizers[ $link_sanitizer_class_name ]
		);

		$excluded_urls = [ 'https://baz.com', 'https://example.com/one' ];
		add_filter(
			'amp_to_amp_excluded_urls',
			static function() use ( $excluded_urls ) {
				return $excluded_urls;
			}
		);

		// The excluded URLs passed to the filter should be present in the sanitizer.
		$sanitizers = amp_get_content_sanitizers();
		$this->assertEquals(
			[
				'paired'        => true,
				'excluded_urls' => $excluded_urls,
			],
			$sanitizers[ $link_sanitizer_class_name ]
		);
	}

	/**
	 * Test post_supports_amp().
	 *
	 * @covers ::post_supports_amp()
	 */
	public function test_post_supports_amp() {
		add_post_type_support( 'page', AMP_Post_Type_Support::SLUG );

		// Test disabled by default for page for posts and show on front.
		update_option( 'show_on_front', 'page' );
		$post = self::factory()->post->create_and_get( [ 'post_type' => 'page' ] );
		$this->assertTrue( post_supports_amp( $post ) );
		update_option( 'show_on_front', 'page' );
		$this->assertTrue( post_supports_amp( $post ) );
		update_option( 'page_for_posts', $post->ID );
		$this->assertFalse( post_supports_amp( $post ) );
		update_option( 'page_for_posts', '' );
		update_option( 'page_on_front', $post->ID );
		$this->assertFalse( post_supports_amp( $post ) );
		update_option( 'show_on_front', 'posts' );
		$this->assertTrue( post_supports_amp( $post ) );

		// Test disabled by default for page templates.
		update_post_meta( $post->ID, '_wp_page_template', 'foo.php' );
		$this->assertFalse( post_supports_amp( $post ) );

		// Reset.
		remove_post_type_support( 'page', AMP_Post_Type_Support::SLUG );
	}

	/**
	 * Test amp_get_post_image_metadata()
	 *
	 * @covers ::amp_get_post_image_metadata()
	 */
	public function test_amp_get_post_image_metadata() {
		$post_id = self::factory()->post->create();
		$this->assertFalse( amp_get_post_image_metadata( $post_id ) );

		$first_test_image = '/tmp/test-image.jpg';
		copy( DIR_TESTDATA . '/images/test-image.jpg', $first_test_image );
		$attachment_id = self::factory()->attachment->create_object(
			[
				'file'           => $first_test_image,
				'post_parent'    => 0,
				'post_mime_type' => 'image/jpeg',
				'post_title'     => 'Test Image',
			]
		);
		wp_update_attachment_metadata( $attachment_id, wp_generate_attachment_metadata( $attachment_id, $first_test_image ) );

		set_post_thumbnail( $post_id, $attachment_id );
		$metadata = amp_get_post_image_metadata( $post_id );
		$this->assertEquals( 'ImageObject', $metadata['@type'] );
		$this->assertEquals( 50, $metadata['width'] );
		$this->assertEquals( 50, $metadata['height'] );
		$this->assertStringEndsWith( 'test-image.jpg', $metadata['url'] );

		delete_post_thumbnail( $post_id );
		$this->assertFalse( amp_get_post_image_metadata( $post_id ) );
		wp_update_post(
			[
				'ID'          => $attachment_id,
				'post_parent' => $post_id,
			]
		);
		$metadata = amp_get_post_image_metadata( $post_id );
		$this->assertStringEndsWith( 'test-image.jpg', $metadata['url'] );

		// Test an 'attachment' post type.
		$attachment_src          = 'example/attachment.jpeg';
		$attachment_height       = 45;
		$attachment_width        = 600;
		$attachment_id           = self::factory()->attachment->create_object(
			[
				'file'           => $attachment_src,
				'post_mime_type' => 'image/jpeg',
			]
		);
		$expected_attachment_img = wp_get_attachment_image_src( $attachment_id, 'full', false );

		update_post_meta(
			$attachment_id,
			'_wp_attachment_metadata',
			[
				'height' => $attachment_height,
				'width'  => $attachment_width,
			]
		);
		$this->go_to( get_permalink( $attachment_id ) );

		$this->assertEquals(
			[
				'@type'  => 'ImageObject',
				'height' => $attachment_height,
				'url'    => $expected_attachment_img[0],
				'width'  => $attachment_width,
			],
			amp_get_post_image_metadata( $attachment_id )
		);

		// Test a video as an 'attachment' post type, which shouldn't have a schema.org image.
		$attachment_src = 'example/test-video.mpeg';
		$attachment_id  = self::factory()->attachment->create_object(
			[
				'file'           => $attachment_src,
				'post_mime_type' => 'video/mpeg',
			]
		);
		$this->go_to( get_permalink( $attachment_id ) );
		$this->assertFalse( amp_get_post_image_metadata( $attachment_id ) );
	}

	/**
	 * Insert site icon attachment.
	 *
	 * @param string $file Image file path.
	 * @return int|WP_Error Attachment ID or error.
	 */
	public function insert_site_icon_attachment( $file ) {
		$attachment_id = self::factory()->attachment->create_upload_object( $file, null );
		$cropped       = wp_crop_image( $attachment_id, 0, 0, 512, 512, 512, 512 );

		require_once ABSPATH . 'wp-admin/includes/class-wp-site-icon.php';
		$wp_site_icon = new WP_Site_Icon();

		/** This filter is documented in wp-admin/includes/class-custom-image-header.php */
		$cropped = apply_filters( 'wp_create_file_in_uploads', $cropped, $attachment_id ); // For replication.
		$object  = $wp_site_icon->create_attachment_object( $cropped, $attachment_id );
		unset( $object['ID'] );

		// Update the attachment.
		add_filter( 'intermediate_image_sizes_advanced', [ $wp_site_icon, 'additional_sizes' ] );
		$attachment_id = $wp_site_icon->insert_attachment( $object, $cropped );
		remove_filter( 'intermediate_image_sizes_advanced', [ $wp_site_icon, 'additional_sizes' ] );

		return $attachment_id;
	}

	/**
	 * Test amp_get_schemaorg_metadata().
	 *
	 * @covers ::amp_get_schemaorg_metadata()
	 * @covers ::amp_get_publisher_logo()
	 */
	public function test_amp_get_schemaorg_metadata() {
		update_option( 'blogname', 'Foo' );
		$publisher_type     = 'Organization';
		$expected_publisher = [
			'@type' => $publisher_type,
			'name'  => 'Foo',
			'logo'  => amp_get_asset_url( 'images/amp-page-fallback-wordpress-publisher-logo.png' ),
		];

		$user_id = self::factory()->user->create(
			[
				'first_name' => 'John',
				'last_name'  => 'Smith',
			]
		);
		$page_id = self::factory()->post->create(
			[
				'post_type'   => 'page',
				'post_title'  => 'Example Page',
				'post_author' => $user_id,
			]
		);
		$post_id = self::factory()->post->create(
			[
				'post_type'   => 'post',
				'post_title'  => 'Example Post',
				'post_author' => $user_id,
			]
		);

		$site_icon_attachment_id   = $this->insert_site_icon_attachment( DIR_TESTDATA . '/images/33772.jpg' );
		$custom_logo_attachment_id = self::factory()->attachment->create_upload_object( DIR_TESTDATA . '/images/canola.jpg', null );

		// Test non-singular, with no publisher logo.
		$this->go_to( home_url() );
		$metadata = amp_get_schemaorg_metadata();
		$this->assertEquals( 'http://schema.org', $metadata['@context'] );
		$this->assertArrayNotHasKey( '@type', $metadata );
		$this->assertArrayHasKey( 'publisher', $metadata );
		$this->assertEquals( $expected_publisher, $metadata['publisher'] );
		$this->assertEquals( $metadata['publisher']['logo'], amp_get_publisher_logo() );

		// Set site icon which now should get used instead of default for publisher logo.
		update_option( 'site_icon', $site_icon_attachment_id );
		$metadata = amp_get_schemaorg_metadata();
		$this->assertEquals(
			wp_get_attachment_image_url( $site_icon_attachment_id, 'full', false ),
			$metadata['publisher']['logo']
		);
		$this->assertEquals( wp_get_attachment_image_url( $site_icon_attachment_id, 'full', false ), amp_get_publisher_logo() );

		// Set custom logo which now should get used instead of default for publisher logo.
		set_theme_mod( 'custom_logo', $custom_logo_attachment_id );
		$metadata = amp_get_schemaorg_metadata();
		$this->assertEquals(
			wp_get_attachment_image_url( $custom_logo_attachment_id, 'full', false ),
			$metadata['publisher']['logo']
		);
		$this->assertEquals( wp_get_attachment_image_url( $custom_logo_attachment_id, 'full', false ), amp_get_publisher_logo() );

		// Test amp_site_icon_url filter overrides previous.
		add_filter( 'amp_site_icon_url', [ __CLASS__, 'mock_site_icon' ] );
		$metadata = amp_get_schemaorg_metadata();
		$this->assertEquals( self::MOCK_SITE_ICON, $metadata['publisher']['logo'] );
		$this->assertEquals( $metadata['publisher']['logo'], amp_get_publisher_logo() );

		// Clear out all customized icons.
		remove_filter( 'amp_site_icon_url', [ __CLASS__, 'mock_site_icon' ] );
		delete_option( 'site_icon' );
		remove_theme_mod( 'custom_logo' );

		// Test page.
		$this->go_to( get_permalink( $page_id ) );
		$metadata = amp_get_schemaorg_metadata();
		$this->assertEquals( 'http://schema.org', $metadata['@context'] );
		$this->assertEquals( $expected_publisher, $metadata['publisher'] );
		$this->assertEquals( 'WebPage', $metadata['@type'] );
		$this->assertArrayHasKey( 'author', $metadata );
		$this->assertEquals( get_permalink( $page_id ), $metadata['mainEntityOfPage'] );
		$this->assertEquals( get_the_title( $page_id ), $metadata['headline'] );
		$this->assertArrayHasKey( 'datePublished', $metadata );
		$this->assertArrayHasKey( 'dateModified', $metadata );
		$this->assertEquals( $metadata['publisher']['logo'], amp_get_publisher_logo() );

		// Test post.
		$this->go_to( get_permalink( $post_id ) );
		$metadata = amp_get_schemaorg_metadata();
		$this->assertEquals( 'http://schema.org', $metadata['@context'] );
		$this->assertEquals( $expected_publisher, $metadata['publisher'] );
		$this->assertEquals( 'BlogPosting', $metadata['@type'] );
		$this->assertEquals( get_permalink( $post_id ), $metadata['mainEntityOfPage'] );
		$this->assertEquals( get_the_title( $post_id ), $metadata['headline'] );
		$this->assertArrayHasKey( 'datePublished', $metadata );
		$this->assertArrayHasKey( 'dateModified', $metadata );
		$this->assertEquals(
			[
				'@type' => 'Person',
				'name'  => 'John Smith',
			],
			$metadata['author']
		);
		$this->assertEquals( $metadata['publisher']['logo'], amp_get_publisher_logo() );

		// Test author archive.
		$this->go_to( get_author_posts_url( $user_id ) );
		$metadata = amp_get_schemaorg_metadata();
		$this->assertEquals( 'CollectionPage', $metadata['@type'] );

		// Test override.
		$this->go_to( get_permalink( $post_id ) );
		$self = $this;
		add_filter(
			'amp_post_template_metadata',
			static function( $meta, $post ) use ( $self, $post_id ) {
				$self->assertEquals( $post_id, $post->ID );
				$meta['did_amp_post_template_metadata'] = true;
				$self->assertArrayNotHasKey( 'amp_schemaorg_metadata', $meta );
				return $meta;
			},
			10,
			2
		);
		add_filter(
			'amp_schemaorg_metadata',
			static function( $meta ) use ( $self ) {
				$meta['did_amp_schemaorg_metadata'] = true;
				$self->assertArrayHasKey( 'did_amp_post_template_metadata', $meta );
				$meta['author']['name'] = 'George';
				return $meta;
			}
		);

		$metadata = amp_get_schemaorg_metadata();
		$this->assertArrayHasKey( 'did_amp_post_template_metadata', $metadata );
		$this->assertArrayHasKey( 'did_amp_schemaorg_metadata', $metadata );
		$this->assertEquals( 'George', $metadata['author']['name'] );
		$this->assertEquals( $metadata['publisher']['logo'], amp_get_publisher_logo() );
	}

	/**
	 * Test amp_add_admin_bar_view_link()
	 *
	 * @covers ::amp_add_admin_bar_view_link()
	 * @global WP_Query $wp_query
	 */
	public function test_amp_add_admin_bar_item() {
		require_once ABSPATH . WPINC . '/class-wp-admin-bar.php';
		wp_set_current_user( self::factory()->user->create( [ 'role' => 'administrator' ] ) );

		$post_id = self::factory()->post->create();
		$this->go_to( get_permalink( $post_id ) );
		global $wp_query; // Must be here after the go_to() call.

		// Check that canonical adds no link.
		AMP_Options_Manager::update_option( Option::THEME_SUPPORT, AMP_Theme_Support::STANDARD_MODE_SLUG );
		$admin_bar = new WP_Admin_Bar();
		amp_add_admin_bar_view_link( $admin_bar );
		$this->assertNull( $admin_bar->get_node( 'amp' ) );

		// Check that paired mode does add link.
		AMP_Options_Manager::update_option( Option::THEME_SUPPORT, AMP_Theme_Support::TRANSITIONAL_MODE_SLUG );
		$admin_bar = new WP_Admin_Bar();
		amp_add_admin_bar_view_link( $admin_bar );
		wp_admin_bar_customize_menu( $admin_bar );
		$item = $admin_bar->get_node( 'amp' );
		$this->assertInternalType( 'object', $item );
		$this->assertEquals( esc_url( amp_get_permalink( $post_id ) ), $item->href );
		$item = $admin_bar->get_node( 'customize' );
		$this->assertStringNotContains( amp_get_slug() . '=', $item->href );
		$this->assertStringNotContains( 'autofocus', $item->href );

		// Confirm that link is added to non-AMP version.
		set_query_var( amp_get_slug(), '' );
		$this->assertTrue( is_amp_endpoint() );
		$admin_bar = new WP_Admin_Bar();
		amp_add_admin_bar_view_link( $admin_bar );
		$item = $admin_bar->get_node( 'amp' );
		$this->assertInternalType( 'object', $item );
		$this->assertEquals( esc_url( get_permalink( $post_id ) ), $item->href );
		unset( $wp_query->query_vars[ amp_get_slug() ] );
		$this->assertFalse( is_amp_endpoint() );

		// Confirm post opt-out works.
		add_filter( 'amp_skip_post', '__return_true' );
		$admin_bar = new WP_Admin_Bar();
		amp_add_admin_bar_view_link( $admin_bar );
		$this->assertNull( $admin_bar->get_node( 'amp' ) );
		remove_filter( 'amp_skip_post', '__return_true' );

		$this->go_to( amp_get_permalink( $post_id ) );

		// Confirm legacy Reader mode works.
		AMP_Options_Manager::update_option( Option::THEME_SUPPORT, AMP_Theme_Support::READER_MODE_SLUG );
		$this->assertTrue( amp_is_legacy() );
		$admin_bar = new WP_Admin_Bar();
		wp_admin_bar_customize_menu( $admin_bar );
		amp_add_admin_bar_view_link( $admin_bar );
		$item = $admin_bar->get_node( 'amp' );
		$this->assertInternalType( 'object', $item );
		$this->assertEquals( esc_url( get_permalink( $post_id ) ), $item->href );
		$item = $admin_bar->get_node( 'customize' );
		$this->assertInternalType( 'object', $item );
		$this->assertStringNotContains( amp_get_slug() . '=', $item->href );
		$this->assertStringContains( 'autofocus', $item->href );

		// Confirm Customize link with a Reader theme points to the right place.
		AMP_Options_Manager::update_option( Option::THEME_SUPPORT, AMP_Theme_Support::READER_MODE_SLUG );
		AMP_Options_Manager::update_option( Option::READER_THEME, 'twentynineteen' );
		$this->assertFalse( amp_is_legacy() );
		$admin_bar = new WP_Admin_Bar();
		wp_admin_bar_customize_menu( $admin_bar );
		amp_add_admin_bar_view_link( $admin_bar );
		$item = $admin_bar->get_node( 'customize' );
		$this->assertInternalType( 'object', $item );
		$this->assertStringContains( amp_get_slug() . '=', $item->href );
		$this->assertStringNotContains( 'autofocus', $item->href );
	}

	/**
	 * Test amp_generate_script_hash().
	 *
	 * @covers \amp_generate_script_hash()
	 */
	public function test_amp_generate_script_hash() {
		$this->assertSame( 'sha384-nYSGte6layPrGqn7c1Om8wNCgSq5PU-56H0R6j1kTb7R3aLbWeM3ra0YF5xKFuI0', amp_generate_script_hash( 'document.body.textContent += \'Hello world!\';' ) );
		$this->assertSame( 'sha384-Qdwpb9Wpgg4BE21ukx8rwjbJGEdW2xjanFfsRNtmYQH69a_QeI0it1V8N23ZdsRX', amp_generate_script_hash( 'document.body.textContent = \'¡Hola mundo!\';' ) );
		$this->assertSame( 'sha384-_MAJ0_NC2k8jrjehfi-5LdQasBICZXvp4gOwOx0D3mIStvDCGvZDzcTfXLgMrLL1', amp_generate_script_hash( 'document.body.textContent = \'<Hi! & 👋>\';' ) );
	}

	/**
	 * Get a mock publisher logo URL, to test that the filter works as expected.
	 *
	 * @param string $site_icon The publisher logo in the schema.org data.
	 * @return string $site_icon The filtered publisher logo in the schema.org data.
	 */
	public static function mock_site_icon( $site_icon ) {
		unset( $site_icon );
		return self::MOCK_SITE_ICON;
	}
}<|MERGE_RESOLUTION|>--- conflicted
+++ resolved
@@ -753,13 +753,8 @@
 		$this->assertFalse( is_amp_endpoint() );
 
 		// Now go AMP-first.
-<<<<<<< HEAD
-		add_theme_support( 'amp', [ 'paired' => false ] );
+		AMP_Options_Manager::update_option( Option::THEME_SUPPORT, AMP_Theme_Support::STANDARD_MODE_SLUG );
 		$this->go_to( add_query_arg( QueryVar::NOAMP, QueryVar::NOAMP_AVAILABLE, get_permalink( $post_id ) ) );
-=======
-		AMP_Options_Manager::update_option( Option::THEME_SUPPORT, AMP_Theme_Support::STANDARD_MODE_SLUG );
-		$this->go_to( add_query_arg( QueryVars::NOAMP, QueryVars::NOAMP_AVAILABLE, get_permalink( $post_id ) ) );
->>>>>>> c4b11050
 		$this->assertTrue( is_amp_available() );
 		$this->assertTrue( is_amp_endpoint() );
 	}
