<?php
/**
 * Tests for AMP_Validation_Manager class.
 *
 * @package AMP
 */

// phpcs:disable Generic.Formatting.MultipleStatementAlignment.NotSameWarning

/**
 * Tests for AMP_Validation_Manager class.
 *
 * @covers AMP_Validation_Manager
 * @since 0.7
 */
class Test_AMP_Validation_Manager extends \WP_UnitTestCase {

	/**
	 * The name of the tested class.
	 *
	 * @var string
	 */
	const TESTED_CLASS = 'AMP_Validation_Manager';

	/**
	 * An instance of DOMElement to test.
	 *
	 * @var DOMElement
	 */
	public $node;

	/**
	 * A tag that the sanitizer should strip.
	 *
	 * @var string
	 */
	public $disallowed_tag = '<script async src="https://example.com/script"></script>'; // phpcs:ignore WordPress.WP.EnqueuedResources.NonEnqueuedScript

	/**
	 * The name of a tag that the sanitizer should strip.
	 *
	 * @var string
	 */
	public $disallowed_tag_name = 'script';

	/**
	 * The name of an attribute that the sanitizer should strip.
	 *
	 * @var string
	 */
	public $disallowed_attribute_name = 'onload';

	/**
	 * A mock plugin name that outputs invalid markup.
	 *
	 * @var string
	 */
	public $plugin_name = 'foo-bar';

	/**
	 * A valid image that sanitizers should not alter.
	 *
	 * @var string
	 */
	public $valid_amp_img = '<amp-img id="img-123" media="(min-width: 600x)" src="/assets/example.jpg" width="200" height="500" layout="responsive"></amp-img>';

	/**
	 * The name of the tag to test.
	 *
	 * @var string
	 */
	const TAG_NAME = 'img';

	/**
	 * Backed up $wp_registered_widgets.
	 *
	 * @var array
	 */
	protected $original_wp_registered_widgets;

	/**
	 * Setup.
	 *
	 * @inheritdoc
	 * @global $wp_registered_widgets
	 */
	public function setUp() {
		unset( $GLOBALS['wp_scripts'], $GLOBALS['wp_styles'] );
		parent::setUp();
		$dom_document = new DOMDocument( '1.0', 'utf-8' );
		$this->node   = $dom_document->createElement( self::TAG_NAME );
		AMP_Validation_Manager::reset_validation_results();
		$this->original_wp_registered_widgets = $GLOBALS['wp_registered_widgets'];

		if ( class_exists( 'WP_Block_Type_Registry' ) ) {
			foreach ( WP_Block_Type_Registry::get_instance()->get_all_registered() as $block ) {
				if ( 'amp/' === substr( $block->name, 0, 4 ) ) {
					WP_Block_Type_Registry::get_instance()->unregister( $block->name );
				}
			}
		}
		delete_option( AMP_Options_Manager::OPTION_NAME ); // Make sure default reader mode option does not override theme support being added.
	}

	/**
	 * After a test method runs, reset any state in WordPress the test method might have changed.
	 */
	public function tearDown() {
		$GLOBALS['wp_registered_widgets'] = $this->original_wp_registered_widgets;
		remove_theme_support( AMP_Theme_Support::SLUG );
		AMP_Theme_Support::read_theme_support();
		$_REQUEST = array();
		unset( $GLOBALS['current_screen'] );
		AMP_Validation_Manager::$should_locate_sources = false;
		AMP_Validation_Manager::$hook_source_stack     = array();
		AMP_Validation_Manager::$validation_results    = array();
		AMP_Validation_Manager::reset_validation_results();
		parent::tearDown();
	}

	/**
	 * Test init.
	 *
	 * @covers AMP_Validation_Manager::init()
	 */
	public function test_init() {
		add_theme_support( AMP_Theme_Support::SLUG );
		AMP_Validation_Manager::init();

		$this->assertTrue( post_type_exists( AMP_Validated_URL_Post_Type::POST_TYPE_SLUG ) );
		$this->assertTrue( taxonomy_exists( AMP_Validation_Error_Taxonomy::TAXONOMY_SLUG ) );

		$this->assertEquals( 10, has_action( 'save_post', self::TESTED_CLASS . '::handle_save_post_prompting_validation' ) );
		$this->assertEquals( 10, has_action( 'enqueue_block_editor_assets', self::TESTED_CLASS . '::enqueue_block_validation' ) );

		$this->assertEquals( 10, has_action( 'edit_form_top', self::TESTED_CLASS . '::print_edit_form_validation_status' ) );
		$this->assertEquals( 10, has_action( 'all_admin_notices', self::TESTED_CLASS . '::print_plugin_notice' ) );

		$this->assertEquals( 10, has_action( 'rest_api_init', self::TESTED_CLASS . '::add_rest_api_fields' ) );

		$this->assertContains( AMP_Validation_Manager::VALIDATION_ERRORS_QUERY_VAR, wp_removable_query_args() );
		$this->assertEquals( 101, has_action( 'admin_bar_menu', array( self::TESTED_CLASS, 'add_admin_bar_menu_items' ) ) );

		$this->assertFalse( has_action( 'wp', array( self::TESTED_CLASS, 'wrap_widget_callbacks' ) ) );

		// Make sure should_locate_sources arg is recognized.
		remove_all_filters( 'amp_validation_error_sanitized' );
		AMP_Options_Manager::update_option( 'auto_accept_sanitization', false );
		AMP_Validation_Manager::init(
			array(
				'should_locate_sources' => true,
			)
		);
		$this->assertEquals( 10, has_action( 'wp', array( self::TESTED_CLASS, 'wrap_widget_callbacks' ) ) );
	}

	/**
	 * Test init when theme support and stories support are not present.
	 *
	 * @covers AMP_Validation_Manager::init()
	 */
	public function test_init_without_theme_or_stories_support() {
		AMP_Options_Manager::update_option( 'experiences', array( AMP_Options_Manager::WEBSITE_EXPERIENCE ) );
		remove_theme_support( AMP_Theme_Support::SLUG );
		AMP_Validation_Manager::init();

		$this->assertFalse( has_action( 'save_post', array( 'AMP_Validation_Manager', 'handle_save_post_prompting_validation' ) ) );
	}

	/**
	 * Test init when theme support is absent but stories support is.
	 *
	 * @covers AMP_Validation_Manager::init()
	 */
	public function test_init_with_stories_and_without_theme_support() {
		if ( ! AMP_Story_Post_Type::has_required_block_capabilities() ) {
			$this->markTestSkipped( 'Environment does not support Stories.' );
		}
		AMP_Options_Manager::update_option( 'experiences', array( AMP_Options_Manager::STORIES_EXPERIENCE ) );
		remove_theme_support( AMP_Theme_Support::SLUG );
		AMP_Validation_Manager::init();

		$this->assertSame( 10, has_action( 'save_post', array( 'AMP_Validation_Manager', 'handle_save_post_prompting_validation' ) ) );
		$this->assertFalse( has_action( 'admin_bar_menu', array( self::TESTED_CLASS, 'add_admin_bar_menu_items' ) ) );
	}

	/**
	 * Test \AMP_Validation_Manager::post_supports_validation.
	 *
	 * @covers \AMP_Validation_Manager::post_supports_validation()
	 */
	public function test_post_supports_validation() {

		// Ensure that story posts can be validated even when theme support is absent.
		remove_theme_support( AMP_Theme_Support::SLUG );
		AMP_Options_Manager::update_option( 'experiences', array( AMP_Options_Manager::WEBSITE_EXPERIENCE, AMP_Options_Manager::STORIES_EXPERIENCE ) );
		AMP_Story_Post_Type::register();
		if ( post_type_exists( AMP_Story_Post_Type::POST_TYPE_SLUG ) ) {
			$post = $this->factory()->post->create( array( 'post_type' => AMP_Story_Post_Type::POST_TYPE_SLUG ) );
			$this->assertTrue( AMP_Validation_Manager::post_supports_validation( $post ) );
		}

		// Support absent if theme support is absent for regular posts.
		remove_theme_support( AMP_Theme_Support::SLUG );
		$this->assertFalse( AMP_Validation_Manager::post_supports_validation( $this->factory()->post->create() ) );

		// Ensure normal case of validating published post when theme support present.
		add_theme_support( AMP_Theme_Support::SLUG );
		$this->assertTrue( AMP_Validation_Manager::post_supports_validation( $this->factory()->post->create() ) );

		// Trashed posts are not validatable.
		$this->assertFalse( AMP_Validation_Manager::post_supports_validation( $this->factory()->post->create( array( 'post_status' => 'trash' ) ) ) );

		// An invalid post is not previewable.
		$this->assertFalse( AMP_Validation_Manager::post_supports_validation( 0 ) );

		// Ensure non-viewable posts do not support validation.
		register_post_type( 'not_viewable', array( 'publicly_queryable' => false ) );
		$post = $this->factory()->post->create( array( 'post_type' => 'not_viewable' ) );
		$this->assertFalse( AMP_Validation_Manager::post_supports_validation( $post ) );
	}

	/**
	 * Test add_validation_hooks.
	 *
	 * @covers AMP_Validation_Manager::is_sanitization_auto_accepted()
	 */
	public function test_is_sanitization_auto_accepted() {
		remove_theme_support( AMP_Theme_Support::SLUG );
		AMP_Options_Manager::update_option( 'auto_accept_sanitization', false );
		$this->assertFalse( AMP_Validation_Manager::is_sanitization_auto_accepted() );

		remove_theme_support( AMP_Theme_Support::SLUG );
		AMP_Options_Manager::update_option( 'auto_accept_sanitization', true );
		$this->assertTrue( AMP_Validation_Manager::is_sanitization_auto_accepted() );

		add_theme_support( AMP_Theme_Support::SLUG );
		AMP_Options_Manager::update_option( 'auto_accept_sanitization', false );
		$this->assertTrue( AMP_Validation_Manager::is_sanitization_auto_accepted() );

		add_theme_support( AMP_Theme_Support::SLUG, array( AMP_Theme_Support::PAIRED_FLAG => true ) );
		AMP_Options_Manager::update_option( 'auto_accept_sanitization', false );
		$this->assertFalse( AMP_Validation_Manager::is_sanitization_auto_accepted() );

		add_theme_support( AMP_Theme_Support::SLUG, array( AMP_Theme_Support::PAIRED_FLAG => true ) );
		AMP_Options_Manager::update_option( 'auto_accept_sanitization', true );
		$this->assertTrue( AMP_Validation_Manager::is_sanitization_auto_accepted() );
	}

	/**
	 * Test add_admin_bar_menu_items.
	 *
	 * @covers AMP_Validation_Manager::add_admin_bar_menu_items()
	 */
	public function test_add_admin_bar_menu_items() {
		AMP_Options_Manager::update_option( 'auto_accept_sanitization', false );

		// No admin bar item when user lacks capability.
		$this->go_to( home_url( '/' ) );
		require_once ABSPATH . WPINC . '/class-wp-admin-bar.php';
		$this->assertFalse( is_admin() );
		$this->assertFalse( AMP_Validation_Manager::has_cap() );
		$admin_bar = new WP_Admin_Bar();
		AMP_Validation_Manager::add_admin_bar_menu_items( $admin_bar );
		$this->assertNull( $admin_bar->get_node( 'amp' ) );

		// No admin bar item when no template available.
		$this->go_to( home_url() );
		add_theme_support( AMP_Theme_Support::SLUG );
		wp_set_current_user( self::factory()->user->create( array( 'role' => 'administrator' ) ) );
		$this->assertTrue( AMP_Validation_Manager::has_cap() );
		add_filter( 'amp_supportable_templates', '__return_empty_array' );
		AMP_Options_Manager::update_option( 'all_templates_supported', false );
		$admin_bar = new WP_Admin_Bar();
		AMP_Validation_Manager::add_admin_bar_menu_items( $admin_bar );
		$this->assertNull( $admin_bar->get_node( 'amp' ) );
		remove_filter( 'amp_supportable_templates', '__return_empty_array' );
		AMP_Options_Manager::update_option( 'all_templates_supported', true );

		// Admin bar item available in AMP-first mode.
		add_theme_support( AMP_Theme_Support::SLUG, array( AMP_Theme_Support::PAIRED_FLAG => false ) );
		$admin_bar = new WP_Admin_Bar();
		AMP_Validation_Manager::add_admin_bar_menu_items( $admin_bar );
		$node = $admin_bar->get_node( 'amp' );
		$this->assertInternalType( 'object', $node );
		$this->assertContains( 'action=amp_validate', $node->href );
		$this->assertNull( $admin_bar->get_node( 'amp-view' ) );
		$this->assertInternalType( 'object', $admin_bar->get_node( 'amp-validity' ) );

		// Admin bar item available in paired mode.
		add_theme_support( AMP_Theme_Support::SLUG, array( AMP_Theme_Support::PAIRED_FLAG => true ) );
		$admin_bar = new WP_Admin_Bar();
		AMP_Validation_Manager::add_admin_bar_menu_items( $admin_bar );
		$node = $admin_bar->get_node( 'amp' );
		$this->assertInternalType( 'object', $node );
		$this->assertStringEndsWith( '?amp', $node->href );
		$this->assertInternalType( 'object', $admin_bar->get_node( 'amp-view' ) );
		$this->assertInternalType( 'object', $admin_bar->get_node( 'amp-validity' ) );

		// Admin bar item available in paired mode with validation errors.
		$_GET[ AMP_Validation_Manager::VALIDATION_ERRORS_QUERY_VAR ] = 3;
		add_theme_support( AMP_Theme_Support::SLUG, array( AMP_Theme_Support::PAIRED_FLAG => true ) );
		$admin_bar = new WP_Admin_Bar();
		AMP_Validation_Manager::add_admin_bar_menu_items( $admin_bar );
		$node = $admin_bar->get_node( 'amp' );
		$this->assertInternalType( 'object', $node );
		$this->assertContains( 'action=amp_validate', $node->href );
		$this->assertNull( $admin_bar->get_node( 'amp-view' ) );
		$this->assertInternalType( 'object', $admin_bar->get_node( 'amp-validity' ) );
	}

	/**
	 * Test add_validation_error_sourcing.
	 *
	 * @covers AMP_Validation_Manager::add_validation_error_sourcing()
	 */
	public function test_add_validation_error_sourcing() {
		AMP_Validation_Manager::add_validation_error_sourcing();
		$this->assertEmpty( AMP_Validation_Manager::$validation_error_status_overrides );
		$this->assertEquals( PHP_INT_MAX, has_filter( 'the_content', array( self::TESTED_CLASS, 'decorate_filter_source' ) ) );
		$this->assertEquals( PHP_INT_MAX, has_filter( 'the_excerpt', array( self::TESTED_CLASS, 'decorate_filter_source' ) ) );
		$this->assertEquals( PHP_INT_MAX, has_action( 'do_shortcode_tag', array( self::TESTED_CLASS, 'decorate_shortcode_source' ) ) );

		// Test overrides.
		$validation_error_term_1 = AMP_Validation_Error_Taxonomy::prepare_validation_error_taxonomy_term( array( 'test' => 1 ) );
		$validation_error_term_2 = AMP_Validation_Error_Taxonomy::prepare_validation_error_taxonomy_term( array( 'test' => 2 ) );
		$_REQUEST[ AMP_Validation_Manager::VALIDATE_QUERY_VAR ] = AMP_Validation_Manager::get_amp_validate_nonce();
		$_REQUEST[ AMP_Validation_Manager::VALIDATION_ERROR_TERM_STATUS_QUERY_VAR ] = array(
			$validation_error_term_1['slug'] => AMP_Validation_Error_Taxonomy::VALIDATION_ERROR_ACK_ACCEPTED_STATUS,
			$validation_error_term_2['slug'] => AMP_Validation_Error_Taxonomy::VALIDATION_ERROR_ACK_REJECTED_STATUS,
		);
		AMP_Validation_Manager::add_validation_error_sourcing();
		$this->assertCount( 2, AMP_Validation_Manager::$validation_error_status_overrides );
	}

	/**
	 * Test add_validation_error_sourcing with Gutenberg active.
	 *
	 * @covers AMP_Validation_Manager::add_validation_error_sourcing()
	 */
	public function test_add_validation_error_sourcing_gutenberg() {
		if ( ! function_exists( 'do_blocks' ) ) {
			$this->markTestSkipped( 'Gutenberg not active.' );
		}
		if ( version_compare( get_bloginfo( 'version' ), '4.9', '<' ) ) {
			$this->markTestSkipped( 'The WP version is less than 4.9, so Gutenberg did not init.' );
		}

		$priority = has_filter( 'the_content', 'do_blocks' );
		$this->assertNotFalse( $priority );
		AMP_Validation_Manager::add_validation_error_sourcing();
		$this->assertEquals( $priority - 1, has_filter( 'the_content', array( self::TESTED_CLASS, 'add_block_source_comments' ) ) );
	}

	/**
	 * Tests handle_save_post_prompting_validation.
	 *
	 * @covers AMP_Validation_Manager::handle_save_post_prompting_validation()
	 * @covers AMP_Validation_Manager::validate_queued_posts_on_frontend()
	 */
	public function test_handle_save_post_prompting_validation_and_validate_queued_posts_on_frontend() {
		add_theme_support( AMP_Theme_Support::SLUG );
		$_SERVER['REQUEST_METHOD'] = 'POST';
		$GLOBALS['pagenow']        = 'post.php';

		register_post_type( 'secret', array( 'public' => false ) );
		$secret           = self::factory()->post->create_and_get( array( 'post_type' => 'secret' ) );
		$_POST['post_ID'] = $secret->ID;
		AMP_Validation_Manager::handle_save_post_prompting_validation( $secret->ID );
		$this->assertFalse( has_action( 'shutdown', array( 'AMP_Validation_Manager', 'validate_queued_posts_on_frontend' ) ) );
		$this->assertEmpty( AMP_Validation_Manager::validate_queued_posts_on_frontend() );

		$auto_draft       = self::factory()->post->create_and_get( array( 'post_status' => 'auto-draft' ) );
		$_POST['post_ID'] = $auto_draft->ID;
		AMP_Validation_Manager::handle_save_post_prompting_validation( $auto_draft->ID );
		$this->assertFalse( has_action( 'shutdown', array( 'AMP_Validation_Manager', 'validate_queued_posts_on_frontend' ) ) );
		$this->assertEmpty( AMP_Validation_Manager::validate_queued_posts_on_frontend() );

		// Testing without $_POST context.
		$post = self::factory()->post->create_and_get( array( 'post_type' => 'post' ) );
		AMP_Validation_Manager::handle_save_post_prompting_validation( $post->ID );
		$this->assertFalse( has_action( 'shutdown', array( 'AMP_Validation_Manager', 'validate_queued_posts_on_frontend' ) ) );

		// Test success.
		$post = self::factory()->post->create_and_get( array( 'post_type' => 'post' ) );
		$_POST['post_ID'] = $post->ID;
		AMP_Validation_Manager::handle_save_post_prompting_validation( $post->ID );
		$this->assertEquals( 10, has_action( 'shutdown', array( 'AMP_Validation_Manager', 'validate_queued_posts_on_frontend' ) ) );

		add_filter(
			'pre_http_request',
			static function() {
				return new WP_Error( 'http_request_made' );
			}
		);
		$results = AMP_Validation_Manager::validate_queued_posts_on_frontend();
		$this->assertArrayHasKey( $post->ID, $results );
		$this->assertInstanceOf( 'WP_Error', $results[ $post->ID ] );

		unset( $GLOBALS['pagenow'] );
	}

	/**
	 * Test add_rest_api_fields.
	 *
	 * @covers AMP_Validation_Manager::add_rest_api_fields()
	 */
	public function test_add_rest_api_fields() {

		// Test in a transitional context.
		add_theme_support( AMP_Theme_Support::SLUG, array( AMP_Theme_Support::PAIRED_FLAG => true ) );
		AMP_Theme_Support::read_theme_support();
		AMP_Validation_Manager::add_rest_api_fields();
		$post_types_non_canonical = array_intersect(
			get_post_types_by_support( 'amp' ),
			get_post_types(
				array(
					'show_in_rest' => true,
				)
			)
		);
		$this->assert_rest_api_field_present( $post_types_non_canonical );

		// Test in a AMP-first (canonical) context.
		add_theme_support( AMP_Theme_Support::SLUG );
		AMP_Theme_Support::read_theme_support();
		AMP_Validation_Manager::add_rest_api_fields();
		$post_types_canonical = get_post_types_by_support( 'editor' );
		$this->assert_rest_api_field_present( $post_types_canonical );
	}

	/**
	 * Asserts that the post types have the additional REST field.
	 *
	 * @param array $post_types The post types that should have the REST field.
	 */
	protected function assert_rest_api_field_present( $post_types ) {
		foreach ( $post_types as $post_type ) {
			$field = $GLOBALS['wp_rest_additional_fields'][ $post_type ][ AMP_Validation_Manager::VALIDITY_REST_FIELD_NAME ];
			$this->assertEquals(
				$field['schema'],
				array(
					'description' => 'AMP validity status',
					'type'        => 'object',
				)
			);
			$this->assertEquals( $field['get_callback'], array( self::TESTED_CLASS, 'get_amp_validity_rest_field' ) );
		}
	}

	/**
	 * Test get_amp_validity_rest_field.
	 *
	 * @covers AMP_Validation_Manager::get_amp_validity_rest_field()
	 * @covers AMP_Validation_Manager::validate_url()
	 */
	public function test_get_amp_validity_rest_field() {
		add_theme_support( AMP_Theme_Support::SLUG, array( AMP_Theme_Support::PAIRED_FLAG => true ) );
		AMP_Options_Manager::update_option( 'auto_accept_sanitization', false );
		AMP_Validated_URL_Post_Type::register();
		AMP_Validation_Error_Taxonomy::register();

		$id = self::factory()->post->create();
		$this->assertNull(
			AMP_Validation_Manager::get_amp_validity_rest_field(
				compact( 'id' ),
				'',
				new WP_REST_Request( 'GET' )
			)
		);

		// Create an error custom post for the ID, so this will return the errors in the field.
		$errors = array(
			array(
				'code' => 'test',
			),
		);
		$this->create_custom_post(
			$errors,
			amp_get_permalink( $id )
		);

		// Make sure capability check is honored.
		$this->assertNull(
			AMP_Validation_Manager::get_amp_validity_rest_field(
				compact( 'id' ),
				'',
				new WP_REST_Request( 'GET' )
			)
		);

		wp_set_current_user( self::factory()->user->create( array( 'role' => 'administrator' ) ) );

		// GET request.
		$field = AMP_Validation_Manager::get_amp_validity_rest_field(
			compact( 'id' ),
			'',
			new WP_REST_Request( 'GET' )
		);
		$this->assertArrayHasKey( 'results', $field );
		$this->assertArrayHasKey( 'review_link', $field );
		$this->assertEquals(
			$field['results'],
			array_map(
				static function ( $error ) {
					return array(
						'sanitized'   => false,
						'error'       => $error,
						'status'      => AMP_Validation_Error_Taxonomy::VALIDATION_ERROR_NEW_REJECTED_STATUS,
						'term_status' => AMP_Validation_Error_Taxonomy::VALIDATION_ERROR_NEW_REJECTED_STATUS,
						'forced'      => false,
					);
				},
				$errors
			)
		);

		// PUT request.
		add_filter(
			'pre_http_request',
			static function() {
				return array(
					'body'     => '<html><body></body><!--AMP_VALIDATION:{"results":[]}--></html>',
					'response' => array(
						'code'    => 200,
						'message' => 'ok',
					),
				);
			}
		);
		$field = AMP_Validation_Manager::get_amp_validity_rest_field(
			compact( 'id' ),
			'',
			new WP_REST_Request( 'PUT' )
		);
		$this->assertArrayHasKey( 'results', $field );
		$this->assertArrayHasKey( 'review_link', $field );
		$this->assertEmpty( $field['results'] );
	}

	/**
	 * Test has_cap.
	 *
	 * @covers AMP_Validation_Manager::has_cap()
	 */
	public function test_has_cap() {
		wp_set_current_user(
			self::factory()->user->create(
				array(
					'role' => 'subscriber',
				)
			)
		);
		$this->assertFalse( AMP_Validation_Manager::has_cap() );

		$this->set_capability();
		$this->assertTrue( AMP_Validation_Manager::has_cap() );
	}

	/**
	 * Test add_validation_error.
	 *
	 * @covers AMP_Validation_Manager::add_validation_error()
	 */
	public function test_add_validation_error_track_removed() {
		AMP_Validation_Manager::$should_locate_sources = true;
		$this->assertEmpty( AMP_Validation_Manager::$validation_results );

		$that = $this;
		$node = $this->node;
		add_filter(
			'amp_validation_error',
			static function( $error, $context ) use ( $node, $that ) {
				$error['filtered'] = true;
				$that->assertEquals( AMP_Validation_Error_Taxonomy::INVALID_ELEMENT_CODE, $error['code'] );
				$that->assertSame( $node, $context['node'] );
				return $error;
			},
			10,
			2
		);

		AMP_Validation_Manager::add_validation_error(
			array(
				'node_name'       => $this->node->nodeName,
				'code'            => AMP_Validation_Error_Taxonomy::INVALID_ELEMENT_CODE,
				'node_attributes' => array(),
			),
			array(
				'node' => $this->node,
			)
		);

		$this->assertCount( 1, AMP_Validation_Manager::$validation_results );
		$this->assertEquals(
			array(
				'node_name'       => 'img',
				'sources'         => array(),
				'code'            => AMP_Validation_Error_Taxonomy::INVALID_ELEMENT_CODE,
				'node_attributes' => array(),
				'filtered'        => true,
			),
			AMP_Validation_Manager::$validation_results[0]['error']
		);
	}

	/**
	 * Test was_node_removed.
	 *
	 * @covers AMP_Validation_Manager::add_validation_error()
	 */
	public function test_add_validation_error_was_node_removed() {
		$this->assertEmpty( AMP_Validation_Manager::$validation_results );
		AMP_Validation_Manager::add_validation_error(
			array(
				'node' => $this->node,
			)
		);
		$this->assertNotEmpty( AMP_Validation_Manager::$validation_results );
	}

	/**
	 * Test reset_validation_results.
	 *
	 * @covers AMP_Validation_Manager::reset_validation_results()
	 */
	public function test_reset_validation_results() {
		AMP_Validation_Manager::add_validation_error(
			array(
				'code' => 'test',
			)
		);
		AMP_Validation_Manager::reset_validation_results();
		$this->assertEquals( array(), AMP_Validation_Manager::$validation_results );
	}

	/**
	 * Test print_edit_form_validation_status
	 *
	 * @covers AMP_Validation_Manager::print_edit_form_validation_status()
	 */
	public function test_print_edit_form_validation_status() {
		add_theme_support( AMP_Theme_Support::SLUG, array( AMP_Theme_Support::PAIRED_FLAG => true ) );
		AMP_Options_Manager::update_option( 'auto_accept_sanitization', false );

		AMP_Validated_URL_Post_Type::register();
		AMP_Validation_Error_Taxonomy::register();
		$this->set_capability();
		$post   = self::factory()->post->create_and_get();
		$output = get_echo( array( 'AMP_Validation_Manager', 'print_edit_form_validation_status' ), array( $post ) );

		$this->assertNotContains( 'notice notice-warning', $output );

		$validation_errors = array(
			array(
				'code'            => AMP_Validation_Error_Taxonomy::INVALID_ELEMENT_CODE,
				'node_name'       => $this->disallowed_tag_name,
				'parent_name'     => 'div',
				'node_attributes' => array(),
				'sources'         => array(
					array(
						'type' => 'plugin',
						'name' => $this->plugin_name,
					),
				),
			),
		);

		AMP_Validated_URL_Post_Type::store_validation_errors( $validation_errors, get_permalink( $post->ID ) );
		$output = get_echo( array( 'AMP_Validation_Manager', 'print_edit_form_validation_status' ), array( $post ) );

		// In 'Transitional' mode with 'auto_accept_sanitization' set to false.
		$expected_notice_non_accepted_errors = 'There is content which fails AMP validation. Non-accepted validation errors prevent AMP from being served, and the user will be redirected to the non-AMP version.';
		$this->assertContains( 'notice notice-warning', $output );
		$this->assertContains( '<code>script</code>', $output );
		$this->assertContains( $expected_notice_non_accepted_errors, $output );

		// In 'Standard' mode, if there are unaccepted validation errors, there should be a notice because this will block serving an AMP document.
		add_theme_support( AMP_Theme_Support::SLUG );
		$output = get_echo( array( 'AMP_Validation_Manager', 'print_edit_form_validation_status' ), array( $post ) );
		$this->assertContains( 'There is content which fails AMP validation. Though your site is configured to automatically accept sanitization errors, there are rejected error(s). This could be because auto-acceptance of errors was disabled earlier. You should review the issues to confirm whether or not sanitization should be accepted or rejected.', $output );

		/*
		 * When there are 'Rejected' or 'New Rejected' errors, there should be a message that explains that this will serve a non-AMP URL.
		 * This simulates 'auto_accept_sanitization' being true, but it having been false when the validation errors were stored,
		 * as there are errors with 'New Rejected' status.
		 */
		AMP_Options_Manager::update_option( 'auto_accept_sanitization', true );
		add_theme_support( AMP_Theme_Support::SLUG, array( AMP_Theme_Support::PAIRED_FLAG => true ) );
		AMP_Validated_URL_Post_Type::store_validation_errors( $validation_errors, get_permalink( $post->ID ) );
		AMP_Options_Manager::update_option( 'auto_accept_sanitization', false );
		$output = get_echo( array( 'AMP_Validation_Manager', 'print_edit_form_validation_status' ), array( $post ) );
		$this->assertContains( $expected_notice_non_accepted_errors, $output );
	}

	/**
	 * Test source comments.
	 *
	 * @covers AMP_Validation_Manager::locate_sources()
	 * @covers AMP_Validation_Manager::parse_source_comment()
	 * @covers AMP_Validation_Manager::get_source_comment()
	 * @covers AMP_Validation_Manager::remove_source_comments()
	 */
	public function test_source_comments() {
		$source1 = array(
			'type'      => 'plugin',
			'name'      => 'foo',
			'shortcode' => 'test',
			'function'  => __FUNCTION__,
		);
		$source2 = array(
			'type'     => 'theme',
			'name'     => 'bar',
			'function' => __FUNCTION__,
			'hook'     => 'something',
		);

		$dom = AMP_DOM_Utils::get_dom_from_content(
			implode(
				'',
				array(
					AMP_Validation_Manager::get_source_comment( $source1, true ),
					AMP_Validation_Manager::get_source_comment( $source2, true ),
					'<b id="test">Test</b>',
					AMP_Validation_Manager::get_source_comment( $source2, false ),
					AMP_Validation_Manager::get_source_comment( $source1, false ),
				)
			)
		);

		/**
		 * Comments.
		 *
		 * @var DOMComment[] $comments
		 */
		$comments = array();
		$xpath    = new DOMXPath( $dom );
		foreach ( $xpath->query( '//comment()' ) as $comment ) {
			$comments[] = $comment;
		}
		$this->assertCount( 4, $comments );

		$sources = AMP_Validation_Manager::locate_sources( $dom->getElementById( 'test' ) );
		$this->assertInternalType( 'array', $sources );
		$this->assertCount( 2, $sources );

		$this->assertEquals( $source1, $sources[0] );
		$parsed_comment = AMP_Validation_Manager::parse_source_comment( $comments[0] );
		$this->assertEquals( $source1, $parsed_comment['source'] );
		$this->assertFalse( $parsed_comment['closing'] );
		$parsed_comment = AMP_Validation_Manager::parse_source_comment( $comments[3] );
		$this->assertEquals( $source1, $parsed_comment['source'] );
		$this->assertTrue( $parsed_comment['closing'] );

		$this->assertEquals( $source2, $sources[1] );
		$parsed_comment = AMP_Validation_Manager::parse_source_comment( $comments[1] );
		$this->assertEquals( $source2, $parsed_comment['source'] );
		$this->assertFalse( $parsed_comment['closing'] );
		$parsed_comment = AMP_Validation_Manager::parse_source_comment( $comments[2] );
		$this->assertEquals( $source2, $parsed_comment['source'] );
		$this->assertTrue( $parsed_comment['closing'] );

		AMP_Validation_Manager::remove_source_comments( $dom );
		$this->assertEquals( 0, $xpath->query( '//comment()' )->length );
	}

	/**
	 * Get block data.
	 *
	 * @see Test_AMP_Validation_Utils::test_add_block_source_comments()
	 * @return array
	 */
	public function get_block_data() {
		if ( ! class_exists( 'WP_Block_Type_Registry' ) ) {
			$this->markTestSkipped( 'Gutenberg not active.' );
		}
		$latest_posts_block = WP_Block_Type_Registry::get_instance()->get_registered( 'core/latest-posts' );

		$reflection_function = new ReflectionFunction( $latest_posts_block->render_callback );
		$is_gutenberg = false !== strpos( $reflection_function->getFileName(), 'gutenberg' );

		return array(
			'paragraph'    => array(
				"<!-- wp:paragraph -->\n<p>Latest posts:</p>\n<!-- /wp:paragraph -->",
				"<!--amp-source-stack {\"block_name\":\"core\/paragraph\",\"post_id\":{{post_id}},\"block_content_index\":0}-->\n<p>Latest posts:</p>\n<!--/amp-source-stack {\"block_name\":\"core\/paragraph\",\"post_id\":{{post_id}}}-->",
				array(
					'element' => 'p',
					'blocks'  => array( 'core/paragraph' ),
				),
			),
			'latest_posts' => array(
				'<!-- wp:latest-posts {"postsToShow":1,"categories":""} /-->',
				sprintf(
					'<!--amp-source-stack {"block_name":"core\/latest-posts","post_id":{{post_id}},"block_content_index":0,"block_attrs":{"postsToShow":1,"categories":""},"type":"%1$s","name":"%2$s","function":"%3$s"}--><ul class="wp-block-latest-posts wp-block-latest-posts__list"><li><a href="{{url}}">{{title}}</a></li></ul><!--/amp-source-stack {"block_name":"core\/latest-posts","post_id":{{post_id}},"block_attrs":{"postsToShow":1,"categories":""},"type":"%1$s","name":"%2$s","function":"%3$s"}-->',
					$is_gutenberg ? 'plugin' : 'core',
					$is_gutenberg ? 'gutenberg' : 'wp-includes',
					$latest_posts_block->render_callback
				),
				array(
					'element' => 'ul',
					'blocks'  => array( 'core/latest-posts' ),
				),
			),
			'columns'      => array(
				"<!-- wp:columns -->\n<div class=\"wp-block-columns has-2-columns\">\n    <!-- wp:quote {\"layout\":\"column-1\",\"foo\":{\"bar\":1}} -->\n    <blockquote class=\"wp-block-quote layout-column-1\">\n        <p>A quotation!</p><cite>Famous</cite></blockquote>\n    <!-- /wp:quote -->\n\n    <!-- wp:html {\"layout\":\"column-2\"} -->\n    <div class=\"layout-column-2\">\n        <script>\n            document.write('Not allowed!');\n        </script>\n    </div>\n    <!-- /wp:html -->\n</div>\n<!-- /wp:columns -->",
				"<!--amp-source-stack {\"block_name\":\"core\/columns\",\"post_id\":{{post_id}},\"block_content_index\":0}-->\n<div class=\"wp-block-columns has-2-columns\">\n\n\n\n<!--amp-source-stack {\"block_name\":\"core\/quote\",\"post_id\":{{post_id}},\"block_content_index\":1,\"block_attrs\":{\"layout\":\"column-1\",\"foo\":{\"bar\":1}}}-->\n    <blockquote class=\"wp-block-quote layout-column-1\">\n        <p>A quotation!</p><cite>Famous</cite></blockquote>\n    <!--/amp-source-stack {\"block_name\":\"core\/quote\",\"post_id\":{{post_id}}}--><!--amp-source-stack {\"block_name\":\"core\/html\",\"post_id\":{{post_id}},\"block_content_index\":2,\"block_attrs\":{\"layout\":\"column-2\"}}-->\n    <div class=\"layout-column-2\">\n        <script>\n            document.write('Not allowed!');\n        </script>\n    </div>\n    <!--/amp-source-stack {\"block_name\":\"core\/html\",\"post_id\":{{post_id}}}--></div>\n<!--/amp-source-stack {\"block_name\":\"core\/columns\",\"post_id\":{{post_id}}}-->",
				array(
					'element' => 'blockquote',
					'blocks'  => array(
						'core/columns',
						'core/quote',
					),
				),
			),
		);
	}

	/**
	 * Test add_block_source_comments.
	 *
	 * @param string $content  Content.
	 * @param string $expected Expected content.
	 * @param array  $query    Query.
	 *
	 * @dataProvider get_block_data
	 * @covers       AMP_Validation_Manager::add_block_source_comments()
	 * @covers       AMP_Validation_Manager::handle_block_source_comment_replacement()
	 */
	public function test_add_block_source_comments( $content, $expected, $query ) {
		if ( ! function_exists( 'do_blocks' ) ) {
			$this->markTestSkipped( 'Gutenberg not active.' );
		}
		if ( version_compare( get_bloginfo( 'version' ), '4.9', '<' ) ) {
			$this->markTestSkipped( 'The WP version is less than 4.9, so Gutenberg did not init.' );
		}

		global $post;
		$post = self::factory()->post->create_and_get();
		$this->assertInstanceOf( 'WP_Post', get_post() );

		$rendered_block = do_blocks( AMP_Validation_Manager::add_block_source_comments( $content ) );

		$expected = str_replace(
			array(
				'{{post_id}}',
				'{{title}}',
				'{{url}}',
			),
			array(
				$post->ID,
				get_the_title( $post ),
				get_permalink( $post ),
			),
			$expected
		);

		// Temporary patch to support running unit tests in Gutenberg<5.7.0.
		$rendered_block = str_replace(
			'class="wp-block-latest-posts"',
			'class="wp-block-latest-posts wp-block-latest-posts__list"',
			$rendered_block
		);

		$this->assertEquals(
			preg_replace( '/(?<=>)\s+(?=<)/', '', str_replace( '%d', $post->ID, $expected ) ),
			preg_replace( '/(?<=>)\s+(?=<)/', '', $rendered_block )
		);

		$dom = AMP_DOM_Utils::get_dom_from_content( $rendered_block );
		$el  = $dom->getElementsByTagName( $query['element'] )->item( 0 );

		$this->assertEquals(
			$query['blocks'],
			wp_list_pluck( AMP_Validation_Manager::locate_sources( $el ), 'block_name' )
		);
	}

	/**
	 * Test wrap_widget_callbacks.
	 *
	 * @covers AMP_Validation_Manager::wrap_widget_callbacks()
	 */
	public function test_wrap_widget_callbacks() {
		global $wp_registered_widgets, $_wp_sidebars_widgets;

		$widget_id = 'search-2';
		$this->assertArrayHasKey( $widget_id, $wp_registered_widgets );
		$this->assertInternalType( 'array', $wp_registered_widgets[ $widget_id ]['callback'] );
		$this->assertInstanceOf( 'WP_Widget_Search', $wp_registered_widgets[ $widget_id ]['callback'][0] );
		$this->assertSame( 'display_callback', $wp_registered_widgets[ $widget_id ]['callback'][1] );

		AMP_Validation_Manager::wrap_widget_callbacks();
		$this->assertInstanceOf( 'AMP_Validation_Callback_Wrapper', $wp_registered_widgets[ $widget_id ]['callback'] );
		$this->assertInstanceOf( 'WP_Widget', $wp_registered_widgets[ $widget_id ]['callback'][0] );
		$this->assertSame( 'display_callback', $wp_registered_widgets[ $widget_id ]['callback'][1] );

		$sidebar_id = 'amp-sidebar';
		register_sidebar(
			array(
				'id'           => $sidebar_id,
				'after_widget' => '</li>',
			)
		);
		$_wp_sidebars_widgets[ $sidebar_id ] = array( $widget_id );

		AMP_Theme_Support::start_output_buffering();
		dynamic_sidebar( $sidebar_id );
		$output = ob_get_clean();

		$this->assertStringStartsWith(
			'<!--amp-source-stack {"type":"core","name":"wp-includes","function":"WP_Widget_Search::display_callback","widget_id":"search-2"}--><li id="search-2"',
			$output
		);
		$this->assertStringEndsWith(
			'</li><!--/amp-source-stack {"type":"core","name":"wp-includes","function":"WP_Widget_Search::display_callback","widget_id":"search-2"}-->',
			$output
		);
	}

	/**
	 * Test wrap_hook_callbacks.
	 *
	 * @covers AMP_Validation_Manager::wrap_hook_callbacks()
	 */
	public function test_callback_wrappers() {
		global $post;
		$that = $this;
		$post = self::factory()->post->create_and_get();
		$this->set_capability();
		$action_no_tag_output     = 'foo_action';
		$action_core_output       = 'core_action';
		$action_no_output         = 'bar_action_no_output';
		$action_function_callback = 'baz_action_function';
		$action_no_argument       = 'test_action_no_argument';
		$action_one_argument      = 'baz_action_one_argument';
		$action_two_arguments     = 'example_action_two_arguments';
		$notice                   = 'Example notice';

		AMP_Validation_Manager::add_validation_error_sourcing();

		add_action( $action_function_callback, '_amp_show_load_errors_admin_notice' );
		add_action( $action_no_argument, array( $this, 'output_div' ) );
		add_action( $action_one_argument, array( $this, 'output_notice' ) );
		add_action( $action_two_arguments, array( $this, 'output_message' ), 10, 2 );
		add_action( $action_no_output, array( $this, 'get_string' ), 10, 2 );
		add_action( $action_no_tag_output, 'the_ID' );
		add_action( $action_core_output, 'edit_post_link' );
		add_action( $action_no_output, '__return_false' );

		// All of the callback functions remain as-is. They will only change for a given hook at the 'all' action.
		$this->assertEquals( 10, has_action( $action_no_tag_output, 'the_ID' ) );
		$this->assertEquals( 10, has_action( $action_no_output, array( $this, 'get_string' ) ) );
		$this->assertEquals( 10, has_action( $action_no_argument, array( $this, 'output_div' ) ) );
		$this->assertEquals( 10, has_action( $action_one_argument, array( $this, 'output_notice' ) ) );
		$this->assertEquals( 10, has_action( $action_two_arguments, array( $this, 'output_message' ) ) );

		AMP_Theme_Support::start_output_buffering();
		do_action( $action_function_callback );
		$output = ob_get_clean();
		$this->assertContains( '<div class="notice notice-error">', $output );
		$this->assertContains( '<!--amp-source-stack {"type":"plugin","name":"amp"', $output );
		$this->assertContains( '<!--/amp-source-stack {"type":"plugin","name":"amp"', $output );

		AMP_Theme_Support::start_output_buffering();
		do_action( $action_no_argument );
		$output = ob_get_clean();
		$this->assertContains( '<div></div>', $output );
		$this->assertContains( '<!--amp-source-stack {"type":"plugin","name":"amp"', $output );
		$this->assertContains( '<!--/amp-source-stack {"type":"plugin","name":"amp"', $output );

		AMP_Theme_Support::start_output_buffering();
		do_action( $action_one_argument, $notice );
		$output = ob_get_clean();
		$this->assertContains( $notice, $output );
		$this->assertContains( sprintf( '<div class="notice notice-warning"><p>%s</p></div>', $notice ), $output );
		$this->assertContains( '<!--amp-source-stack {"type":"plugin","name":"amp"', $output );
		$this->assertContains( '<!--/amp-source-stack {"type":"plugin","name":"amp"', $output );

		AMP_Theme_Support::start_output_buffering();
		do_action( $action_two_arguments, $notice, get_the_ID() );
		$output = ob_get_clean();
		AMP_Theme_Support::start_output_buffering();
		self::output_message( $notice, get_the_ID() );
		$expected_output = ob_get_clean();
		$this->assertContains( $expected_output, $output );
		$this->assertContains( '<!--amp-source-stack {"type":"plugin","name":"amp"', $output );
		$this->assertContains( '<!--/amp-source-stack {"type":"plugin","name":"amp"', $output );

		// This action's callback doesn't output any HTML tags, so no HTML should be present.
		AMP_Theme_Support::start_output_buffering();
		do_action( $action_no_tag_output );
		$output = ob_get_clean();
		$this->assertNotContains( '<!--amp-source-stack ', $output );
		$this->assertNotContains( '<!--/amp-source-stack ', $output );

		// This action's callback comes from core.
		AMP_Theme_Support::start_output_buffering();
		do_action( $action_core_output );
		$output = ob_get_clean();
		$this->assertContains( '<!--amp-source-stack {"type":"core","name":"wp-includes"', $output );
		$this->assertContains( '<!--/amp-source-stack {"type":"core","name":"wp-includes"', $output );

		// This action's callback doesn't echo any markup, so it shouldn't be wrapped in comments.
		AMP_Theme_Support::start_output_buffering();
		do_action( $action_no_output );
		$output = ob_get_clean();
		$this->assertNotContains( '<!--amp-source-stack ', $output );
		$this->assertNotContains( '<!--/amp-source-stack ', $output );

		// Ensure that nested actions output the expected stack, and that has_action() works as expected in spite of the function wrapping.
		$handle_outer_action = static function() use ( $that, &$handle_outer_action, &$handle_inner_action ) {
			$that->assertEquals( 10, has_action( 'outer_action', $handle_outer_action ) );
			$that->assertEquals( 10, has_action( 'inner_action', $handle_inner_action ) );
			do_action( 'inner_action' );
			$that->assertEquals( 10, has_action( 'inner_action', $handle_inner_action ) );
		};
		$handle_inner_action = static function() use ( $that, &$handle_outer_action, &$handle_inner_action ) {
			$that->assertEquals( 10, has_action( 'outer_action', $handle_outer_action ) );
			$that->assertEquals( 10, has_action( 'inner_action', $handle_inner_action ) );
			echo '<b>Hello</b>';
		};
		add_action( 'outer_action', $handle_outer_action );
		add_action( 'inner_action', $handle_inner_action );
		AMP_Theme_Support::start_output_buffering();
		do_action( 'outer_action' );
		$output = ob_get_clean();
		$this->assertEquals(
			implode(
				'',
				array(
					'<!--amp-source-stack {"type":"plugin","name":"amp","function":"{closure}","hook":"outer_action"}-->',
					'<!--amp-source-stack {"type":"plugin","name":"amp","function":"{closure}","hook":"inner_action"}-->',
					'<b>Hello</b>',
					'<!--/amp-source-stack {"type":"plugin","name":"amp","function":"{closure}","hook":"inner_action"}-->',
					'<!--/amp-source-stack {"type":"plugin","name":"amp","function":"{closure}","hook":"outer_action"}-->',
				)
			),
			$output
		);
	}

	/**
	 * Test has_parameters_passed_by_reference.
	 *
	 * @covers AMP_Validation_Manager::has_parameters_passed_by_reference()
	 */
	public function test_has_parameters_passed_by_reference() {
		$tested_method = new ReflectionMethod( 'AMP_Validation_Manager', 'has_parameters_passed_by_reference' );
		$tested_method->setAccessible( true );
		$reflection_by_reference = new ReflectionFunction( 'wp_default_styles' );
		$reflection_by_value     = new ReflectionFunction( 'get_bloginfo' );

		$this->assertTrue( $tested_method->invoke( null, $reflection_by_reference ) );
		$this->assertFalse( $tested_method->invoke( null, $reflection_by_value ) );
	}

	/**
	 * Test decorate_shortcode_source.
	 *
	 * @covers AMP_Validation_Manager::add_validation_error_sourcing()
	 * @covers AMP_Validation_Manager::decorate_shortcode_source()
	 * @covers AMP_Validation_Manager::decorate_filter_source()
	 */
	public function test_decorate_shortcode_and_filter_source() {
		AMP_Validation_Manager::add_validation_error_sourcing();
		add_shortcode(
			'test',
			static function() {
				return '<b>test</b>';
			}
		);

		$filtered_content = apply_filters( 'the_content', 'before[test]after' );

		if ( version_compare( get_bloginfo( 'version' ), '5.0', '>=' ) && has_filter( 'the_content', 'do_blocks' ) ) {
			$source_json = '{"hook":"the_content","filter":true,"sources":[{"type":"core","name":"wp-includes","function":"WP_Embed::run_shortcode"},{"type":"core","name":"wp-includes","function":"WP_Embed::autoembed"},{"type":"plugin","name":"amp","function":"AMP_Validation_Manager::add_block_source_comments"},{"type":"core","name":"wp-includes","function":"do_blocks"},{"type":"core","name":"wp-includes","function":"wptexturize"},{"type":"core","name":"wp-includes","function":"wpautop"},{"type":"core","name":"wp-includes","function":"shortcode_unautop"},{"type":"core","name":"wp-includes","function":"prepend_attachment"},{"type":"core","name":"wp-includes","function":"wp_make_content_images_responsive"},{"type":"core","name":"wp-includes","function":"capital_P_dangit"},{"type":"core","name":"wp-includes","function":"do_shortcode"},{"type":"core","name":"wp-includes","function":"convert_smilies"}]}';
		} elseif ( has_filter( 'the_content', 'do_blocks' ) ) {
			$source_json = '{"hook":"the_content","filter":true,"sources":[{"type":"plugin","name":"amp","function":"AMP_Validation_Manager::add_block_source_comments"},{"type":"plugin","name":"gutenberg","function":"do_blocks"},{"type":"core","name":"wp-includes","function":"WP_Embed::run_shortcode"},{"type":"core","name":"wp-includes","function":"WP_Embed::autoembed"},{"type":"core","name":"wp-includes","function":"wptexturize"},{"type":"core","name":"wp-includes","function":"wpautop"},{"type":"core","name":"wp-includes","function":"shortcode_unautop"},{"type":"core","name":"wp-includes","function":"prepend_attachment"},{"type":"core","name":"wp-includes","function":"wp_make_content_images_responsive"},{"type":"core","name":"wp-includes","function":"capital_P_dangit"},{"type":"core","name":"wp-includes","function":"do_shortcode"},{"type":"core","name":"wp-includes","function":"convert_smilies"}]}';
		} else {
			$source_json = '{"hook":"the_content","filter":true,"sources":[{"type":"core","name":"wp-includes","function":"WP_Embed::run_shortcode"},{"type":"core","name":"wp-includes","function":"WP_Embed::autoembed"},{"type":"core","name":"wp-includes","function":"wptexturize"},{"type":"core","name":"wp-includes","function":"wpautop"},{"type":"core","name":"wp-includes","function":"shortcode_unautop"},{"type":"core","name":"wp-includes","function":"prepend_attachment"},{"type":"core","name":"wp-includes","function":"wp_make_content_images_responsive"},{"type":"core","name":"wp-includes","function":"capital_P_dangit"},{"type":"core","name":"wp-includes","function":"do_shortcode"},{"type":"core","name":"wp-includes","function":"convert_smilies"}]}';
		}

		$expected_content = implode(
			'',
			array(
				"<!--amp-source-stack $source_json-->",
				'<p>before<!--amp-source-stack {"type":"plugin","name":"amp","function":"{closure}","shortcode":"test"}--><b>test</b><!--/amp-source-stack {"type":"plugin","name":"amp","function":"{closure}","shortcode":"test"}-->after</p>' . "\n",
				"<!--/amp-source-stack $source_json-->",
			)
		);

		$this->assertEquals(
			preg_split( '/(?=<)/', $expected_content ),
			preg_split( '/(?=<)/', $filtered_content )
		);
	}

	/**
	 * Test get_source
	 *
	 * @covers AMP_Validation_Manager::get_source()
	 */
	public function test_get_source() {
		$source = AMP_Validation_Manager::get_source( 'amp_after_setup_theme' );
		$this->assertEquals( 'amp', $source['name'] );
		$this->assertEquals( 'plugin', $source['type'] );

		$source = AMP_Validation_Manager::get_source( 'the_content' );
		$this->assertEquals( 'wp-includes', $source['name'] );
		$this->assertEquals( 'core', $source['type'] );
	}

	/**
	 * Test can_output_buffer.
	 *
	 * Note that this method cannot currently be fully tested because
	 * it relies on `AMP_Theme_Support::start_output_buffering()` having
	 * been called, and this method starts an output buffer with a callback
	 *
	 * @covers AMP_Validation_Manager::can_output_buffer()
	 */
	public function test_can_output_buffer() {
		$this->assertFalse( AMP_Validation_Manager::can_output_buffer() );
	}

	/**
	 * Test wrapped_callback for filters.
	 *
	 * @covers AMP_Validation_Manager::wrapped_callback()
	 */
	public function test_filter_wrapped_callback() {
		$test_string     = 'Filter-amended Value';
		$filter_callback = array(
			'function'      => static function ( $value ) use ( $test_string ) {
				return $value . $test_string;
			},
			'accepted_args' => 1,
			'source'        => array(
				'type' => 'plugin',
				'name' => 'amp',
				'hook' => 'foo',
			),
		);

		$value = 'Some Value';
		apply_filters( 'foo', $value );
		$wrapped_callback = AMP_Validation_Manager::wrapped_callback( $filter_callback );
<<<<<<< HEAD
		$this->assertInstanceOf( '\\Closure', $wrapped_callback );
=======
		$this->assertTrue( $wrapped_callback instanceof AMP_Validation_Callback_Wrapper );
>>>>>>> c950781a
		AMP_Theme_Support::start_output_buffering();
		$filtered_value = $wrapped_callback( $value );
		$output = ob_get_clean();
		$this->assertEquals( $value . $test_string, $filtered_value );
		$this->assertEmpty( $output, 'Expected no output since no action triggered.' );
	}

	/**
	 * Test wrapped_callback for actions.
	 *
	 * @covers AMP_Validation_Manager::wrapped_callback()
	 */
	public function test_action_wrapped_callback() {
		$test_string     = "<b class='\nfoo\nbar\n'>Cool!</b>";
		$action_callback = array(
			'function'      => static function() use ( $test_string ) {
				echo $test_string; // phpcs:ignore WordPress.Security.EscapeOutput.OutputNotEscaped
			},
			'accepted_args' => 1,
			'source'        => array(
				'type' => 'plugin',
				'name' => 'amp',
				'hook' => 'bar',
			),
		);

		do_action( 'bar' ); // So that output buffering will be done.
		$wrapped_callback = AMP_Validation_Manager::wrapped_callback( $action_callback );
<<<<<<< HEAD
		$this->assertInstanceOf( '\\Closure', $wrapped_callback );
=======
		$this->assertTrue( $wrapped_callback instanceof AMP_Validation_Callback_Wrapper );
>>>>>>> c950781a
		AMP_Theme_Support::start_output_buffering();
		$wrapped_callback();
		$output = ob_get_clean();

<<<<<<< HEAD
		$this->assertInstanceOf( '\\Closure', $wrapped_callback );
=======
		$this->assertEquals( 'AMP_Validation_Callback_Wrapper', get_class( $wrapped_callback ) );
>>>>>>> c950781a
		$this->assertContains( $test_string, $output );
		$this->assertContains( '<!--amp-source-stack {"type":"plugin","name":"amp","hook":"bar"}', $output );
		$this->assertContains( '<!--/amp-source-stack {"type":"plugin","name":"amp","hook":"bar"}', $output );

		$action_callback = array(
			'function'      => array( $this, 'get_string' ),
			'accepted_args' => 0,
			'source'        => array(
				'type' => 'plugin',
				'name' => 'amp',
				'hook' => 'bar',
			),
		);

		$wrapped_callback = AMP_Validation_Manager::wrapped_callback( $action_callback );
<<<<<<< HEAD
		$this->assertInstanceOf( '\\Closure', $wrapped_callback );
=======
		$this->assertTrue( $wrapped_callback instanceof AMP_Validation_Callback_Wrapper );
>>>>>>> c950781a
		AMP_Theme_Support::start_output_buffering();
		$result = $wrapped_callback();
		$output = ob_get_clean();
<<<<<<< HEAD
		$this->assertInstanceOf( '\\Closure', $wrapped_callback );
=======
		$this->assertEquals( 'AMP_Validation_Callback_Wrapper', get_class( $wrapped_callback ) );
>>>>>>> c950781a
		$this->assertEquals( '', $output );
		$this->assertEquals( $this->get_string(), $result );
		unset( $post );
	}

	/**
	 * Test wrap_buffer_with_source_comments.
	 *
	 * @covers \AMP_Validation_Manager::wrap_buffer_with_source_comments()
	 */
	public function test_wrap_buffer_with_source_comments() {
		$initial_content = '<html><body></body></html>';
		$this->assertEquals( $initial_content, AMP_Validation_Manager::wrap_buffer_with_source_comments( $initial_content ) );

		$earliest_source = array( 'plugin' => 'foo' );
		$latest_source   = array( 'theme' => 'bar' );

		// Doesn't use array_merge, as wrap_buffer_with_source_comments() accesses this array with indices like 1 or 2.
		AMP_Validation_Manager::$hook_source_stack[] = $earliest_source;
		AMP_Validation_Manager::$hook_source_stack[] = $latest_source;

		$wrapped_content = AMP_Validation_Manager::wrap_buffer_with_source_comments( $initial_content );
		$this->assertContains( $initial_content, $wrapped_content );
		$this->assertContains( '<!--amp-source-stack', $wrapped_content );
		$this->assertContains( '<!--/amp-source-stack', $wrapped_content );
		$this->assertContains( wp_json_encode( $latest_source ), $wrapped_content );
		$this->assertNotContains( wp_json_encode( $earliest_source ), $wrapped_content );
	}

	/**
	 * Test get_amp_validate_nonce.
	 *
	 * @covers \AMP_Validation_Manager::get_amp_validate_nonce()
	 */
	public function test_get_amp_validate_nonce() {
		$nonce = AMP_Validation_Manager::get_amp_validate_nonce();
		$this->assertInternalType( 'string', $nonce );
		$this->assertEquals( 10, strlen( $nonce ) );
	}

	/**
	 * Test should_validate_response.
	 *
	 * @covers AMP_Validation_Manager::should_validate_response()
	 */
	public function test_should_validate_response() {
		global $post;
		$post = self::factory()->post->create();
		$this->assertFalse( AMP_Validation_Manager::should_validate_response() );
		$_GET[ AMP_Validation_Manager::VALIDATE_QUERY_VAR ] = 1;
		$this->assertFalse( AMP_Validation_Manager::should_validate_response() );
		$this->set_capability();
		$this->assertTrue( AMP_Validation_Manager::should_validate_response() );
	}

	/**
	 * Test finalize_validation.
	 *
	 * @covers \AMP_Validation_Manager::finalize_validation()
	 */
	public function test_finalize_validation() {
		global $post, $show_admin_bar;

		$show_admin_bar = true;
		$dom            = new DOMDocument( '1.0' );
		$html           = '<html><body><div id="wp-admin-bar-amp-validity"><a href="#"></a></div><span id="amp-admin-bar-item-status-icon"></span><br></body></html>';
		$dom->loadHTML( $html );

		$validation_results                         = array(
			array(
				'error'       => array( 'code' => 'invalid_attribute' ),
				'sanitized'   => false,
				'slug'        => '98765b4',
				'term_status' => 0,
			),
		);
		AMP_Validation_Manager::$validation_results = $validation_results;

		// should_validate_response() will be false, so finalize_validation() won't append the _RESULTS comment.
		AMP_Validation_Manager::finalize_validation( $dom );
		$this->assertNotContains( 'AMP_VALIDATION:{', $dom->documentElement->lastChild->nodeValue );

		// Ensure that should_validate_response() is true, so finalize_validation() will append the AMP_VALIDATION comment.
		$post = self::factory()->post->create();
		$_GET[ AMP_Validation_Manager::VALIDATE_QUERY_VAR ] = 1;
		$this->set_capability();
		AMP_Validation_Manager::finalize_validation( $dom );
		$this->assertTrue( (bool) preg_match( '#AMP_VALIDATION:({.+})#s', $dom->documentElement->lastChild->nodeValue, $matches ) );
		$returned_valudation = json_decode( $matches[1], true );
		$this->assertEquals( $validation_results, $returned_valudation['results'] );
	}

	/**
	 * Test filter_sanitizer_args
	 *
	 * @covers AMP_Validation_Manager::filter_sanitizer_args()
	 */
	public function test_filter_sanitizer_args() {
		global $post;
		$post       = self::factory()->post->create_and_get();
		$sanitizers = array(
			'AMP_Img_Sanitizer'      => array(),
			'AMP_Form_Sanitizer'     => array(),
			'AMP_Comments_Sanitizer' => array(),
		);

		$expected_callback   = self::TESTED_CLASS . '::add_validation_error';
		$filtered_sanitizers = AMP_Validation_Manager::filter_sanitizer_args( $sanitizers );
		foreach ( $filtered_sanitizers as $sanitizer => $args ) {
			$this->assertEquals( $expected_callback, $args['validation_error_callback'] );
		}
		remove_theme_support( AMP_Theme_Support::SLUG );
	}

	/**
	 * Test for validate_after_plugin_activation().
	 *
	 * @covers AMP_Validation_Manager::validate_after_plugin_activation()
	 */
	public function test_validate_after_plugin_activation() {
		add_filter( 'amp_pre_get_permalink', '__return_empty_string' );
		$r = AMP_Validation_Manager::validate_after_plugin_activation();
		$this->assertInstanceOf( 'WP_Error', $r );
		$this->assertEquals( 'no_published_post_url_available', $r->get_error_code() );
		remove_filter( 'amp_pre_get_permalink', '__return_empty_string' );

		$validation_error = array(
			'code' => 'example',
		);

		$validation = array(
			'results' => array(
				array(
					'error'     => $validation_error,
					'sanitized' => false,
				),
			),
		);

		self::factory()->post->create();
		$filter = static function() use ( $validation ) {
			return array(
				'body' => sprintf(
					'<html amp><head></head><body></body><!--%s--></html>',
					'AMP_VALIDATION:' . wp_json_encode( $validation )
				),
			);
		};
		add_filter( 'pre_http_request', $filter, 10, 3 );
		$r = AMP_Validation_Manager::validate_after_plugin_activation();
		remove_filter( 'pre_http_request', $filter );
		$this->assertEquals( array( $validation_error ), $r );
		$this->assertEquals( array( $validation_error ), get_transient( AMP_Validation_Manager::PLUGIN_ACTIVATION_VALIDATION_ERRORS_TRANSIENT_KEY ) );
	}

	/**
	 * Test for validate_url().
	 *
	 * @covers AMP_Validation_Manager::validate_url()
	 */
	public function test_validate_url() {
		add_theme_support( AMP_Theme_Support::SLUG );

		$validation_errors = array(
			array(
				'code' => 'example',
			),
		);

		// Test headers absent.
		self::factory()->post->create();
		$filter = static function() {
			return array(
				'body'    => '',
				'headers' => array(),
			);
		};
		add_filter( 'pre_http_request', $filter );
		$r = AMP_Validation_Manager::validate_url( home_url( '/' ) );
		$this->assertInstanceOf( 'WP_Error', $r );
		$this->assertEquals( 'white_screen_of_death', $r->get_error_code() );
		remove_filter( 'pre_http_request', $filter );

		// Test success.
		$that          = $this;
		$validated_url = home_url( '/foo/' );
		$filter        = static function( $pre, $r, $url ) use ( $validation_errors, $validated_url, $that ) {
			$that->assertStringStartsWith(
				add_query_arg(
					AMP_Validation_Manager::VALIDATE_QUERY_VAR,
					'',
					$validated_url
				),
				$url
			);
			$validation = array( 'results' => array() );
			foreach ( $validation_errors as $error ) {
				$sanitized            = false;
				$validation['results'][] = compact( 'error', 'sanitized' );
			}

			return array(
				'body' => sprintf(
					'<html amp><head></head><body></body><!--%s--></html>',
					'AMP_VALIDATION:' . wp_json_encode( $validation )
				),
			);
		};
		add_filter( 'pre_http_request', $filter, 10, 3 );
		$r = AMP_Validation_Manager::validate_url( $validated_url );
		$this->assertInternalType( 'array', $r );
		$this->assertEquals( $validated_url, $r['url'] );
		$this->assertEquals( $validation_errors, wp_list_pluck( $r['results'], 'error' ) );
		remove_filter( 'pre_http_request', $filter );
	}

	/**
	 * Test for print_plugin_notice()
	 *
	 * @covers AMP_Validation_Manager::print_plugin_notice()
	 */
	public function test_print_plugin_notice() {
		global $pagenow;
		$output = get_echo( array( 'AMP_Validation_Manager', 'print_plugin_notice' ) );
		$this->assertEmpty( $output );
		$pagenow          = 'plugins.php';
		$_GET['activate'] = 'true';

		set_transient(
			AMP_Validation_Manager::PLUGIN_ACTIVATION_VALIDATION_ERRORS_TRANSIENT_KEY,
			array(
				array(
					'code'    => 'example',
					'sources' => array(
						array(
							'type' => 'plugin',
							'name' => 'foo-bar',
						),
					),
				),
			)
		);
		$output = get_echo( array( 'AMP_Validation_Manager', 'print_plugin_notice' ) );
		$this->assertContains( 'Warning: The following plugin may be incompatible with AMP', $output );
		$this->assertContains( $this->plugin_name, $output );
		$this->assertContains( 'More details', $output );
		$this->assertContains( admin_url( 'edit.php' ), $output );
	}

	/**
	 * Test enqueue_block_validation.
	 *
	 * @covers AMP_Validation_Manager::enqueue_block_validation()
	 */
	public function test_enqueue_block_validation() {
		if ( ! function_exists( 'register_block_type' ) ) {
			$this->markTestSkipped( 'The block editor is not available.' );
		}

		add_theme_support( AMP_Theme_Support::SLUG );
		global $post;
		$post = self::factory()->post->create_and_get();
		$slug = 'amp-block-validation';
		$this->set_capability();
		AMP_Validation_Manager::enqueue_block_validation();

		$script                = wp_scripts()->registered[ $slug ];
		$expected_dependencies = array(
			'lodash',
			'wp-block-editor',
			'wp-components',
			'wp-compose',
			'wp-data',
			'wp-element',
			'wp-hooks',
			'wp-i18n',
			'wp-polyfill',
		);

		$this->assertContains( 'js/amp-block-validation.js', $script->src );
		$this->assertEqualSets( $expected_dependencies, $script->deps );
		$this->assertEquals( AMP__VERSION, $script->ver );
		$this->assertContains( $slug, wp_scripts()->queue );
	}

	/**
	 * Test enqueue_block_validation.
	 *
	 * @covers AMP_Validation_Manager::enqueue_block_validation()
	 */
	public function test_enqueue_block_validation_without_amp_support() {
		if ( ! function_exists( 'register_block_type' ) ) {
			$this->markTestSkipped( 'The block editor is not available.' );
		}

		$this->assertTrue( AMP_Options_Manager::is_website_experience_enabled() );
		$this->assertFalse( AMP_Options_Manager::is_stories_experience_enabled() );
		remove_theme_support( AMP_Theme_Support::SLUG );
		global $post;
		$post = $this->factory()->post->create_and_get();
		$slug = 'amp-block-validation';
		$this->set_capability();
		AMP_Validation_Manager::enqueue_block_validation();
		$this->assertNotContains( $slug, wp_scripts()->queue );

		AMP_Options_Manager::update_option( 'experiences', array( AMP_Options_Manager::WEBSITE_EXPERIENCE, AMP_Options_Manager::STORIES_EXPERIENCE ) );
		$this->assertTrue( AMP_Options_Manager::is_website_experience_enabled() );
		$this->assertTrue( AMP_Options_Manager::is_stories_experience_enabled() );
		AMP_Story_Post_Type::register();
		if ( post_type_exists( AMP_Story_Post_Type::POST_TYPE_SLUG ) ) {
			$post = $this->factory()->post->create_and_get( array( 'post_type' => AMP_Story_Post_Type::POST_TYPE_SLUG ) );
			AMP_Validation_Manager::enqueue_block_validation();
			$this->assertContains( $slug, wp_scripts()->queue );
		}
	}

	/**
	 * Processes markup, to determine AMP validity.
	 *
	 * Passes $markup through the AMP sanitizers.
	 * Also passes a 'validation_error_callback' to keep track of stripped attributes and nodes.
	 *
	 * @param string $markup The markup to process.
	 * @return string Sanitized markup.
	 */
	protected function process_markup( $markup ) {
		AMP_Theme_Support::register_content_embed_handlers();

		/** This filter is documented in wp-includes/post-template.php */
		$markup = apply_filters( 'the_content', $markup );
		$args   = array(
			'content_max_width'         => ! empty( $content_width ) ? $content_width : AMP_Post_Template::CONTENT_MAX_WIDTH,
			'validation_error_callback' => 'AMP_Validation_Manager::add_validation_error',
		);

		$results = AMP_Content_Sanitizer::sanitize( $markup, amp_get_content_sanitizers(), $args );
		return $results[0];
	}

	/**
	 * Test process_markup.
	 */
	public function test_process_markup() {
		$this->set_capability();
		$this->process_markup( $this->valid_amp_img );
		$this->assertEquals( array(), AMP_Validation_Manager::$validation_results );

		AMP_Validation_Manager::reset_validation_results();
		$video = '<video src="https://example.com/video">';
		$this->process_markup( $video );
		// This isn't valid AMP, but the sanitizer should convert it to an <amp-video>, without stripping anything.
		$this->assertEquals( array(), AMP_Validation_Manager::$validation_results );

		AMP_Validation_Manager::reset_validation_results();

		$this->process_markup( $this->disallowed_tag );
		$this->assertCount( 1, AMP_Validation_Manager::$validation_results );
		$this->assertEquals( 'script', AMP_Validation_Manager::$validation_results[0]['error']['node_name'] );

		AMP_Validation_Manager::reset_validation_results();
		$disallowed_style = '<div style="display:none"></div>';
		$this->process_markup( $disallowed_style );
		$this->assertEquals( array(), AMP_Validation_Manager::$validation_results );

		AMP_Validation_Manager::reset_validation_results();
		$invalid_video = '<video width="200" height="100"></video>';
		$this->process_markup( $invalid_video );
		$this->assertCount( 1, AMP_Validation_Manager::$validation_results );
		$this->assertEquals( 'video', AMP_Validation_Manager::$validation_results[0]['error']['node_name'] );
		AMP_Validation_Manager::reset_validation_results();

		$this->process_markup( '<button onclick="evil()">Do it</button>' );
		$this->assertCount( 1, AMP_Validation_Manager::$validation_results );
		$this->assertEquals( 'onclick', AMP_Validation_Manager::$validation_results[0]['error']['node_name'] );
		AMP_Validation_Manager::reset_validation_results();
	}


	/**
	 * Add a nonce to the $_REQUEST, so that is_authorized() returns true.
	 *
	 * @return void
	 */
	public function set_capability() {
		wp_set_current_user(
			self::factory()->user->create(
				array(
					'role' => 'administrator',
				)
			)
		);
	}

	/**
	 * Outputs a div.
	 *
	 * @return void
	 */
	public function output_div() {
		echo '<div></div>';
	}

	/**
	 * Outputs a notice.
	 *
	 * @param string $message The message to output.
	 *
	 * @return void
	 */
	public function output_notice( $message ) {
		printf( '<div class="notice notice-warning"><p>%s</p></div>', esc_attr( $message ) );
	}

	/**
	 * Outputs a message with an excerpt.
	 *
	 * @param string $message The message to output.
	 * @param string $id The ID of the post.
	 *
	 * @return void
	 */
	public function output_message( $message, $id ) {
		printf( '<p>%s</p><p>%s</p>', esc_attr( $message ), esc_html( $id ) );
	}

	/**
	 * Gets a string.
	 *
	 * @return string
	 */
	public function get_string() {
		return 'Example string';
	}

	/**
	 * Creates and inserts a custom post.
	 *
	 * @param array  $errors Validation errors to populate.
	 * @param string $url    URL that the errors occur on. Defaults to the home page.
	 * @return int|WP_Error $error_post The ID of new custom post, or an error.
	 */
	public function create_custom_post( $errors = array(), $url = null ) {
		if ( ! $url ) {
			$url = home_url( '/' );
		}

		return AMP_Validated_URL_Post_Type::store_validation_errors( $errors, $url );
	}
}<|MERGE_RESOLUTION|>--- conflicted
+++ resolved
@@ -1145,11 +1145,7 @@
 		$value = 'Some Value';
 		apply_filters( 'foo', $value );
 		$wrapped_callback = AMP_Validation_Manager::wrapped_callback( $filter_callback );
-<<<<<<< HEAD
-		$this->assertInstanceOf( '\\Closure', $wrapped_callback );
-=======
-		$this->assertTrue( $wrapped_callback instanceof AMP_Validation_Callback_Wrapper );
->>>>>>> c950781a
+		$this->assertInstanceOf( '\\AMP_Validation_Callback_Wrapper', $wrapped_callback );
 		AMP_Theme_Support::start_output_buffering();
 		$filtered_value = $wrapped_callback( $value );
 		$output = ob_get_clean();
@@ -1178,20 +1174,12 @@
 
 		do_action( 'bar' ); // So that output buffering will be done.
 		$wrapped_callback = AMP_Validation_Manager::wrapped_callback( $action_callback );
-<<<<<<< HEAD
-		$this->assertInstanceOf( '\\Closure', $wrapped_callback );
-=======
-		$this->assertTrue( $wrapped_callback instanceof AMP_Validation_Callback_Wrapper );
->>>>>>> c950781a
+		$this->assertInstanceOf( '\\AMP_Validation_Callback_Wrapper', $wrapped_callback );
 		AMP_Theme_Support::start_output_buffering();
 		$wrapped_callback();
 		$output = ob_get_clean();
 
-<<<<<<< HEAD
-		$this->assertInstanceOf( '\\Closure', $wrapped_callback );
-=======
-		$this->assertEquals( 'AMP_Validation_Callback_Wrapper', get_class( $wrapped_callback ) );
->>>>>>> c950781a
+		$this->assertInstanceOf( '\\AMP_Validation_Callback_Wrapper', $wrapped_callback );
 		$this->assertContains( $test_string, $output );
 		$this->assertContains( '<!--amp-source-stack {"type":"plugin","name":"amp","hook":"bar"}', $output );
 		$this->assertContains( '<!--/amp-source-stack {"type":"plugin","name":"amp","hook":"bar"}', $output );
@@ -1207,19 +1195,11 @@
 		);
 
 		$wrapped_callback = AMP_Validation_Manager::wrapped_callback( $action_callback );
-<<<<<<< HEAD
-		$this->assertInstanceOf( '\\Closure', $wrapped_callback );
-=======
-		$this->assertTrue( $wrapped_callback instanceof AMP_Validation_Callback_Wrapper );
->>>>>>> c950781a
+		$this->assertInstanceOf( '\\AMP_Validation_Callback_Wrapper', $wrapped_callback );
 		AMP_Theme_Support::start_output_buffering();
 		$result = $wrapped_callback();
 		$output = ob_get_clean();
-<<<<<<< HEAD
-		$this->assertInstanceOf( '\\Closure', $wrapped_callback );
-=======
-		$this->assertEquals( 'AMP_Validation_Callback_Wrapper', get_class( $wrapped_callback ) );
->>>>>>> c950781a
+		$this->assertInstanceOf( '\\AMP_Validation_Callback_Wrapper', $wrapped_callback );
 		$this->assertEquals( '', $output );
 		$this->assertEquals( $this->get_string(), $result );
 		unset( $post );
