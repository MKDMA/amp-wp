--- conflicted
+++ resolved
@@ -427,7 +427,7 @@
 		$this->assertEquals( null, AMP_Validation_Utils::get_existing_validation_errors( $post ) );
 
 		// Create an error custom post for the $post_id, so the function will return existing errors.
-		$this->create_custom_post( amp_get_permalink( $post->ID ) );
+		$this->create_custom_post( array(), amp_get_permalink( $post->ID ) );
 		$this->assertEquals(
 			$this->get_mock_errors(),
 			AMP_Validation_Utils::get_existing_validation_errors( $post )
@@ -1519,7 +1519,7 @@
 		) );
 
 		// Create an error custom post for the ID, so this will return the errors in the field.
-		$this->create_custom_post( amp_get_permalink( $id ) );
+		$this->create_custom_post( array(), amp_get_permalink( $id ) );
 
 		// Make sure capability check is honored.
 		$this->assertNull( AMP_Validation_Utils::get_amp_validity_rest_field(
@@ -1555,14 +1555,6 @@
 	/**
 	 * Creates and inserts a custom post.
 	 *
-<<<<<<< HEAD
-	 * @param string|null $url The URL where there are errors, or null.
-	 * @return int|WP_Error $error_post The ID of new custom post, or an error.
-	 */
-	public function create_custom_post( $url = null ) {
-		$url            = isset( $url ) ? $url : home_url( '/' );
-		$content        = wp_json_encode( $this->get_mock_errors() );
-=======
 	 * @param array  $errors Validation errors to populate.
 	 * @param string $url    URL that the errors occur on. Defaults to the home page.
 	 * @return int|WP_Error $error_post The ID of new custom post, or an error.
@@ -1572,7 +1564,6 @@
 			$errors = $this->get_mock_errors();
 		}
 		$content        = wp_json_encode( $errors );
->>>>>>> 4dd1023d
 		$encoded_errors = md5( $content );
 		$post_args      = array(
 			'post_type'    => AMP_Validation_Utils::POST_TYPE_SLUG,
@@ -1581,12 +1572,9 @@
 			'post_status'  => 'publish',
 		);
 		$error_post     = wp_insert_post( wp_slash( $post_args ) );
-<<<<<<< HEAD
-=======
 		if ( ! $url ) {
 			$url = home_url( '/' );
 		}
->>>>>>> 4dd1023d
 		update_post_meta( $error_post, AMP_Validation_Utils::AMP_URL_META, $url );
 		return $error_post;
 	}
