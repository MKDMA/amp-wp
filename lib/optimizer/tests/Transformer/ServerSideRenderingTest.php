--- conflicted
+++ resolved
@@ -199,7 +199,18 @@
                 [Error\CannotRemoveBoilerplate::class],
             ],
 
-<<<<<<< HEAD
+            // @todo Remove floor when ampproject/amphtml#27528 is resolved.
+            'decimal dimensions intrinsic closer to floor' => [
+                $input('<amp-img src="https://blog.amp.dev/wp-content/uploads/2020/03/AMP_camp_Blog.png" alt="" height="100.2" width="200.4" layout="intrinsic"></amp-img>'),
+                $expectWithoutBoilerplate('<amp-img src="https://blog.amp.dev/wp-content/uploads/2020/03/AMP_camp_Blog.png" alt="" height="100.2" width="200.4" layout="intrinsic" class="i-amphtml-layout-intrinsic i-amphtml-layout-size-defined" i-amphtml-layout="intrinsic"><i-amphtml-sizer class="i-amphtml-sizer"><img alt="" aria-hidden="true" class="i-amphtml-intrinsic-sizer" role="presentation" src="data:image/svg+xml;charset=utf-8,<svg height=&quot;100&quot; width=&quot;200&quot; xmlns=&quot;http://www.w3.org/2000/svg&quot; version=&quot;1.1&quot;/>"></i-amphtml-sizer></amp-img>'),
+            ],
+
+            // @todo Remove floor when ampproject/amphtml#27528 is resolved.
+            'decimal dimensions intrinsic closer to ceiling' => [
+                $input('<amp-img src="https://blog.amp.dev/wp-content/uploads/2020/03/AMP_camp_Blog.png" alt="" height="100.6" width="200.8" layout="intrinsic"></amp-img>'),
+                $expectWithoutBoilerplate('<amp-img src="https://blog.amp.dev/wp-content/uploads/2020/03/AMP_camp_Blog.png" alt="" height="100.6" width="200.8" layout="intrinsic" class="i-amphtml-layout-intrinsic i-amphtml-layout-size-defined" i-amphtml-layout="intrinsic"><i-amphtml-sizer class="i-amphtml-sizer"><img alt="" aria-hidden="true" class="i-amphtml-intrinsic-sizer" role="presentation" src="data:image/svg+xml;charset=utf-8,<svg height=&quot;100&quot; width=&quot;200&quot; xmlns=&quot;http://www.w3.org/2000/svg&quot; version=&quot;1.1&quot;/>"></i-amphtml-sizer></amp-img>'),
+            ],
+
             'media attribute without amp-custom' => [
                 $input('<amp-img height="355" layout="fixed" media="(min-width: 650px)" src="wide.jpg" width="466"></amp-img>'),
                 $expectWithoutBoilerplate(
@@ -228,18 +239,6 @@
                     '<style amp-custom>@media not screen and (min-width: 650px){#i-amp-id{display:none;}}</style>'
                 ),
                 [],
-=======
-            // @todo Remove floor when ampproject/amphtml#27528 is resolved.
-            'decimal dimensions intrinsic closer to floor' => [
-                $input('<amp-img src="https://blog.amp.dev/wp-content/uploads/2020/03/AMP_camp_Blog.png" alt="" height="100.2" width="200.4" layout="intrinsic"></amp-img>'),
-                $expectWithoutBoilerplate('<amp-img src="https://blog.amp.dev/wp-content/uploads/2020/03/AMP_camp_Blog.png" alt="" height="100.2" width="200.4" layout="intrinsic" class="i-amphtml-layout-intrinsic i-amphtml-layout-size-defined" i-amphtml-layout="intrinsic"><i-amphtml-sizer class="i-amphtml-sizer"><img alt="" aria-hidden="true" class="i-amphtml-intrinsic-sizer" role="presentation" src="data:image/svg+xml;charset=utf-8,<svg height=&quot;100&quot; width=&quot;200&quot; xmlns=&quot;http://www.w3.org/2000/svg&quot; version=&quot;1.1&quot;/>"></i-amphtml-sizer></amp-img>'),
-            ],
-
-            // @todo Remove floor when ampproject/amphtml#27528 is resolved.
-            'decimal dimensions intrinsic closer to ceiling' => [
-                $input('<amp-img src="https://blog.amp.dev/wp-content/uploads/2020/03/AMP_camp_Blog.png" alt="" height="100.6" width="200.8" layout="intrinsic"></amp-img>'),
-                $expectWithoutBoilerplate('<amp-img src="https://blog.amp.dev/wp-content/uploads/2020/03/AMP_camp_Blog.png" alt="" height="100.6" width="200.8" layout="intrinsic" class="i-amphtml-layout-intrinsic i-amphtml-layout-size-defined" i-amphtml-layout="intrinsic"><i-amphtml-sizer class="i-amphtml-sizer"><img alt="" aria-hidden="true" class="i-amphtml-intrinsic-sizer" role="presentation" src="data:image/svg+xml;charset=utf-8,<svg height=&quot;100&quot; width=&quot;200&quot; xmlns=&quot;http://www.w3.org/2000/svg&quot; version=&quot;1.1&quot;/>"></i-amphtml-sizer></amp-img>'),
->>>>>>> 31d3a8b9
             ],
         ];
     }
