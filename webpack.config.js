--- conflicted
+++ resolved
@@ -262,14 +262,7 @@
 		'amp-setup': 'ampSetup',
 	},
 	plugins: [
-<<<<<<< HEAD
-		...defaultConfig.plugins,
-		new MiniCssExtractPlugin( {
-			filename: '../css/[name]-compiled.css',
-		} ),
-		new RtlCssPlugin( {
-			filename: '../css/[name]-compiled-rtl.css',
-=======
+		...defaultConfig.plugins,
 		new DependencyExtractionWebpackPlugin( {
 			useDefaults: false,
 			// All dependencies will be bundled for the AMP setup screen for compatibility across WP versions.
@@ -279,7 +272,12 @@
 			requestToExternal: () => {
 				return undefined;
 			},
->>>>>>> 2cc03a8e
+		} ),
+		new MiniCssExtractPlugin( {
+			filename: '../css/[name]-compiled.css',
+		} ),
+		new RtlCssPlugin( {
+			filename: '../css/[name]-compiled-rtl.css',
 		} ),
 		new WebpackBar( {
 			name: 'Setup',
