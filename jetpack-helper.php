--- conflicted
+++ resolved
@@ -75,22 +75,6 @@
 	if ( function_exists( 'stats_build_view_data' ) ) { // Added in <https://github.com/Automattic/jetpack/pull/3445>.
 		$data = stats_build_view_data();
 	} else {
-<<<<<<< HEAD
-		$blog = Jetpack_Options::get_option( 'id' );
-		$tz = get_option( 'gmt_offset' );
-		$v = 'ext';
-		$blog_url = wp_parse_url( site_url() );
-		$srv = $blog_url['host'];
-		$j = sprintf( '%s:%s', JETPACK__API_VERSION, JETPACK__VERSION );
-		$post = $wp_the_query->get_queried_object_id();
-		$data = compact( 'v', 'j', 'blog', 'post', 'tz', 'srv' );
-	}
-
-	$data['host'] = isset( $_SERVER['HTTP_HOST'] ) ? sanitize_text_field( wp_unslash( $_SERVER['HTTP_HOST'] ) ) : ''; // input var ok.
-	$data['rand'] = 'RANDOM'; // amp placeholder
-	$data['ref'] = 'DOCUMENT_REFERRER'; // amp placeholder
-	$data = array_map( 'rawurlencode' , $data );
-=======
 		$blog     = Jetpack_Options::get_option( 'id' );
 		$tz       = get_option( 'gmt_offset' );
 		$v        = 'ext';
@@ -105,7 +89,6 @@
 	$data['rand'] = 'RANDOM'; // AMP placeholder.
 	$data['ref']  = 'DOCUMENT_REFERRER'; // AMP placeholder.
 	$data         = array_map( 'rawurlencode', $data );
->>>>>>> 4dd1023d
 	return add_query_arg( $data, 'https://pixel.wp.com/g.gif' );
 }
 
