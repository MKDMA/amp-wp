/* eslint-env node */

module.exports = function( grunt ) {
	'use strict';
	require( 'dotenv' ).config();

	// Root paths to include in the plugin build ZIP when running `npm run build`.
	const productionIncludedRootFiles = [
		'LICENSE',
		'amp.php',
		'assets',
		'back-compat',
		'includes',
		'readme.txt',
		'src',
		'templates',
		'vendor',
	];

	// These patterns paths will be excluded from among the above directory.
	const productionExcludedPathPatterns = [
		/.*\/src\/.*/,
		/.*images\/stories-editor\/.*\.svg/,
	];

	// These will be removed from the vendor directory after installing but prior to creating a ZIP.
	// ⚠️ Warning: These paths are passed straight to rm command in the shell, without any escaping.
	const productionVendorExcludedFilePatterns = [
		'composer.*',
<<<<<<< HEAD
		'lib/*',
=======
		'patches',
>>>>>>> 3b764c01
		'vendor/*/*/.editorconfig',
		'vendor/*/*/.gitignore',
		'vendor/*/*/composer.*',
		'vendor/*/*/Doxyfile',
		'vendor/*/*/LICENSE',
		'vendor/*/*/phpunit.*',
		'vendor/*/*/*.md',
		'vendor/*/*/*.txt',
		'vendor/*/*/*.yml',
		'vendor/*/*/.*.yml',
		'vendor/*/*/tests',
	];

	grunt.initConfig( {

		pkg: grunt.file.readJSON( 'package.json' ),

		// Clean up the build.
		clean: {
			compiled: {
				src: [ 'assets/js/*.js', '!assets/js/amp-service-worker-runtime-precaching.js', 'assets/js/*.asset.php' ],
			},
			build: {
				src: [ 'build' ],
			},
		},

		// Shell actions.
		shell: {
			options: {
				stdout: true,
				stderr: true,
			},
			readme: {
				command: './vendor/xwp/wp-dev-lib/scripts/generate-markdown-readme', // Generate the readme.md.
			},
			verify_matching_versions: {
				command: 'php bin/verify-version-consistency.php',
			},
			composer_install: {
				command: 'if [ ! -e build ]; then echo "Run grunt build first."; exit 1; fi; cd build; composer install --no-dev -o && composer remove cweagans/composer-patches --update-no-dev -o && rm -r ' + productionVendorExcludedFilePatterns.join( ' ' ),
			},
			create_build_zip: {
				command: 'if [ ! -e build ]; then echo "Run grunt build first."; exit 1; fi; if [ -e amp.zip ]; then rm amp.zip; fi; cd build; zip -r ../amp.zip .; cd ..; echo; echo "ZIP of build: $(pwd)/amp.zip"',
			},
		},

		// Deploys a git Repo to the WordPress SVN repo.
		wp_deploy: {
			deploy: {
				options: {
					plugin_slug: 'amp',
					build_dir: 'build',
					assets_dir: 'wp-assets',
				},
			},
		},
		http: {
			google_fonts: {
				options: {
					url: 'https://www.googleapis.com/webfonts/v1/webfonts?fields=items&prettyPrint=false&key=' + process.env.GOOGLE_FONTS_API_KEY,
				},
				dest: 'includes/data/fonts.json',
			},
		},
	} );

	// Load tasks.
	grunt.loadNpmTasks( 'grunt-contrib-clean' );
	grunt.loadNpmTasks( 'grunt-contrib-copy' );
	grunt.loadNpmTasks( 'grunt-shell' );
	grunt.loadNpmTasks( 'grunt-wp-deploy' );
	grunt.loadNpmTasks( 'grunt-http' );

	// Register tasks.
	grunt.registerTask( 'default', [
		'build',
	] );

	grunt.registerTask( 'readme', [
		'shell:readme',
	] );

	grunt.registerTask( 'build', function() {
		const done = this.async();
		const spawnQueue = [];
		const stdout = [];

		spawnQueue.push(
			{
				cmd: 'git',
				args: [ '--no-pager', 'log', '-1', '--format=%h', '--date=short' ],
			},
			{
				cmd: 'git',
				args: [ 'ls-files' ],
			},
		);

		function finalize() {
			const commitHash = stdout.shift();
			const lsOutput = stdout.shift();
			const versionAppend = new Date().toISOString().replace( /\.\d+/, '' ).replace( /-|:/g, '' ) + '-' + commitHash;

			const paths = lsOutput.trim().split( /\n/ ).filter( function( file ) {
				const topSegment = file.replace( /\/.*/, '' );
				if ( ! productionIncludedRootFiles.includes( topSegment ) ) {
					return false;
				}

				for ( const productionExcludedPathPattern of productionExcludedPathPatterns ) {
					if ( productionExcludedPathPattern.test( file ) ) {
						return false;
					}
				}

				return true;
			} );

			paths.push( 'composer.*' ); // Copy in order to be able to do run composer_install.
			paths.push( 'assets/js/*.js' ); // @todo Also include *.map files?
			paths.push( 'assets/js/*.asset.php' );
			paths.push( 'assets/css/*.css' );
			paths.push( 'patches/*.patch' );

			grunt.config.set( 'copy', {
				build: {
					src: paths,
					dest: 'build',
					expand: true,
					options: {
						noProcess: [ '*/**', 'LICENSE' ], // That is, only process amp.php and readme.txt.
						process( content, srcpath ) {
							let matches, version, versionRegex;
							if ( /amp\.php$/.test( srcpath ) ) {
								versionRegex = /(\*\s+Version:\s+)(\d+(\.\d+)+-\w+)/;

								// If not a stable build (e.g. 0.7.0-beta), amend the version with the git commit and current timestamp.
								matches = content.match( versionRegex );
								if ( matches ) {
									version = matches[ 2 ] + '-' + versionAppend;
									console.log( 'Updating version in amp.php to ' + version ); // eslint-disable-line no-console
									content = content.replace( versionRegex, '$1' + version );
									content = content.replace( /(define\(\s*'AMP__VERSION',\s*')(.+?)(?=')/, '$1' + version );
								}

								// Remove dev mode code blocks.
								content = content.replace( /\n\/\/\s*DEV_CODE.+?\n}\n/s, '' );
							}
							return content;
						},
					},
				},
			} );
			grunt.task.run( 'readme' );
			grunt.task.run( 'copy' );
			grunt.task.run( 'shell:composer_install' );

			done();
		}

		function doNext() {
			const nextSpawnArgs = spawnQueue.shift();
			if ( ! nextSpawnArgs ) {
				finalize();
			} else {
				grunt.util.spawn(
					nextSpawnArgs,
					function( err, res ) {
						if ( err ) {
							throw new Error( err.message );
						}
						stdout.push( res.stdout );
						doNext();
					},
				);
			}
		}

		doNext();
	} );

	grunt.registerTask( 'process-fonts', function() {
		const fileName = 'includes/data/fonts.json';
		let map = grunt.file.readJSON( fileName );
		map = JSON.stringify( map );
		map = JSON.parse( map );
		if ( map ) {
			const stripped = map.items.map( ( font ) => {
				return {
					family: font.family,
					variants: font.variants,
					category: font.category,
				};
			} );
			grunt.file.write( fileName, JSON.stringify( stripped ) );
		}
	} );

	grunt.registerTask( 'download-fonts', [
		'http',
		'process-fonts',
	] );

	grunt.registerTask( 'create-build-zip', [
		'shell:create_build_zip',
	] );

	grunt.registerTask( 'deploy', [
		'shell:verify_matching_versions',
		'wp_deploy',
	] );
};<|MERGE_RESOLUTION|>--- conflicted
+++ resolved
@@ -27,11 +27,8 @@
 	// ⚠️ Warning: These paths are passed straight to rm command in the shell, without any escaping.
 	const productionVendorExcludedFilePatterns = [
 		'composer.*',
-<<<<<<< HEAD
 		'lib/*',
-=======
 		'patches',
->>>>>>> 3b764c01
 		'vendor/*/*/.editorconfig',
 		'vendor/*/*/.gitignore',
 		'vendor/*/*/composer.*',
