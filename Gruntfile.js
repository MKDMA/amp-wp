--- conflicted
+++ resolved
@@ -1,10 +1,6 @@
 /* eslint-env node */
 /* jshint node:true */
-<<<<<<< HEAD
-/* eslint-disable camelcase */
-=======
-/* eslint-disable no-param-reassign */
->>>>>>> c90f4a19
+/* eslint-disable camelcase, no-console, no-param-reassign */
 
 module.exports = function( grunt ) {
 	'use strict';
@@ -81,19 +77,16 @@
 	] );
 
 	grunt.registerTask( 'build', function() {
-		var done = this.async(), spawnQueue = [], stdout = [];
+		var done, spawnQueue, stdout;
+		done = this.async();
+		spawnQueue = [];
+		stdout = [];
 
 		spawnQueue.push(
 			{
 				cmd: 'git',
 				args: [ '--no-pager', 'log', '-1', '--format=%h', '--date=short' ]
 			},
-<<<<<<< HEAD
-			function( err, res ) {
-				var paths;
-				if ( err ) {
-					throw new Error( err.message );
-=======
 			{
 				cmd: 'git',
 				args: [ 'ls-files' ]
@@ -101,17 +94,22 @@
 		);
 
 		function finalize() {
-			var commitHash, lsOutput, versionAppend;
+			var commitHash, lsOutput, versionAppend, paths;
 			commitHash = stdout.shift();
 			lsOutput = stdout.shift();
 			versionAppend = commitHash + '-' + new Date().toISOString().replace( /\.\d+/, '' ).replace( /-|:/g, '' );
 
+			paths = lsOutput.trim().split( /\n/ ).filter( function( file ) {
+				return ! /^(\.|bin|([^/]+)+\.(md|json|xml)|Gruntfile\.js|tests|wp-assets|dev-lib|readme\.md|composer\..*)/.test( file );
+			} );
+			paths.push( 'vendor/autoload.php' );
+			paths.push( 'vendor/composer/**' );
+			paths.push( 'vendor/sabberworm/php-css-parser/lib/**' );
+
 			grunt.task.run( 'clean' );
 			grunt.config.set( 'copy', {
 				build: {
-					src: lsOutput.trim().split( /\n/ ).filter( function( file ) {
-						return ! /^(\.|bin|([^/]+)+\.(md|json|xml)|Gruntfile\.js|tests|wp-assets|dev-lib|readme\.md|composer\..*)/.test( file );
-					} ),
+					src: paths,
 					dest: 'build',
 					expand: true,
 					options: {
@@ -124,7 +122,7 @@
 								// If not a stable build (e.g. 0.7.0-beta), amend the version with the git commit and current timestamp.
 								matches = content.match( versionRegex );
 								if ( matches ) {
-									version = matches[2] + '-' + versionAppend;
+									version = matches[ 2 ] + '-' + versionAppend;
 									console.log( 'Updating version in amp.php to ' + version );
 									content = content.replace( versionRegex, '$1' + version );
 									content = content.replace( /(define\(\s*'AMP__VERSION',\s*')(.+?)(?=')/, '$1' + version );
@@ -133,7 +131,6 @@
 							return content;
 						}
 					}
->>>>>>> c90f4a19
 				}
 			} );
 			grunt.task.run( 'readme' );
@@ -144,20 +141,6 @@
 			done();
 		}
 
-<<<<<<< HEAD
-				paths = res.stdout.trim().split( /\n/ ).filter( function( file ) {
-					return ! /^(\.|bin|([^/]+)+\.(md|json|xml)|Gruntfile\.js|tests|wp-assets|dev-lib|readme\.md|composer\..*)/.test( file );
-				} );
-				paths.push( 'vendor/autoload.php' );
-				paths.push( 'vendor/composer/**' );
-				paths.push( 'vendor/sabberworm/php-css-parser/lib/**' );
-
-				grunt.config.set( 'copy', {
-					build: {
-						src: paths,
-						dest: 'build',
-						expand: true
-=======
 		function doNext() {
 			var nextSpawnArgs = spawnQueue.shift();
 			if ( ! nextSpawnArgs ) {
@@ -171,7 +154,6 @@
 						}
 						stdout.push( res.stdout );
 						doNext();
->>>>>>> c90f4a19
 					}
 				);
 			}
