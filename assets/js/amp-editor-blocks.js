/* exported ampEditorBlocks */
/* eslint no-magic-numbers: [ "error", { "ignore": [ 1, -1, 0 ] } ] */

var ampEditorBlocks = ( function() { // eslint-disable-line no-unused-vars
	var component, __;

	__ = wp.i18n.__;

	component = {

		/**
		 * Holds data.
		 */
		data: {
			ampLayoutOptions: [
				{
					value: 'nodisplay',
					label: __( 'No Display' ),
					notAvailable: [
						'core-embed/vimeo',
						'core-embed/dailymotion',
						'core-embed/hulu',
						'core-embed/reddit',
						'core-embed/soundcloud'
					]
				},
				{
					// Not supported by amp-audio and amp-pixel.
					value: 'fixed',
					label: __( 'Fixed' ),
					notAvailable: [
						'core-embed/soundcloud'
					]
				},
				{
					// To ensure your AMP element displays, you must specify a width and height for the containing element.
					value: 'responsive',
					label: __( 'Responsive' ),
					notAvailable: [
						'core/audio',
						'core-embed/soundcloud'
					]
				},
				{
					value: 'fixed-height',
					label: __( 'Fixed height' ),
					notAvailable: []
				},
				{
					value: 'fill',
					label: __( 'Fill' ),
					notAvailable: [
						'core/audio',
						'core-embed/soundcloud'
					]
				},
				{
					value: 'flex-item',
					label: __( 'Flex Item' ),
					notAvailable: [
						'core/audio',
						'core-embed/soundcloud'
					]
				},
				{
					// Not supported by video.
					value: 'intrinsic',
					label: __( 'Intrinsic' ),
					notAvailable: [
						'core/audio',
						'core-embed/youtube',
						'core-embed/facebook',
						'core-embed/instagram',
						'core-embed/vimeo',
						'core-embed/dailymotion',
						'core-embed/hulu',
						'core-embed/reddit',
						'core-embed/soundcloud'
					]
				}
			],
			defaultWidth: 608, // Max-width in the editor.
			defaultHeight: 400,
			mediaBlocks: [
				'core/image',
				'core/video',
				'core/audio'
			],
<<<<<<< HEAD
			ampPanelLabel: __( 'AMP Settings' )
=======
			textBlocks: [
				'core/paragraph',
				'core/heading',
				'core/code',
				'core/quote',
				'core/subhead'
			],
			ampSettingsLabel: __( 'AMP Settings' ),
			fontSizes: {
				small: 14,
				larger: 48
			}
>>>>>>> 8bdc1b31
		}
	};

	/**
	 * Add filters.
	 */
	component.boot = function boot() {
		wp.hooks.addFilter( 'blocks.registerBlockType', 'ampEditorBlocks/addAttributes', component.addAMPAttributes );
		wp.hooks.addFilter( 'blocks.getSaveElement', 'ampEditorBlocks/filterSave', component.filterBlocksSave );
		wp.hooks.addFilter( 'blocks.BlockEdit', 'ampEditorBlocks/filterEdit', component.filterBlocksEdit );
		wp.hooks.addFilter( 'blocks.getSaveContent.extraProps', 'ampEditorBlocks/addExtraAttributes', component.addAMPExtraProps );
	};

	/**
	 * Check if layout is available for the block.
	 *
	 * @param {string} blockName Block name.
	 * @param {Object} option Layout option object.
	 * @return {boolean} If is available.
	 */
	component.isLayoutAvailable = function isLayoutAvailable( blockName, option ) {
		return -1 === option.notAvailable.indexOf( blockName );
	};

	/**
	 * Get layout options depending on the block.
	 *
	 * @param {string} blockName Block name.
	 * @return {[*]} Options.
	 */
	component.getLayoutOptions = function getLayoutOptions( blockName ) {
		var layoutOptions = [
			{
				value: '',
				label: __( 'Default' )
			}
		];

		_.each( component.data.ampLayoutOptions, function( option ) {
			if ( component.isLayoutAvailable( blockName, option ) ) {
				layoutOptions.push( {
					value: option.value,
					label: option.label
				} );
			}
		} );

		return layoutOptions;
	};

	/**
	 * Add extra data-amp-layout attribute to save to DB.
	 *
	 * @param {Object} props Properties.
	 * @param {string} blockType Block type.
	 * @param {Object} attributes Attributes.
	 * @return {Object} Props.
	 */
	component.addAMPExtraProps = function addAMPExtraProps( props, blockType, attributes ) {
		var ampAttributes = {};

		// Shortcode props are handled differently.
		if ( 'core/shortcode' === blockType ) {
			return props;
		}

		if (
			! attributes.ampLayout &&
			! attributes.ampNoLoading &&
			! attributes.ampLightbox &&
			! attributes.ampCarousel
		) {
			return props;
		}

		if ( attributes.ampLayout ) {
			ampAttributes[ 'data-amp-layout' ] = attributes.ampLayout;
		}
		if ( attributes.ampNoLoading ) {
			ampAttributes[ 'data-amp-noloading' ] = attributes.ampNoLoading;
		}
		if ( attributes.ampLightbox ) {
			ampAttributes[ 'data-amp-lightbox' ] = attributes.ampLightbox;
		}
		if ( attributes.ampCarousel ) {
			ampAttributes[ 'data-amp-carousel' ] = attributes.ampLightbox;
		}

		return _.extend( ampAttributes, props );
	};

	/**
	 * Add AMP attributes (in this test case just ampLayout) to every core block.
	 *
	 * @param {Object} settings Settings.
	 * @param {string} name Block name.
	 * @return {Object} Settings.
	 */
	component.addAMPAttributes = function addAMPAttributes( settings, name ) {
		// AMP Carousel settings.
		if ( 'core/shortcode' === name || 'core/gallery' === name ) {
			if ( ! settings.attributes ) {
				settings.attributes = {};
			}
			settings.attributes.ampCarousel = {
				type: 'boolean'
			};
			settings.attributes.ampLightbox = {
				type: 'boolean'
			};
		}

		// Add AMP Lightbox settings.
		if ( 'core/image' === name ) {
			if ( ! settings.attributes ) {
				settings.attributes = {};
			}
			settings.attributes.ampLightbox = {
				type: 'boolean'
			};
		}

		// Fit-text for text blocks.
		if ( -1 !== component.data.textBlocks.indexOf( name ) ) {
			if ( ! settings.attributes ) {
				settings.attributes = {};
			}
			settings.attributes.ampFitText = {
				type: 'boolean',
				default: false
			};
			settings.attributes.minFont = {
				type: 'number',
				default: component.data.fontSizes.small,
				source: 'attribute',
				selector: 'amp-fit-text',
				attribute: 'min-font-size'
			};
			settings.attributes.maxFont = {
				type: 'number',
				default: component.data.fontSizes.larger,
				source: 'attribute',
				selector: 'amp-fit-text',
				attribute: 'max-font-size'
			};
			settings.attributes.height = {
				type: 'number',
				default: 50,
				source: 'attribute',
				selector: 'amp-fit-text',
				attribute: 'height'
			};
		}

		// Layout settings for embeds and media blocks.
		if ( 0 === name.indexOf( 'core-embed' ) || -1 !== component.data.mediaBlocks.indexOf( name ) ) {
			if ( ! settings.attributes ) {
				settings.attributes = {};
			}
			settings.attributes.ampLayout = {
				type: 'string'
			};
			settings.attributes.ampNoLoading = {
				type: 'boolean'
			};
		}
		return settings;
	};

	/**
	 * Filters blocks edit function of all blocks.
	 *
	 * @param {Function} BlockEdit Edit function.
	 * @return {Function} Edit function.
	 */
	component.filterBlocksEdit = function filterBlocksEdit( BlockEdit ) {
		var el = wp.element.createElement;

		return function( props ) {
			var attributes = props.attributes,
				name = props.name,
				ampLayout,
				inspectorControls;

			ampLayout = attributes.ampLayout;

			if ( 'core/shortcode' === name ) {
				// Lets remove amp-carousel from edit view.
				if ( component.hasGalleryShortcodeCarouselAttribute( attributes.text || '' ) ) {
					props.setAttributes( { text: component.removeAmpCarouselFromShortcodeAtts( attributes.text ) } );
				}
				// Lets remove amp-lightbox from edit view.
				if ( component.hasGalleryShortcodeLightboxAttribute( attributes.text || '' ) ) {
					props.setAttributes( { text: component.removeAmpLightboxFromShortcodeAtts( attributes.text ) } );
				}

				inspectorControls = component.setUpShortcodeInspectorControls( props );
				if ( '' === inspectorControls ) {
					// Return original.
					return [
						el( BlockEdit, _.extend( {
							key: 'original'
						}, props ) )
					];
				}
			} else if ( 'core/gallery' === name ) {
				inspectorControls = component.setUpGalleryInpsectorControls( props );
			} else if ( 'core/image' === name ) {
				inspectorControls = component.setUpImageInpsectorControls( props );
			} else if ( -1 !== component.data.mediaBlocks.indexOf( name ) || 0 === name.indexOf( 'core-embed/' ) ) {
				inspectorControls = component.setUpInspectorControls( props );
			} else if ( -1 !== component.data.textBlocks.indexOf( name ) ) {
				inspectorControls = component.setUpTextBlocksInspectorControls( props );
			}

			// Return just inspector controls in case of 'nodisplay'.
			if ( ampLayout && 'nodisplay' === ampLayout ) {
				return [
					inspectorControls
				];
			}

			return [
				inspectorControls,
				el( BlockEdit, _.extend( {
					key: 'original'
				}, props ) )
			];
		};
	};

	/**
	 * Set width and height in case of image block.
	 *
	 * @param {Object} props Props.
	 * @param {string} layout Layout.
	 */
	component.setImageBlockLayoutAttributes = function setImageBlockLayoutAttributes( props, layout ) {
		var attributes = props.attributes;
		switch ( layout ) {
			case 'fixed-height':
				if ( ! attributes.height ) {
					props.setAttributes( { height: component.data.defaultHeight } );
				}
				// Lightbox doesn't work with fixed height, so unset it.
				if ( attributes.ampLightbox ) {
					props.setAttributes( { ampLightbox: false } );
				}
				break;

			case 'fixed':
				if ( ! attributes.height ) {
					props.setAttributes( { height: component.data.defaultHeight } );
				}
				if ( ! attributes.width ) {
					props.setAttributes( { width: component.data.defaultWidth } );
				}
				break;
		}
	};

	/**
	 * Get AMP Layout select control.
	 *
	 * @param {Object} props Props.
	 * @return {Object} Element.
	 */
	component.getAmpLayoutControl = function getAmpLayoutControl( props ) {
		var ampLayout = props.attributes.ampLayout,
			el = wp.element.createElement,
			SelectControl = wp.components.SelectControl,
			name = props.name,
			label = __( 'AMP Layout' );

		if ( 'core/image' === name ) {
			label = __( 'AMP Layout (modifies width/height)' );
		}

		return el( SelectControl, {
			label: label,
			value: ampLayout,
			options: component.getLayoutOptions( name ),
			onChange: function( value ) {
				props.setAttributes( { ampLayout: value } );
				if ( 'core/image' === props.name ) {
					component.setImageBlockLayoutAttributes( props, value );
				}
			}
		} );
	};

	/**
	 * Get AMP Noloading toggle control.
	 *
	 * @param {Object} props Props.
	 * @return {Object} Element.
	 */
	component.getAmpNoloadingToggle = function getAmpNoloadingToggle( props ) {
		var ampNoLoading = props.attributes.ampNoLoading,
			el = wp.element.createElement,
			ToggleControl = wp.components.ToggleControl,
			label = __( 'AMP Noloading' );

		return el( ToggleControl, {
			label: label,
			checked: ampNoLoading,
			onChange: function() {
				props.setAttributes( { ampNoLoading: ! ampNoLoading } );
			}
		} );
	};

	/**
	 * Get AMP Lightbox toggle control.
	 *
	 * @param {Object} props Props.
	 * @return {Object} Element.
	 */
	component.getAmpLightboxToggle = function getAmpLightboxToggle( props ) {
		var ampLightbox = props.attributes.ampLightbox,
			el = wp.element.createElement,
			ToggleControl = wp.components.ToggleControl,
			label = __( 'Add lightbox effect' );

		return el( ToggleControl, {
			label: label,
			checked: ampLightbox,
			onChange: function( nextValue ) {
				props.setAttributes( { ampLightbox: ! ampLightbox } );
				if ( nextValue ) {
					// Lightbox doesn't work with fixed height, so change.
					if ( 'fixed-height' === props.attributes.ampLayout ) {
						props.setAttributes( { ampLayout: 'fixed' } );
					}
					// In case of lightbox set linking images to 'none'.
					if ( props.attributes.linkTo && 'none' !== props.attributes.linkTo ) {
						props.setAttributes( { linkTo: 'none' } );
					}
				}
			}
		} );
	};

	/**
	 * Get AMP Carousel toggle control.
	 *
	 * @param {Object} props Props.
	 * @return {Object} Element.
	 */
	component.getAmpCarouselToggle = function getAmpCarouselToggle( props ) {
		var ampCarousel = props.attributes.ampCarousel,
			el = wp.element.createElement,
			ToggleControl = wp.components.ToggleControl,
			label = __( 'Display as AMP carousel' );

		return el( ToggleControl, {
			label: label,
			checked: ampCarousel,
			onChange: function() {
				props.setAttributes( { ampCarousel: ! ampCarousel } );
			}
		} );
	};

	/**
	 * Default setup for inspector controls.
	 *
	 * @param {Object} props Props.
	 * @return {Object|Element|*|{$$typeof, type, key, ref, props, _owner}} Inspector Controls.
	 */
	component.setUpInspectorControls = function setUpInspectorControls( props ) {
		var isSelected = props.isSelected,
			el = wp.element.createElement,
			InspectorControls = wp.editor.InspectorControls,
			PanelBody = wp.components.PanelBody;

		return isSelected && (
			el( InspectorControls, { key: 'inspector' },
				el( PanelBody, { title: component.data.ampPanelLabel },
					component.getAmpLayoutControl( props ),
					component.getAmpNoloadingToggle( props )
				)
			)
		);
	};

	/**
	 * Set up inspector controls for Image block.
	 *
	 * @param {Object} props Props.
	 * @return {Object} Inspector Controls.
	 */
	component.setUpImageInpsectorControls = function setUpImageInpsectorControls( props ) {
		var isSelected = props.isSelected,
			el = wp.element.createElement,
			InspectorControls = wp.editor.InspectorControls,
			PanelBody = wp.components.PanelBody;

		return isSelected && (
			el( InspectorControls, { key: 'inspector' },
				el( PanelBody, { title: component.data.ampPanelLabel },
					component.getAmpLayoutControl( props ),
					component.getAmpNoloadingToggle( props ),
					component.getAmpLightboxToggle( props )
				)
			)
		);
	};

	/**
	 * Set up inspector controls for Gallery block.
	 * Adds ampCarousel attribute for displaying the output as amp-carousel.
	 *
	 * @param {Object} props Props.
	 * @return {Object} Inspector controls.
	 */
	component.setUpGalleryInpsectorControls = function setUpGalleryInpsectorControls( props ) {
		var isSelected = props.isSelected,
			el = wp.element.createElement,
			InspectorControls = wp.editor.InspectorControls,
			PanelBody = wp.components.PanelBody;

		return isSelected && (
			el( InspectorControls, { key: 'inspector' },
				el( PanelBody, { title: component.data.ampPanelLabel },
					component.getAmpCarouselToggle( props ),
					component.getAmpLightboxToggle( props )
				)
			)
		);
	};

	/**
	 * Setup inspector controls for text blocks.
	 *
	 * @todo Consider wrapping the render function to delete the original font size in text settings when ampFitText.
	 *
	 * @param {Object} props Props.
	 * @return {Object|Element|*|{$$typeof, type, key, ref, props, _owner}} Inspector Controls.
	 */
	component.setUpTextBlocksInspectorControls = function setUpInspectorControls( props ) {
		var inspectorPanelBodyArgs,
			ampFitText = props.attributes.ampFitText,
			minFont = props.attributes.minFont,
			maxFont = props.attributes.maxFont,
			height = props.attributes.height,
			isSelected = props.isSelected,
			el = wp.element.createElement,
			InspectorControls = wp.editor.InspectorControls,
			TextControl = wp.components.TextControl,
			FontSizePicker = wp.components.FontSizePicker,
			ToggleControl = wp.components.ToggleControl,
			PanelBody = wp.components.PanelBody,
			label = __( 'Use AMP Fit Text' ),
			FONT_SIZES = [
				{
					name: 'small',
					shortName: __( 'S' ),
					size: 14
				},
				{
					name: 'regular',
					shortName: __( 'M' ),
					size: 16
				},
				{
					name: 'large',
					shortName: __( 'L' ),
					size: 36
				},
				{
					name: 'larger',
					shortName: __( 'XL' ),
					size: 48
				}
			];

		if ( ! isSelected ) {
			return null;
		}

		inspectorPanelBodyArgs = [
			PanelBody,
			{ title: component.data.ampSettingsLabel, className: ampFitText ? 'is-amp-fit-text' : '' },
			el( ToggleControl, {
				label: label,
				checked: ampFitText,
				onChange: function() {
					props.setAttributes( { ampFitText: ! ampFitText } );
				}
			} )
		];

		if ( ampFitText ) {
			inspectorPanelBodyArgs.push.apply( inspectorPanelBodyArgs, [
				el( TextControl, {
					label: __( 'Height' ),
					value: height,
					type: 'number',
					min: 1,
					onChange: function( nextHeight ) {
						props.setAttributes( { height: nextHeight } );
					}
				} ),
				maxFont > height && el(
					wp.components.Notice,
					{
						status: 'error',
						isDismissible: false
					},
					__( 'The height must be greater than the max font size.' )
				),
				el( PanelBody, { title: __( 'Minimum font size' ) },
					el( FontSizePicker, {
						fallbackFontSize: 14,
						value: minFont,
						fontSizes: FONT_SIZES,
						onChange: function( nextMinFont ) {
							if ( ! nextMinFont ) {
								nextMinFont = component.data.fontSizes.small; // @todo Supplying fallbackFontSize should be done automatically by the component?
							}
							if ( nextMinFont <= maxFont ) {
								props.setAttributes( { minFont: nextMinFont } );
							}
						}
					} )
				),
				minFont > maxFont && el(
					wp.components.Notice,
					{
						status: 'error',
						isDismissible: false
					},
					__( 'The min font size must less than the max font size.' )
				),
				el( PanelBody, { title: __( 'Maximum font size' ) },
					el( FontSizePicker, {
						value: maxFont,
						fallbackFontSize: 48,
						fontSizes: FONT_SIZES,
						onChange: function( nextMaxFont ) {
							if ( ! nextMaxFont ) {
								nextMaxFont = component.data.fontSizes.larger; // @todo Supplying fallbackFontSize should be done automatically by the component?
							}
							props.setAttributes( {
								maxFont: nextMaxFont,
								height: Math.max( nextMaxFont, height )
							} );
						}
					} )
				)
			] );
		}

		return (
			el( InspectorControls, { key: 'inspector' },
				el.apply( null, inspectorPanelBodyArgs )
			)
		);
	};

	/**
	 * Set up inspector controls for shortcode block.
	 * Adds ampCarousel attribute in case of gallery shortcode.
	 *
	 * @param {Object} props Props.
	 * @return {Object} Inspector controls.
	 */
	component.setUpShortcodeInspectorControls = function setUpShortcodeInspectorControls( props ) {
		var isSelected = props.isSelected,
			el = wp.element.createElement,
			InspectorControls = wp.editor.InspectorControls,
<<<<<<< HEAD
			PanelBody = wp.components.PanelBody;
=======
			ToggleControl = wp.components.ToggleControl,
			PanelBody = wp.components.PanelBody,
			toggleControl;
>>>>>>> 8bdc1b31

		if ( component.isGalleryShortcode( props.attributes ) ) {
			return isSelected && (
				el( InspectorControls, { key: 'inspector' },
					el( PanelBody, { title: component.data.ampPanelLabel },
						component.getAmpCarouselToggle( props ),
						component.getAmpLightboxToggle( props )
					)
				)
			);
		}

		return '';
	};

	/**
	 * Filters blocks' save function.
	 *
	 * @param {Object} element Element.
	 * @param {string} blockType Block type.
	 * @param {Object} attributes Attributes.
	 * @return {Object} Output element.
	 */
	component.filterBlocksSave = function filterBlocksSave( element, blockType, attributes ) {
		var text,
			fitTextProps = {
				layout: 'fixed-height',
				children: element
			};

		if ( 'core/shortcode' === blockType.name && component.isGalleryShortcode( attributes ) ) {
			if ( ! attributes.ampLightbox ) {
				if ( component.hasGalleryShortcodeLightboxAttribute( attributes.text || '' ) ) {
					text = component.removeAmpLightboxFromShortcodeAtts( attributes.text );
				}
			} else {
				text = attributes.text || '';
			}
			if ( attributes.ampCarousel ) {
				// If the text contains amp-carousel or amp-lightbox, lets remove it.
				if ( component.hasGalleryShortcodeCarouselAttribute( text ) ) {
					text = component.removeAmpCarouselFromShortcodeAtts( text );
				}

				// If lightbox is not set, we can return here.
				if ( ! attributes.ampLightbox ) {
					if ( attributes.text !== text ) {
						return wp.element.createElement(
							wp.element.RawHTML,
							{},
							text
						);
					}

					// Else lets return original.
					return element;
				}
			} else if ( ! component.hasGalleryShortcodeCarouselAttribute( attributes.text || '' ) ) {
				// Add amp-carousel=false attribut to the shortcode.
				text = attributes.text.replace( '[gallery', '[gallery amp-carousel=false' );
			} else {
				text = attributes.text;
			}

			if ( attributes.ampLightbox && ! component.hasGalleryShortcodeLightboxAttribute( text ) ) {
				text = text.replace( '[gallery', '[gallery amp-lightbox=true' );
			}

<<<<<<< HEAD
			if ( attributes.text !== text ) {
				return wp.element.createElement(
					wp.element.RawHTML,
					{},
					text
				);
			}
=======
			// Add amp-carousel=false attribut to the shortcode.
			text = attributes.text.replace( '[gallery', '[gallery amp-carousel=false' );

			return wp.element.createElement(
				wp.element.RawHTML,
				{},
				text
			);
		} else if ( -1 !== component.data.textBlocks.indexOf( blockType.name ) && attributes.ampFitText ) {
			if ( attributes.minFont ) {
				fitTextProps[ 'min-font-size' ] = attributes.minFont;
			}
			if ( attributes.maxFont ) {
				fitTextProps[ 'max-font-size' ] = attributes.maxFont;
			}
			if ( attributes.height ) {
				fitTextProps.height = attributes.height;
			}
			return wp.element.createElement( 'amp-fit-text', fitTextProps );
>>>>>>> 8bdc1b31
		}
		return element;
	};

	/**
	 * Check if AMP Lightbox is set.
	 *
	 * @param {Object} attributes Attributes.
	 * @return {boolean} If is set.
	 */
	component.hasAmpLightboxSet = function hasAmpLightboxSet( attributes ) {
		return attributes.ampLightbox && false !== attributes.ampLightbox;
	};

	/**
	 * Check if AMP Carousel is set.
	 *
	 * @param {Object} attributes Attributes.
	 * @return {boolean} If is set.
	 */
	component.hasAmpCarouselSet = function hasAmpCarouselSet( attributes ) {
		return attributes.ampCarousel && false !== attributes.ampCarousel;
	};

	/**
	 * Check if AMP NoLoading is set.
	 *
	 * @param {Object} attributes Attributes.
	 * @return {boolean} If is set.
	 */
	component.hasAmpNoLoadingSet = function hasAmpNoLoadingSet( attributes ) {
		return attributes.ampNoLoading && false !== attributes.ampNoLoading;
	};

	/**
	 * Check if AMP Layout is set.
	 *
	 * @param {Object} attributes Attributes.
	 * @return {boolean} If AMP Layout is set.
	 */
	component.hasAmpLayoutSet = function hasAmpLayoutSet( attributes ) {
		return attributes.ampLayout && attributes.ampLayout.length;
	};

	/**
	 * Removes amp-carousel=false from attributes.
	 *
	 * @param {string} shortcode Shortcode text.
	 * @return {string} Modified shortcode.
	 */
	component.removeAmpCarouselFromShortcodeAtts = function removeAmpCarouselFromShortcodeAtts( shortcode ) {
		return shortcode.replace( ' amp-carousel=false', '' );
	};

	/**
	 * Removes amp-lightbox=true from attributes.
	 *
	 * @param {string} shortcode Shortcode text.
	 * @return {string} Modified shortcode.
	 */
	component.removeAmpLightboxFromShortcodeAtts = function removeAmpLightboxFromShortcodeAtts( shortcode ) {
		return shortcode.replace( ' amp-lightbox=true', '' );
	};

	/**
	 * Check if shortcode includes amp-carousel attribute.
	 *
	 * @param {string} text Shortcode.
	 * @return {boolean} If has amp-carousel.
	 */
	component.hasGalleryShortcodeCarouselAttribute = function galleryShortcodeHasCarouselAttribute( text ) {
		return -1 !== text.indexOf( 'amp-carousel=false' );
	};

	/**
	 * Check if shortcode includes amp-lightbox attribute.
	 *
	 * @param {string} text Shortcode.
	 * @return {boolean} If has amp-lightbox.
	 */
	component.hasGalleryShortcodeLightboxAttribute = function hasGalleryShortcodeLightboxAttribute( text ) {
		return -1 !== text.indexOf( 'amp-lightbox=true' );
	};

	/**
	 * Check if shortcode is gallery shortcode.
	 *
	 * @param {Object} attributes Attributes.
	 * @return {boolean} If is gallery shortcode.
	 */
	component.isGalleryShortcode = function isGalleryShortcode( attributes ) {
		return attributes.text && -1 !== attributes.text.indexOf( 'gallery' );
	};

	return component;
}() );<|MERGE_RESOLUTION|>--- conflicted
+++ resolved
@@ -86,9 +86,6 @@
 				'core/video',
 				'core/audio'
 			],
-<<<<<<< HEAD
-			ampPanelLabel: __( 'AMP Settings' )
-=======
 			textBlocks: [
 				'core/paragraph',
 				'core/heading',
@@ -100,8 +97,8 @@
 			fontSizes: {
 				small: 14,
 				larger: 48
-			}
->>>>>>> 8bdc1b31
+			},
+			ampPanelLabel: __( 'AMP Settings' )
 		}
 	};
 
@@ -412,126 +409,6 @@
 				props.setAttributes( { ampNoLoading: ! ampNoLoading } );
 			}
 		} );
-	};
-
-	/**
-	 * Get AMP Lightbox toggle control.
-	 *
-	 * @param {Object} props Props.
-	 * @return {Object} Element.
-	 */
-	component.getAmpLightboxToggle = function getAmpLightboxToggle( props ) {
-		var ampLightbox = props.attributes.ampLightbox,
-			el = wp.element.createElement,
-			ToggleControl = wp.components.ToggleControl,
-			label = __( 'Add lightbox effect' );
-
-		return el( ToggleControl, {
-			label: label,
-			checked: ampLightbox,
-			onChange: function( nextValue ) {
-				props.setAttributes( { ampLightbox: ! ampLightbox } );
-				if ( nextValue ) {
-					// Lightbox doesn't work with fixed height, so change.
-					if ( 'fixed-height' === props.attributes.ampLayout ) {
-						props.setAttributes( { ampLayout: 'fixed' } );
-					}
-					// In case of lightbox set linking images to 'none'.
-					if ( props.attributes.linkTo && 'none' !== props.attributes.linkTo ) {
-						props.setAttributes( { linkTo: 'none' } );
-					}
-				}
-			}
-		} );
-	};
-
-	/**
-	 * Get AMP Carousel toggle control.
-	 *
-	 * @param {Object} props Props.
-	 * @return {Object} Element.
-	 */
-	component.getAmpCarouselToggle = function getAmpCarouselToggle( props ) {
-		var ampCarousel = props.attributes.ampCarousel,
-			el = wp.element.createElement,
-			ToggleControl = wp.components.ToggleControl,
-			label = __( 'Display as AMP carousel' );
-
-		return el( ToggleControl, {
-			label: label,
-			checked: ampCarousel,
-			onChange: function() {
-				props.setAttributes( { ampCarousel: ! ampCarousel } );
-			}
-		} );
-	};
-
-	/**
-	 * Default setup for inspector controls.
-	 *
-	 * @param {Object} props Props.
-	 * @return {Object|Element|*|{$$typeof, type, key, ref, props, _owner}} Inspector Controls.
-	 */
-	component.setUpInspectorControls = function setUpInspectorControls( props ) {
-		var isSelected = props.isSelected,
-			el = wp.element.createElement,
-			InspectorControls = wp.editor.InspectorControls,
-			PanelBody = wp.components.PanelBody;
-
-		return isSelected && (
-			el( InspectorControls, { key: 'inspector' },
-				el( PanelBody, { title: component.data.ampPanelLabel },
-					component.getAmpLayoutControl( props ),
-					component.getAmpNoloadingToggle( props )
-				)
-			)
-		);
-	};
-
-	/**
-	 * Set up inspector controls for Image block.
-	 *
-	 * @param {Object} props Props.
-	 * @return {Object} Inspector Controls.
-	 */
-	component.setUpImageInpsectorControls = function setUpImageInpsectorControls( props ) {
-		var isSelected = props.isSelected,
-			el = wp.element.createElement,
-			InspectorControls = wp.editor.InspectorControls,
-			PanelBody = wp.components.PanelBody;
-
-		return isSelected && (
-			el( InspectorControls, { key: 'inspector' },
-				el( PanelBody, { title: component.data.ampPanelLabel },
-					component.getAmpLayoutControl( props ),
-					component.getAmpNoloadingToggle( props ),
-					component.getAmpLightboxToggle( props )
-				)
-			)
-		);
-	};
-
-	/**
-	 * Set up inspector controls for Gallery block.
-	 * Adds ampCarousel attribute for displaying the output as amp-carousel.
-	 *
-	 * @param {Object} props Props.
-	 * @return {Object} Inspector controls.
-	 */
-	component.setUpGalleryInpsectorControls = function setUpGalleryInpsectorControls( props ) {
-		var isSelected = props.isSelected,
-			el = wp.element.createElement,
-			InspectorControls = wp.editor.InspectorControls,
-			PanelBody = wp.components.PanelBody;
-
-		return isSelected && (
-			el( InspectorControls, { key: 'inspector' },
-				el( PanelBody, { title: component.data.ampPanelLabel },
-					component.getAmpCarouselToggle( props ),
-					component.getAmpLightboxToggle( props )
-				)
-			)
-		);
 	};
 
 	/**
@@ -664,6 +541,126 @@
 	};
 
 	/**
+	 * Get AMP Lightbox toggle control.
+	 *
+	 * @param {Object} props Props.
+	 * @return {Object} Element.
+	 */
+	component.getAmpLightboxToggle = function getAmpLightboxToggle( props ) {
+		var ampLightbox = props.attributes.ampLightbox,
+			el = wp.element.createElement,
+			ToggleControl = wp.components.ToggleControl,
+			label = __( 'Add lightbox effect' );
+
+		return el( ToggleControl, {
+			label: label,
+			checked: ampLightbox,
+			onChange: function( nextValue ) {
+				props.setAttributes( { ampLightbox: ! ampLightbox } );
+				if ( nextValue ) {
+					// Lightbox doesn't work with fixed height, so change.
+					if ( 'fixed-height' === props.attributes.ampLayout ) {
+						props.setAttributes( { ampLayout: 'fixed' } );
+					}
+					// In case of lightbox set linking images to 'none'.
+					if ( props.attributes.linkTo && 'none' !== props.attributes.linkTo ) {
+						props.setAttributes( { linkTo: 'none' } );
+					}
+				}
+			}
+		} );
+	};
+
+	/**
+	 * Get AMP Carousel toggle control.
+	 *
+	 * @param {Object} props Props.
+	 * @return {Object} Element.
+	 */
+	component.getAmpCarouselToggle = function getAmpCarouselToggle( props ) {
+		var ampCarousel = props.attributes.ampCarousel,
+			el = wp.element.createElement,
+			ToggleControl = wp.components.ToggleControl,
+			label = __( 'Display as AMP carousel' );
+
+		return el( ToggleControl, {
+			label: label,
+			checked: ampCarousel,
+			onChange: function() {
+				props.setAttributes( { ampCarousel: ! ampCarousel } );
+			}
+		} );
+	};
+
+	/**
+	 * Default setup for inspector controls.
+	 *
+	 * @param {Object} props Props.
+	 * @return {Object|Element|*|{$$typeof, type, key, ref, props, _owner}} Inspector Controls.
+	 */
+	component.setUpInspectorControls = function setUpInspectorControls( props ) {
+		var isSelected = props.isSelected,
+			el = wp.element.createElement,
+			InspectorControls = wp.editor.InspectorControls,
+			PanelBody = wp.components.PanelBody;
+
+		return isSelected && (
+			el( InspectorControls, { key: 'inspector' },
+				el( PanelBody, { title: component.data.ampPanelLabel },
+					component.getAmpLayoutControl( props ),
+					component.getAmpNoloadingToggle( props )
+				)
+			)
+		);
+	};
+
+	/**
+	 * Set up inspector controls for Image block.
+	 *
+	 * @param {Object} props Props.
+	 * @return {Object} Inspector Controls.
+	 */
+	component.setUpImageInpsectorControls = function setUpImageInpsectorControls( props ) {
+		var isSelected = props.isSelected,
+			el = wp.element.createElement,
+			InspectorControls = wp.editor.InspectorControls,
+			PanelBody = wp.components.PanelBody;
+
+		return isSelected && (
+			el( InspectorControls, { key: 'inspector' },
+				el( PanelBody, { title: component.data.ampPanelLabel },
+					component.getAmpLayoutControl( props ),
+					component.getAmpNoloadingToggle( props ),
+					component.getAmpLightboxToggle( props )
+				)
+			)
+		);
+	};
+
+	/**
+	 * Set up inspector controls for Gallery block.
+	 * Adds ampCarousel attribute for displaying the output as amp-carousel.
+	 *
+	 * @param {Object} props Props.
+	 * @return {Object} Inspector controls.
+	 */
+	component.setUpGalleryInpsectorControls = function setUpGalleryInpsectorControls( props ) {
+		var isSelected = props.isSelected,
+			el = wp.element.createElement,
+			InspectorControls = wp.editor.InspectorControls,
+			PanelBody = wp.components.PanelBody;
+
+		return isSelected && (
+			el( InspectorControls, { key: 'inspector' },
+				el( PanelBody, { title: component.data.ampPanelLabel },
+					component.getAmpCarouselToggle( props ),
+					component.getAmpLightboxToggle( props )
+				)
+			)
+		);
+	};
+
+	/**
 	 * Set up inspector controls for shortcode block.
 	 * Adds ampCarousel attribute in case of gallery shortcode.
 	 *
@@ -674,13 +671,7 @@
 		var isSelected = props.isSelected,
 			el = wp.element.createElement,
 			InspectorControls = wp.editor.InspectorControls,
-<<<<<<< HEAD
 			PanelBody = wp.components.PanelBody;
-=======
-			ToggleControl = wp.components.ToggleControl,
-			PanelBody = wp.components.PanelBody,
-			toggleControl;
->>>>>>> 8bdc1b31
 
 		if ( component.isGalleryShortcode( props.attributes ) ) {
 			return isSelected && (
@@ -749,7 +740,6 @@
 				text = text.replace( '[gallery', '[gallery amp-lightbox=true' );
 			}
 
-<<<<<<< HEAD
 			if ( attributes.text !== text ) {
 				return wp.element.createElement(
 					wp.element.RawHTML,
@@ -757,15 +747,6 @@
 					text
 				);
 			}
-=======
-			// Add amp-carousel=false attribut to the shortcode.
-			text = attributes.text.replace( '[gallery', '[gallery amp-carousel=false' );
-
-			return wp.element.createElement(
-				wp.element.RawHTML,
-				{},
-				text
-			);
 		} else if ( -1 !== component.data.textBlocks.indexOf( blockType.name ) && attributes.ampFitText ) {
 			if ( attributes.minFont ) {
 				fitTextProps[ 'min-font-size' ] = attributes.minFont;
@@ -777,7 +758,6 @@
 				fitTextProps.height = attributes.height;
 			}
 			return wp.element.createElement( 'amp-fit-text', fitTextProps );
->>>>>>> 8bdc1b31
 		}
 		return element;
 	};
