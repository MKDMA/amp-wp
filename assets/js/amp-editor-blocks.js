--- conflicted
+++ resolved
@@ -1,7 +1,5 @@
 /* exported ampEditorBlocks */
 /* eslint no-magic-numbers: [ "error", { "ignore": [ 1, -1, 0 ] } ] */
-
-var __ = wp.i18n.__;
 
 var ampEditorBlocks = ( function() {
 	var component, __;
@@ -16,16 +14,6 @@
 		data: {
 			dynamicBlocks: [],
 			ampLayoutOptions: [
-<<<<<<< HEAD
-				{ value: 'nodisplay', label: __( 'No Display' ) },
-				{ value: 'fixed', label: __( 'Fixed' ) }, // Not supported by amp-audio and amp-pixel.
-				{ value: 'responsive', label: __( 'Responsive' ) }, // To ensure your AMP element displays, you must specify a width and height for the containing element.
-				{ value: 'fixed-height', label: __( 'Fixed height' ) },
-				{ value: 'fill', label: __( 'Fill' ) },
-				{ value: 'container', label: __( 'Container' ) }, // Not supported by img and video.
-				{ value: 'flex-item', label: __( 'Flex Item' ) },
-				{ value: 'intrinsic', label: __( 'Intrinsic' ) } // Not supported by video.
-=======
 				{
 					value: 'nodisplay',
 					label: __( 'No Display' ),
@@ -91,7 +79,6 @@
 						'core-embed/soundcloud'
 					]
 				}
->>>>>>> dbc1c7c1
 			],
 			defaultWidth: 608, // Max-width in the editor.
 			defaultHeight: 400,
@@ -341,15 +328,8 @@
 	component.getAmpLayoutControl = function getAmpLayoutControl( props ) {
 		var ampLayout = props.attributes.ampLayout,
 			el = wp.element.createElement,
-<<<<<<< HEAD
 			SelectControl = wp.components.SelectControl,
 			name = props.name,
-=======
-			InspectorControls = wp.editor.InspectorControls,
-			SelectControl = wp.components.SelectControl,
-			ToggleControl = wp.components.ToggleControl,
-			PanelBody = wp.components.PanelBody,
->>>>>>> dbc1c7c1
 			label = __( 'AMP Layout' );
 
 		if ( 'core/image' === name ) {
@@ -362,6 +342,9 @@
 			options: component.getLayoutOptions( name ),
 			onChange: function( value ) {
 				props.setAttributes( { ampLayout: value } );
+				if ( 'core/image' === props.name ) {
+					component.setImageBlockLayoutAttributes( props, value );
+				}
 			}
 		} );
 	};
@@ -448,7 +431,7 @@
 	component.setUpInspectorControls = function setUpInspectorControls( props ) {
 		var isSelected = props.isSelected,
 			el = wp.element.createElement,
-			InspectorControls = wp.blocks.InspectorControls,
+			InspectorControls = wp.editor.InspectorControls,
 			PanelBody = wp.components.PanelBody;
 
 		return isSelected && (
@@ -470,7 +453,7 @@
 	component.setUpImageInpsectorControls = function setUpImageInpsectorControls( props ) {
 		var isSelected = props.isSelected,
 			el = wp.element.createElement,
-			InspectorControls = wp.blocks.InspectorControls,
+			InspectorControls = wp.editor.InspectorControls,
 			PanelBody = wp.components.PanelBody;
 
 		return isSelected && (
@@ -494,36 +477,14 @@
 	component.setUpGalleryInpsectorControls = function setUpGalleryInpsectorControls( props ) {
 		var isSelected = props.isSelected,
 			el = wp.element.createElement,
-			InspectorControls = wp.blocks.InspectorControls,
+			InspectorControls = wp.editor.InspectorControls,
 			PanelBody = wp.components.PanelBody;
 
 		return isSelected && (
 			el( InspectorControls, { key: 'inspector' },
-<<<<<<< HEAD
 				el( PanelBody, { title: component.data.ampPanelLabel },
 					component.getAmpCarouselToggle( props ),
 					component.getAmpLightboxToggle( props )
-=======
-				el( PanelBody, { title: __( 'AMP Settings' ) },
-					el( SelectControl, {
-						label: label,
-						value: ampLayout,
-						options: component.getLayoutOptions( name ),
-						onChange: function( value ) {
-							props.setAttributes( { ampLayout: value } );
-							if ( 'core/image' === props.name ) {
-								component.setImageBlockLayoutAttributes( props, value );
-							}
-						}
-					} ),
-					el( ToggleControl, {
-						label: __( 'AMP loading indicator disabled' ),
-						checked: ampNoLoading,
-						onChange: function() {
-							props.setAttributes( { ampNoLoading: ! ampNoLoading } );
-						}
-					} )
->>>>>>> dbc1c7c1
 				)
 			)
 		);
@@ -539,29 +500,15 @@
 	component.setUpShortcodeInspectorControls = function setUpShortcodeInspectorControls( props ) {
 		var isSelected = props.isSelected,
 			el = wp.element.createElement,
-			InspectorControls = wp.blocks.InspectorControls,
+			InspectorControls = wp.editor.InspectorControls,
 			PanelBody = wp.components.PanelBody;
 
 		if ( component.isGalleryShortcode( props.attributes ) ) {
-<<<<<<< HEAD
 			return isSelected && (
 				el( InspectorControls, { key: 'inspector' },
 					el( PanelBody, { title: component.data.ampPanelLabel },
 						component.getAmpCarouselToggle( props ),
 						component.getAmpLightboxToggle( props )
-=======
-			toggleControl = el( ToggleControl, {
-				label: __( 'Display as AMP carousel' ),
-				checked: ampCarousel,
-				onChange: function() {
-					props.setAttributes( { ampCarousel: ! ampCarousel } );
-				}
-			} );
-			return isSelected && (
-				el( InspectorControls, { key: 'inspector' },
-					el( PanelBody, { title: __( 'AMP Settings' ) },
-						toggleControl
->>>>>>> dbc1c7c1
 					)
 				)
 			);
