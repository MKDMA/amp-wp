/**
 * WordPress dependencies
 */
<<<<<<< HEAD
import { useCallback, renderToString } from '@wordpress/element';
=======
import { useCallback } from '@wordpress/element';
import { addQueryArgs } from '@wordpress/url';

>>>>>>> e80b8611
/**
 * Internal dependencies
 */
import { useAPI } from '../../api';

const getStoryMarkupFromPages = ( pages ) => {
	// @todo look into: We should rather use renderToStaticMarkup here, however, it doesn't seem to be exposed via @wordpress/element.
	const markup = pages.map( ( page ) => {
		const { id } = page;
		return renderToString(
			<amp-story-page id={ id }>
				<amp-story-grid-layer template="vertical">
					{ page.elements.map( ( { type, src, width, height, content } ) => {
						const style = {
							position: 'absolute',
						};
						// @todo this should be redone by using dynamic tag.
						if ( 'image' === type ) {
							return <amp-img style={ { ...style } } src={ src } layout="fixed" width={ width } height={ height } />;
						}
						style.width = width + 'px';
						style.height = height + 'px';
						return (
							<div style={ { ...style } }>
								{ content }
							</div>
						);
					} ) }
				</amp-story-grid-layer>
			</amp-story-page>,
		);
	} );
	return markup.join();
};

function useSavePost( {
	isSaving,
	storyId,
	title,
	postStatus,
	postAuthor,
	slug,
	pages,
	setLink,
	setPostStatus,
	setIsSaving,
} ) {
	const status = ( postStatus !== 'publish' ) ? 'publish' : postStatus;
	const { actions: { saveStoryById } } = useAPI();

	const refreshPostEditURL = ( postId ) => {
		const getPostEditURL = addQueryArgs( 'post.php', { post: postId, action: 'edit' } );
		window.history.replaceState(
			{ id: postId },
			'Post ' + postId,
			getPostEditURL,
		);
	};

	const savePost = useCallback( () => {
		if ( ! isSaving ) {
			setIsSaving( true );
			const content = getStoryMarkupFromPages( pages );
			saveStoryById( storyId, title, status, pages, postAuthor, slug, content ).then( ( post ) => {
				const { status: thisPostStatus, link } = post;
				setIsSaving( false );
				setPostStatus( thisPostStatus );
				setLink( link );
				refreshPostEditURL( storyId );
			} );
		}
	}, [ isSaving, setIsSaving, saveStoryById, storyId, title, status, pages, postAuthor, slug, setPostStatus, setLink ] );

	return savePost;
}

export default useSavePost;<|MERGE_RESOLUTION|>--- conflicted
+++ resolved
@@ -1,13 +1,9 @@
 /**
  * WordPress dependencies
  */
-<<<<<<< HEAD
 import { useCallback, renderToString } from '@wordpress/element';
-=======
-import { useCallback } from '@wordpress/element';
 import { addQueryArgs } from '@wordpress/url';
 
->>>>>>> e80b8611
 /**
  * Internal dependencies
  */
