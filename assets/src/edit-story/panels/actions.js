--- conflicted
+++ resolved
@@ -11,17 +11,14 @@
 import styled from 'styled-components';
 
 /**
- * Internal dependencies
- */
-<<<<<<< HEAD
-import { SimplePanel } from './panel';
-=======
-/**
  * WordPress dependencies
  */
 import { __ } from '@wordpress/i18n';
-import { Panel, Title } from './shared';
->>>>>>> c050dfed
+
+/**
+ * Internal dependencies
+ */
+import { SimplePanel } from './panel';
 
 /**
  * WordPress dependencies
@@ -38,14 +35,7 @@
 
 function ActionsPanel( { deleteSelectedElements } ) {
 	return (
-<<<<<<< HEAD
-		<SimplePanel title="Actions">
-=======
-		<Panel>
-			<Title>
-				{ __( 'Actions', 'amp' ) }
-			</Title>
->>>>>>> c050dfed
+		<SimplePanel title={ __( 'Actions', 'amp' ) }>
 			<Delete onClick={ deleteSelectedElements } >
 				{ __( 'Remove element', 'amp' ) }
 			</Delete>
