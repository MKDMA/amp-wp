--- conflicted
+++ resolved
@@ -26,14 +26,7 @@
 		evt.preventDefault();
 	};
 	return (
-<<<<<<< HEAD
-		<SimplePanel title="Background color" onSubmit={ handleSubmit }>
-=======
-		<Panel onSubmit={ handleSubmit }>
-			<Title>
-				{ __( 'Background color', 'amp' ) }
-			</Title>
->>>>>>> c050dfed
+		<SimplePanel title={ __( 'Background color', 'amp' ) } onSubmit={ handleSubmit }>
 			<InputGroup
 				type="color"
 				label={ __( 'Background color', 'amp' ) }
