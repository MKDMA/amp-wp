/**
 * External dependencies
 */
import PropTypes from 'prop-types';

/**
 * WordPress dependencies
 */
import { useEffect, useState } from '@wordpress/element';
import { __ } from '@wordpress/i18n';

/**
 * Internal dependencies
 */
import { SimplePanel } from './panel';
import { ActionButton, getCommonValue } from './elements';

function FullbleedPanel( { selectedElements, onSetProperties } ) {
	// The x/y/w/h/r are kept unchanged so that toggling fullbleed will return
	// the element to the previous non-fullbleed position/size.
	const isFullbleed = getCommonValue( selectedElements, 'isFullbleed' );
	const [ state, setState ] = useState( { isFullbleed } );
	useEffect( () => {
		setState( { isFullbleed } );
	}, [ isFullbleed ] );
	const handleClick = ( ) => {
		const newState = { isFullbleed: ! state.isFullbleed };
		setState( newState );
		onSetProperties( newState );
	};
	return (
<<<<<<< HEAD
		<SimplePanel title="Fullbleed">
=======
		<Panel onSubmit={ ( event ) => event.preventDefault() }>
			<Title>
				{ __( 'Fullbleed', 'amp' ) }
			</Title>
>>>>>>> c050dfed
			<ActionButton onClick={ handleClick }>
				{ state.isFullbleed ? __( 'Unset as fullbleed', 'amp' ) : __( 'Set as fullbleed', 'amp' ) }
			</ActionButton>
		</SimplePanel>
	);
}

FullbleedPanel.propTypes = {
	selectedElements: PropTypes.array.isRequired,
	onSetProperties: PropTypes.func.isRequired,
};

export default FullbleedPanel;<|MERGE_RESOLUTION|>--- conflicted
+++ resolved
@@ -29,14 +29,7 @@
 		onSetProperties( newState );
 	};
 	return (
-<<<<<<< HEAD
-		<SimplePanel title="Fullbleed">
-=======
-		<Panel onSubmit={ ( event ) => event.preventDefault() }>
-			<Title>
-				{ __( 'Fullbleed', 'amp' ) }
-			</Title>
->>>>>>> c050dfed
+		<SimplePanel title={ __( 'Fullbleed', 'amp' ) }>
 			<ActionButton onClick={ handleClick }>
 				{ state.isFullbleed ? __( 'Unset as fullbleed', 'amp' ) : __( 'Set as fullbleed', 'amp' ) }
 			</ActionButton>
