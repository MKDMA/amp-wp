/**
 * External dependencies
 */
import styled from 'styled-components';

/**
 * WordPress dependencies
 */
import { useCallback, useEffect, useState } from '@wordpress/element';

/**
 * Internal dependencies
 */
import { useStory } from '../../app';
import SelectionMovable from '../selection';
import MovableLayer from '../movable/movableLayer';
import useCanvas from './useCanvas';
import Element from './element';

const Background = styled.div.attrs( { className: 'container' } )`
	background-color: ${ ( { theme } ) => theme.colors.fg.v1 };
	position: relative;
	width: 100%;
	height: 100%;
`;

function Page() {
	const [ targetEl, setTargetEl ] = useState( null );

	const {
		state: { currentPage, selectedElements },
		actions: { clearSelection, addElementToSelection, toggleElementInSelection },
	} = useStory();

	const {
		state: { editingElement },
		actions: { setBackgroundMouseDownHandler, setNodeForElement, clearEditing },
	} = useCanvas();

	const [ pushEvent, setPushEvent ] = useState( null );

	useEffect( () => {
		setBackgroundMouseDownHandler( () => clearSelection() );
	}, [ setBackgroundMouseDownHandler, clearSelection ] );

	const handleSelectElement = useCallback( ( elId, evt ) => {
		if ( editingElement && elId !== editingElement ) {
			clearEditing();
		}
		if ( evt.metaKey ) {
			toggleElementInSelection( { elementId: elId } );
		} else {
			addElementToSelection( { elementId: elId } );
		}
		evt.stopPropagation();

		if ( 'mousedown' === evt.type ) {
			evt.persist();
			setPushEvent( evt );
		}
<<<<<<< HEAD
	}, [ toggleElementInSelection, addElementToSelection ] );
=======
	}, [ editingElement, clearEditing, toggleElementIdInSelection, selectElementById ] );
>>>>>>> 91ba4bd5

	const selectedElement = selectedElements.length === 1 ? selectedElements[ 0 ] : null;

	return (
		<Background>
			<MovableLayer>
				{ currentPage && currentPage.elements.map( ( { id, ...rest } ) => {
					const isSelected = Boolean( selectedElement && selectedElement.id === id );

					return (
						<Element
							key={ id }
							setNodeForElement={ setNodeForElement }
							isEditing={ editingElement === id }
							element={ { id, ...rest } }
							isSelected={ isSelected }
							handleSelectElement={ handleSelectElement }
							forwardedRef={ isSelected ? setTargetEl : null }
						/>
					);
				} ) }

				{ selectedElement && targetEl && (
					<SelectionMovable
						selectedElement={ selectedElement }
						targetEl={ targetEl }
						pushEvent={ pushEvent }
					/>
				) }
			</MovableLayer>
		</Background>
	);
}

export default Page;<|MERGE_RESOLUTION|>--- conflicted
+++ resolved
@@ -58,11 +58,7 @@
 			evt.persist();
 			setPushEvent( evt );
 		}
-<<<<<<< HEAD
-	}, [ toggleElementInSelection, addElementToSelection ] );
-=======
-	}, [ editingElement, clearEditing, toggleElementIdInSelection, selectElementById ] );
->>>>>>> 91ba4bd5
+	}, [ editingElement, clearEditing, toggleElementInSelection, addElementToSelection ] );
 
 	const selectedElement = selectedElements.length === 1 ? selectedElements[ 0 ] : null;
 
