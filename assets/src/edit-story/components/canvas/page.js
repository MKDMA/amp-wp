/**
 * External dependencies
 */
import styled from 'styled-components';

/**
 * Internal dependencies
 */
import { useStory } from '../../app';
import withOverlay from '../overlay/withOverlay';
import Selection from './selection';
import useCanvas from './useCanvas';
import Element from './element';

const Background = withOverlay( styled.div.attrs( { className: 'container' } )`
	background-color: ${ ( { theme } ) => theme.colors.fg.v1 };
	position: relative;
	width: 100%;
	height: 100%;
` );

function Page() {
	const {
<<<<<<< HEAD
		state: { currentPage, selectedElements },
		actions: { clearSelection, setSelectedElementsById, toggleElementInSelection },
=======
		state: { currentPage },
>>>>>>> 6a7244bd
	} = useStory();

	const {
		actions: { setPageContainer },
	} = useCanvas();

<<<<<<< HEAD
	const [ pushEvent, setPushEvent ] = useState( null );

	useEffect( () => {
		setBackgroundMouseDownHandler( () => clearSelection() );
	}, [ setBackgroundMouseDownHandler, clearSelection ] );

	const handleSelectElement = useCallback( ( elId, evt ) => {
		if ( editingElement && elId !== editingElement ) {
			clearEditing();
		}
		if ( evt.metaKey ) {
			toggleElementInSelection( { elementId: elId } );
		} else {
			setSelectedElementsById( { elementIds: [ elId ] } );
		}
		evt.stopPropagation();

		if ( 'mousedown' === evt.type ) {
			evt.persist();
			setPushEvent( evt );
		}
	}, [ editingElement, clearEditing, toggleElementInSelection, setSelectedElementsById ] );

	const selectedElement = selectedElements.length === 1 ? selectedElements[ 0 ] : null;

=======
>>>>>>> 6a7244bd
	return (
		<Background ref={ setPageContainer }>
			{ currentPage && currentPage.elements.map( ( { id, ...rest } ) => {
				return (
					<Element
						key={ id }
						element={ { id, ...rest } }
					/>
				);
			} ) }

			<Selection />
		</Background>
	);
}

export default Page;<|MERGE_RESOLUTION|>--- conflicted
+++ resolved
@@ -21,46 +21,13 @@
 
 function Page() {
 	const {
-<<<<<<< HEAD
-		state: { currentPage, selectedElements },
-		actions: { clearSelection, setSelectedElementsById, toggleElementInSelection },
-=======
 		state: { currentPage },
->>>>>>> 6a7244bd
 	} = useStory();
 
 	const {
 		actions: { setPageContainer },
 	} = useCanvas();
 
-<<<<<<< HEAD
-	const [ pushEvent, setPushEvent ] = useState( null );
-
-	useEffect( () => {
-		setBackgroundMouseDownHandler( () => clearSelection() );
-	}, [ setBackgroundMouseDownHandler, clearSelection ] );
-
-	const handleSelectElement = useCallback( ( elId, evt ) => {
-		if ( editingElement && elId !== editingElement ) {
-			clearEditing();
-		}
-		if ( evt.metaKey ) {
-			toggleElementInSelection( { elementId: elId } );
-		} else {
-			setSelectedElementsById( { elementIds: [ elId ] } );
-		}
-		evt.stopPropagation();
-
-		if ( 'mousedown' === evt.type ) {
-			evt.persist();
-			setPushEvent( evt );
-		}
-	}, [ editingElement, clearEditing, toggleElementInSelection, setSelectedElementsById ] );
-
-	const selectedElement = selectedElements.length === 1 ? selectedElements[ 0 ] : null;
-
-=======
->>>>>>> 6a7244bd
 	return (
 		<Background ref={ setPageContainer }>
 			{ currentPage && currentPage.elements.map( ( { id, ...rest } ) => {
