--- conflicted
+++ resolved
@@ -31,8 +31,7 @@
 `;
 
 function Canvas() {
-<<<<<<< HEAD
-	const { state: { pages, currentPageIndex }, actions: { setCurrentPageByIndex, arrangePage } } = useStory();
+	const { state: { pages, currentPageIndex }, actions: { setCurrentPage, arrangePage } } = useStory();
 	const getArrangeIndex = ( sourceIndex, dstIndex, position ) => {
 		// If the dropped element is before the dropzone index then we have to deduct
 		// that from the index to make up for the "lost" element in the row.
@@ -42,6 +41,7 @@
 		}
 		return dstIndex + 1 + indexAdjustment;
 	};
+	const handleClickPage = ( page ) => () => setCurrentPage( { pageId: page.id } );
 	return (
 		<List>
 			{ pages.map( ( page, index ) => {
@@ -54,7 +54,7 @@
 					// Do nothing if the index didn't change.
 					if ( droppedEl.index !== arrangedIndex ) {
 						arrangePage( droppedEl.index, arrangedIndex );
-						setCurrentPageByIndex( arrangedIndex );
+						setCurrentPage( { pageId: pages[ droppedEl.index ].id } );
 					}
 				};
 				// @todo Create a Draggable component for setting data and setting "draggable".
@@ -67,19 +67,10 @@
 				};
 				return (
 					<DropZone key={ index } onDrop={ onDrop } >
-						<Page draggable="true" onDragStart={ onDragStart } onClick={ () => setCurrentPageByIndex( index ) } isActive={ index === currentPageIndex } />
+						<Page draggable="true" onDragStart={ onDragStart } onClick={ () => handleClickPage( page ) } isActive={ index === currentPageIndex } />
 					</DropZone>
 				);
 			} ) }
-=======
-	const { state: { pages, currentPageIndex }, actions: { setCurrentPage } } = useStory();
-	const handleClickPage = ( page ) => () => setCurrentPage( { pageId: page.id } );
-	return (
-		<List>
-			{ pages.map( ( page, index ) => (
-				<Page key={ index } onClick={ handleClickPage( page ) } isActive={ index === currentPageIndex } />
-			) ) }
->>>>>>> 92435cc3
 		</List>
 	);
 }
