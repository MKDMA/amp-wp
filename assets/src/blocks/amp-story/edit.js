/**
 * External dependencies
 */
import uuid from 'uuid/v4';

/**
 * WordPress dependencies
 */
import { __, sprintf } from '@wordpress/i18n';
import {
	InnerBlocks,
	PanelColorSettings,
	InspectorControls,
	MediaUpload,
	MediaUploadCheck,
} from '@wordpress/block-editor';
import { Component, Fragment } from '@wordpress/element';
import {
	PanelBody,
	Button,
	BaseControl,
	FocalPointPicker,
	SelectControl,
	RangeControl,
} from '@wordpress/components';
import { withSelect } from '@wordpress/data';

/**
 * Internal dependencies
 */
import { getTotalAnimationDuration, addBackgroundColorToOverlay } from '../../helpers';
import {
	ALLOWED_CHILD_BLOCKS,
	ALLOWED_MEDIA_TYPES,
	ALLOWED_MOVABLE_BLOCKS,
	IMAGE_BACKGROUND_TYPE,
	VIDEO_BACKGROUND_TYPE,
	POSTER_ALLOWED_MEDIA_TYPES,
} from '../../constants';

const TEMPLATE = [
	[ 'amp/amp-story-text' ],
];

class EditPage extends Component {
	constructor( props ) {
<<<<<<< HEAD
		super( props );
=======
		super( ...arguments );
>>>>>>> 17177bb8

		if ( ! props.attributes.anchor ) {
			this.props.setAttributes( { anchor: uuid() } );
		}

		this.onSelectMedia = this.onSelectMedia.bind( this );
	}

	onSelectMedia( media ) {
		if ( ! media || ! media.url ) {
			this.props.setAttributes( { mediaUrl: undefined, mediaId: undefined, mediaType: undefined, poster: undefined } );
			return;
		}

		let mediaType;

		// For media selections originated from a file upload.
		if ( media.media_type ) {
			if ( media.media_type === VIDEO_BACKGROUND_TYPE ) {
				mediaType = VIDEO_BACKGROUND_TYPE;
			} else {
				mediaType = IMAGE_BACKGROUND_TYPE;
			}
		} else {
			// For media selections originated from existing files in the media library.
			if (
				media.type !== IMAGE_BACKGROUND_TYPE &&
				media.type !== VIDEO_BACKGROUND_TYPE
			) {
				return;
			}

			mediaType = media.type;
		}

		this.props.setAttributes( {
			mediaUrl: media.url,
			mediaId: media.id,
			mediaType,
		} );

		if ( IMAGE_BACKGROUND_TYPE === mediaType ) {
			this.props.setAttributes( { poster: undefined } );
		}
	}

	removeBackgroundColor( index ) {
		const { attributes, setAttributes } = this.props;
		const backgroundColors = JSON.parse( attributes.backgroundColors );
		backgroundColors.splice( index, 1 );
		setAttributes( { backgroundColors: JSON.stringify( backgroundColors ) } );
	}

	setBackgroundColors( value, index ) {
		const { attributes, setAttributes } = this.props;
		const backgroundColors = JSON.parse( attributes.backgroundColors );
		backgroundColors[ index ] = {
			color: value,
		};
		setAttributes( { backgroundColors: JSON.stringify( backgroundColors ) } );
	}

	getOverlayColorSettings() {
		const { attributes } = this.props;
		const backgroundColors = JSON.parse( attributes.backgroundColors );

		if ( ! backgroundColors.length ) {
			return [
				{
					value: undefined,
					onChange: ( value ) => {
						this.setBackgroundColors( value, 0 );
					},
					label: __( 'Color', 'amp' ),
				},
			];
		}

		const backgroundColorSettings = [];
		const useNumberedLabels = backgroundColors.length > 1;

		backgroundColors.forEach( ( color, index ) => {
			backgroundColorSettings[ index ] = {
				value: color ? color.color : undefined,
				onChange: ( value ) => {
					this.setBackgroundColors( value, index );
				},
				/* translators: %s: color number */
				label: useNumberedLabels ? sprintf( __( 'Color %s', 'amp' ), index + 1 ) : __( 'Color', 'amp' ),
			};
		} );

		return backgroundColorSettings;
	}

	render() {
		const { attributes, media, setAttributes, totalAnimationDuration, allowedBlocks } = this.props;

		const {
			mediaId,
			mediaType,
			mediaUrl,
			focalPoint,
			overlayOpacity,
			poster,
			autoAdvanceAfter,
			autoAdvanceAfterDuration,
		} = attributes;

		const instructions = <p>{ __( 'To edit the background image or video, you need permission to upload media.', 'amp' ) }</p>;

		const style = {
			backgroundImage: IMAGE_BACKGROUND_TYPE === mediaType && mediaUrl ? `url(${ mediaUrl })` : undefined,
			backgroundPosition: IMAGE_BACKGROUND_TYPE === mediaType && focalPoint ? `${ focalPoint.x * 100 }% ${ focalPoint.y * 100 }%` : 'cover',
			backgroundRepeat: 'no-repeat',
			backgroundSize: 'cover',
		};

		if ( VIDEO_BACKGROUND_TYPE === mediaType && poster ) {
			style.backgroundImage = `url(${ poster })`;
		}

		const autoAdvanceAfterOptions = [
			{ value: '', label: __( 'Manual', 'amp' ) },
			{ value: 'auto', label: __( 'Automatic', 'amp' ) },
			{ value: 'time', label: __( 'After a certain time', 'amp' ) },
			{ value: 'media', label: __( 'After media has played', 'amp' ) },
		];

		let autoAdvanceAfterHelp;

		if ( 'media' === autoAdvanceAfter ) {
			autoAdvanceAfterHelp = __( 'Based on the first media block encountered on the page', 'amp' );
		} else if ( 'auto' === autoAdvanceAfter ) {
			autoAdvanceAfterHelp = __( 'Based on the duration of all animated blocks on the page', 'amp' );
		}

		let overlayStyle = {
			width: '100%',
			height: '100%',
			position: 'absolute',
		};

		const backgroundColors = JSON.parse( attributes.backgroundColors );

		overlayStyle = addBackgroundColorToOverlay( overlayStyle, backgroundColors );
		overlayStyle.opacity = overlayOpacity / 100;

		const colorSettings = this.getOverlayColorSettings();

		return (
			<Fragment>
				<InspectorControls key="controls">
					<PanelColorSettings
						title={ __( 'Background Color', 'amp' ) }
						initialOpen={ false }
						colorSettings={ colorSettings }
					>
						<p>
							{ backgroundColors.length < 2 &&
							<Button
								onClick={ () => this.setBackgroundColors( null, 1 ) }
								isSmall>
								{ __( 'Add Gradient', 'amp' ) }
							</Button>
							}
							{ backgroundColors.length > 1 &&
							<Button
								onClick={ () => this.removeBackgroundColor( backgroundColors.length - 1 ) }
								isLink
								isDestructive>
								{ __( 'Remove Gradient', 'amp' ) }
							</Button>
							}
						</p>
						<RangeControl
							label={ __( 'Opacity', 'amp' ) }
							value={ overlayOpacity }
							onChange={ ( value ) => setAttributes( { overlayOpacity: value } ) }
							min={ 0 }
							max={ 100 }
							step={ 5 }
							required
						/>
					</PanelColorSettings>
					<PanelBody title={ __( 'Background Media', 'amp' ) }>
						<Fragment>
							<BaseControl>
								<MediaUploadCheck fallback={ instructions }>
									<MediaUpload
										onSelect={ this.onSelectMedia }
										allowedTypes={ ALLOWED_MEDIA_TYPES }
										value={ mediaId }
										render={ ( { open } ) => (
											<Button isDefault isLarge onClick={ open } className="editor-amp-story-page-background">
												{ mediaUrl ? __( 'Edit Media', 'amp' ) : __( 'Select Media', 'amp' ) }
											</Button>
										) }
									/>
								</MediaUploadCheck>
								{ !! mediaId &&
								<MediaUploadCheck>
									<Button onClick={ () => setAttributes( { mediaUrl: undefined, mediaId: undefined, mediaType: undefined } ) } isLink isDestructive>
										{ VIDEO_BACKGROUND_TYPE === mediaType ? __( 'Remove video', 'amp' ) : __( 'Remove image', 'amp' ) }
									</Button>
								</MediaUploadCheck>
								}
							</BaseControl>
							{ VIDEO_BACKGROUND_TYPE === mediaType && (
								<MediaUploadCheck>
									<BaseControl
										id="editor-amp-story-page-poster"
										label={ __( 'Poster Image (required)', 'amp' ) }
										help={ __( 'The recommended dimensions for a poster image are: 720p (720w x 1280h)', 'amp' ) }
									>
										<MediaUpload
											title={ __( 'Select Poster Image', 'amp' ) }
											onSelect={ ( image ) => setAttributes( { poster: image.url } ) }
											allowedTypes={ POSTER_ALLOWED_MEDIA_TYPES }
											render={ ( { open } ) => (
												<Button
													isDefault
													onClick={ open }
													className="editor-amp-story-page-background"
												>
													{ ! poster ? __( 'Select Poster Image', 'amp' ) : __( 'Replace image', 'amp' ) }
												</Button>
											) }
										/>
										{ poster &&
										<Button
											onClick={ () => setAttributes( { poster: undefined } ) }
											isLink
											isDestructive>
											{ __( 'Remove Poster Image', 'amp' ) }
										</Button>
										}
									</BaseControl>
								</MediaUploadCheck>
							) }
							{ mediaUrl && (
								<Fragment>
									{ /* Note: FocalPointPicker is only available in Gutenberg 5.1+ */ }
									{ IMAGE_BACKGROUND_TYPE === mediaType && FocalPointPicker && (
										<FocalPointPicker
											label={ __( 'Focal Point Picker', 'amp' ) }
											url={ mediaUrl }
											value={ focalPoint }
											onChange={ ( value ) => setAttributes( { focalPoint: value } ) }
										/>
									) }
								</Fragment>
							) }
						</Fragment>
					</PanelBody>
					<PanelBody title={ __( 'Page Settings', 'amp' ) }>
						<SelectControl
							label={ __( 'Advance to next page', 'amp' ) }
							help={ autoAdvanceAfterHelp }
							value={ autoAdvanceAfter }
							options={ autoAdvanceAfterOptions }
							onChange={ ( value ) => {
								setAttributes( { autoAdvanceAfter: value } );
								setAttributes( { autoAdvanceAfterDuration: totalAnimationDuration } );
							} }
						/>
						{ 'time' === autoAdvanceAfter && (
							<RangeControl
								label={ __( 'Time in seconds', 'amp' ) }
								value={ autoAdvanceAfterDuration ? parseInt( autoAdvanceAfterDuration ) : 0 }
								onChange={ ( value ) => setAttributes( { autoAdvanceAfterDuration: value } ) }
								min={ Math.max( totalAnimationDuration, 1 ) }
								initialPosition={ totalAnimationDuration }
								help={ totalAnimationDuration > 1 ? __( 'A minimum time is enforced because there are animated blocks on this page', 'amp' ) : undefined }
							/>
						) }
					</PanelBody>
				</InspectorControls>
				<div key="contents" style={ style }>
					{ /* todo: show poster image as background-image instead */ }
					{ VIDEO_BACKGROUND_TYPE === mediaType && media && ! poster && (
						<div className="editor-amp-story-page-video-wrap">
							<video autoPlay muted loop className="editor-amp-story-page-video">
								<source src={ mediaUrl } type={ media.mime_type } />
							</video>
						</div>
					) }
					{ backgroundColors.length > 0 && (
						<div style={ overlayStyle }></div>
					) }
					<InnerBlocks template={ TEMPLATE } allowedBlocks={ allowedBlocks } />
				</div>
			</Fragment>
		);
	}
}

export default withSelect( ( select, { clientId, attributes } ) => {
	const { getMedia } = select( 'core' );
	const { getBlockOrder, getBlocksByClientId } = select( 'core/editor' );

	const innerBlocks = getBlocksByClientId( getBlockOrder( clientId ) );
	const isFirstPage = getBlockOrder().indexOf( clientId ) === 0;
	const isCallToActionAllowed = ! isFirstPage && ! innerBlocks.some( ( { name } ) => name === 'amp/amp-story-cta' );
	const { getBlockRootClientId } = select( 'core/editor' );
	const { getAnimatedBlocks } = select( 'amp/story' );

	const { mediaId } = attributes;

	const animatedBlocks = getAnimatedBlocks();
	const animatedBlocksPerPage = ( animatedBlocks[ clientId ] || [] ).filter( ( { id } ) => clientId === getBlockRootClientId( id ) );
	const totalAnimationDuration = getTotalAnimationDuration( animatedBlocksPerPage );
	const totalAnimationDurationInSeconds = Math.ceil( totalAnimationDuration / 1000 );

	return {
		media: mediaId ? getMedia( mediaId ) : null,
		allowedBlocks: isCallToActionAllowed ? ALLOWED_CHILD_BLOCKS : ALLOWED_MOVABLE_BLOCKS,
		totalAnimationDuration: totalAnimationDurationInSeconds,
	};
} )( EditPage );<|MERGE_RESOLUTION|>--- conflicted
+++ resolved
@@ -44,11 +44,7 @@
 
 class EditPage extends Component {
 	constructor( props ) {
-<<<<<<< HEAD
-		super( props );
-=======
 		super( ...arguments );
->>>>>>> 17177bb8
 
 		if ( ! props.attributes.anchor ) {
 			this.props.setAttributes( { anchor: uuid() } );
