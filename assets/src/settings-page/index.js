/**
 * External dependencies
 */
import PropTypes from 'prop-types';
import {
	CURRENT_THEME,
	OPTIONS_REST_ENDPOINT,
	READER_THEMES_REST_ENDPOINT,
	UPDATES_NONCE,
} from 'amp-settings';

/**
 * WordPress dependencies
 */
import domReady from '@wordpress/dom-ready';
import { render, useContext } from '@wordpress/element';
<<<<<<< HEAD
=======
import { __ } from '@wordpress/i18n';
>>>>>>> a8b73fc2

/**
 * Internal dependencies
 */
import '../css/variables.css';
import '../css/elements.css';
import '../css/core-components.css';
import './style.css';
import { OptionsContextProvider, Options } from '../components/options-context-provider';
import { ReaderThemesContextProvider } from '../components/reader-themes-context-provider';
import { SiteSettingsProvider } from '../components/site-settings-provider';
<<<<<<< HEAD
import { Loading } from '../components/loading';
=======
import { UnsavedChangesWarning } from '../components/unsaved-changes-warning';
import { AMPNotice, NOTICE_TYPE_WARNING } from '../components/amp-notice';
import { ErrorContextProvider, ErrorContext } from '../components/error-context-provider';
>>>>>>> a8b73fc2
import { TemplateModes } from './template-modes';
import { SupportedTemplates } from './supported-templates';
import { MobileRedirection } from './mobile-redirection';
import { ReaderThemes } from './reader-themes';
import { SettingsFooter } from './settings-footer';
import { PluginSuppression } from './plugin-suppression';

const { ajaxurl: wpAjaxUrl } = global;

/**
 * Context providers for the settings page.
 *
 * @param {Object} props Component props.
 * @param {any} props.children Context consumers.
 */
function Providers( { children } ) {
	return (
		<SiteSettingsProvider>
			<OptionsContextProvider optionsRestEndpoint={ OPTIONS_REST_ENDPOINT } populateDefaultValues={ true }>
				<ReaderThemesContextProvider
					currentTheme={ CURRENT_THEME }
					readerThemesEndpoint={ READER_THEMES_REST_ENDPOINT }
					updatesNonce={ UPDATES_NONCE }
					wpAjaxUrl={ wpAjaxUrl }
				>
					{ children }
				</ReaderThemesContextProvider>
			</OptionsContextProvider>
		</SiteSettingsProvider>
	);
}
Providers.propTypes = {
	children: PropTypes.any,
};

/**
 * Renders an error notice.
 *
 * @param {Object} props Component props.
 * @param {string} props.errorMessage Error message text.
 */
function ErrorNotice( { errorMessage } ) {
	return (
		<div className="amp-error-notice">
			<AMPNotice type={ NOTICE_TYPE_WARNING }>
				<p>
					<strong>
						{ __( 'Error:', 'amp' ) }
					</strong>
					{ ' ' }
					{ errorMessage }
				</p>
			</AMPNotice>
		</div>
	);
}
ErrorNotice.propTypes = {
	errorMessage: PropTypes.string,
};

/**
 * Settings page application root.
 */
function Root() {
<<<<<<< HEAD
	const { fetchingOptions } = useContext( Options );

	if ( false !== fetchingOptions ) {
		return <Loading />;
	}
=======
	const { error } = useContext( ErrorContext );
>>>>>>> a8b73fc2

	return (
		<>
			<TemplateModes />
			<ReaderThemes />
			<SupportedTemplates />
			<MobileRedirection />
			<PluginSuppression />
			<SettingsFooter />
			<UnsavedChangesWarning excludeUserContext={ true } />
			{ error && <ErrorNotice errorMessage={ error.message || __( 'An error occurred. You might be offline or logged out.', 'amp' ) } /> }
		</>
	);
}

domReady( () => {
	const root = document.getElementById( 'amp-settings-root' );

	if ( root ) {
		render( (
			<ErrorContextProvider>
				<Providers>
					<Root optionsRestEndpoint={ OPTIONS_REST_ENDPOINT } />
				</Providers>
			</ErrorContextProvider>
		), root );
	}
} );<|MERGE_RESOLUTION|>--- conflicted
+++ resolved
@@ -14,10 +14,7 @@
  */
 import domReady from '@wordpress/dom-ready';
 import { render, useContext } from '@wordpress/element';
-<<<<<<< HEAD
-=======
 import { __ } from '@wordpress/i18n';
->>>>>>> a8b73fc2
 
 /**
  * Internal dependencies
@@ -29,13 +26,10 @@
 import { OptionsContextProvider, Options } from '../components/options-context-provider';
 import { ReaderThemesContextProvider } from '../components/reader-themes-context-provider';
 import { SiteSettingsProvider } from '../components/site-settings-provider';
-<<<<<<< HEAD
 import { Loading } from '../components/loading';
-=======
 import { UnsavedChangesWarning } from '../components/unsaved-changes-warning';
 import { AMPNotice, NOTICE_TYPE_WARNING } from '../components/amp-notice';
 import { ErrorContextProvider, ErrorContext } from '../components/error-context-provider';
->>>>>>> a8b73fc2
 import { TemplateModes } from './template-modes';
 import { SupportedTemplates } from './supported-templates';
 import { MobileRedirection } from './mobile-redirection';
@@ -100,15 +94,12 @@
  * Settings page application root.
  */
 function Root() {
-<<<<<<< HEAD
 	const { fetchingOptions } = useContext( Options );
+	const { error } = useContext( ErrorContext );
 
 	if ( false !== fetchingOptions ) {
 		return <Loading />;
 	}
-=======
-	const { error } = useContext( ErrorContext );
->>>>>>> a8b73fc2
 
 	return (
 		<>
