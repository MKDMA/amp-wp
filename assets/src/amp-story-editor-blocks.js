/**
 * WordPress dependencies
 */
import { addFilter } from '@wordpress/hooks';
import { render } from '@wordpress/element';
import domReady from '@wordpress/dom-ready';
import { select, subscribe, dispatch } from '@wordpress/data';
import { getDefaultBlockName, setDefaultBlockName, getBlockTypes, unregisterBlockType } from '@wordpress/blocks';

/**
 * Internal dependencies
 */
import {
	withAmpStorySettings,
	withAnimationControls,
	withPageNumber,
	withWrapperProps,
	withActivePageState,
	BlockNavigation,
	EditorCarousel,
	StoryControls,
	Shortcuts,
} from './components';
import { ALLOWED_BLOCKS } from './constants';
import { maybeEnqueueFontStyle, setBlockParent, addAMPAttributes, addAMPExtraProps, disableBlockDropZone } from './helpers';
import store from './stores/amp-story';

/**
 * Initialize editor integration.
 */
domReady( () => {
	const { getBlocksByClientId, getClientIdsWithDescendants, getBlockRootClientId } = select( 'core/editor' );
	const { addAnimation, setCurrentPage } = dispatch( 'amp/story' );

	// Ensure that the default block is page when no block is selected.
	setDefaultBlockName( 'amp/amp-story-page' );

	// Remove all blocks that aren't whitelisted.
	const disallowedBlockTypes = getBlockTypes().filter( ( { name } ) => ! ALLOWED_BLOCKS.includes( name ) );

	for ( const blockType of disallowedBlockTypes ) {
		unregisterBlockType( blockType.name );
	}

	const allBlocks = getBlocksByClientId( getClientIdsWithDescendants() );

	// Set initially shown page.
	const firstPage = allBlocks.find( ( { name } ) => name === 'amp/amp-story-page' );
	setCurrentPage( firstPage ? firstPage.clientId : undefined );

	for ( const block of allBlocks ) {
		const page = getBlockRootClientId( block.clientId );

		// Set initial animation order state.
		if ( page ) {
			const ampAnimationAfter = block.attributes.ampAnimationAfter;
			const predecessor = allBlocks.find( ( b ) => b.attributes.anchor === ampAnimationAfter );

			addAnimation( page, block.clientId, predecessor ? predecessor.clientId : undefined );
		}

		// Load all needed fonts.
		if ( block.attributes.ampFontFamily ) {
			maybeEnqueueFontStyle( block.attributes.ampFontFamily );
		}
	}

	renderStoryComponents();

	// Prevent WritingFlow component from focusing on last text field when clicking below the carousel.
	document.querySelector( '.editor-writing-flow__click-redirect' ).remove();
} );

/**
 * Add some additional elements needed to render our custom UI controls.
 */
function renderStoryComponents() {
	const editorBlockList = document.querySelector( '.editor-block-list__layout' );
<<<<<<< HEAD
	const postTitle = document.querySelector( '.editor-post-title' );
	const editorBlockNavigation = document.querySelector( '.editor-block-navigation' );
=======
>>>>>>> 48bf5bf7

	if ( ! editorBlockList ) {
		return;
	}

<<<<<<< HEAD
	if ( editorBlockList ) {
		const blockNavigation = document.createElement( 'div' );
		blockNavigation.id = 'amp-root-navigation';

		const editorCarousel = document.createElement( 'div' );
		editorCarousel.id = 'amp-story-editor-carousel';

		editorBlockList.parentNode.insertBefore( blockNavigation, editorBlockList.nextSibling );
		editorBlockList.parentNode.insertBefore( editorCarousel, editorBlockList.nextSibling );

		render(
			<div key="blockNavigation" className="block-navigation">
				<BlockNavigation />
			</div>,
			blockNavigation
		);

		render(
			<div key="pagesCarousel" className="editor-carousel">
				<EditorCarousel />
			</div>,
			editorCarousel
		);
	}

	if ( editorBlockNavigation ) {
		const shortcuts = document.createElement( 'div' );
		shortcuts.id = 'amp-story-shortcuts';

		editorBlockNavigation.parentNode.parentNode.insertBefore( shortcuts, editorBlockNavigation.parentNode.nextSibling );

		render(
			<Shortcuts />,
			shortcuts
		);
	}
=======
	const ampStoryWrapper = document.createElement( 'div' );
	ampStoryWrapper.id = 'amp-story-editor';

	const blockNavigation = document.createElement( 'div' );
	blockNavigation.id = 'amp-root-navigation';

	const editorCarousel = document.createElement( 'div' );
	editorCarousel.id = 'amp-story-editor-carousel';

	const storyControls = document.createElement( 'div' );
	storyControls.id = 'amp-story-controls';

	/**
	 * The intended layout is as follows:
	 *
	 * - Post title
	 * - AMP story wrapper element (needed for overflow styling)
	 * - - Story controls
	 * - - Block list
	 * - - Block navigation
	 * - - Carousel controls
	 */
	editorBlockList.parentNode.replaceChild( ampStoryWrapper, editorBlockList );
	ampStoryWrapper.appendChild( storyControls );
	ampStoryWrapper.appendChild( editorBlockList );
	ampStoryWrapper.appendChild( blockNavigation );
	ampStoryWrapper.appendChild( editorCarousel );

	render(
		<StoryControls />,
		storyControls
	);

	render(
		<div key="blockNavigation" className="block-navigation">
			<BlockNavigation />
		</div>,
		blockNavigation
	);

	render(
		<div key="pagesCarousel" className="editor-carousel">
			<EditorCarousel />
		</div>,
		editorCarousel
	);
>>>>>>> 48bf5bf7
}

const { getBlockOrder } = select( 'core/editor' );

let blockOrder = getBlockOrder();

subscribe( () => {
	const { getSelectedBlockClientId, getBlock } = select( 'core/editor' );
	const { setCurrentPage, removePage } = dispatch( 'amp/story' );
	const defaultBlockName = getDefaultBlockName();
	const selectedBlockClientId = getSelectedBlockClientId();

	// Switch default block depending on context
	if ( selectedBlockClientId ) {
		const selectedBlock = getBlock( selectedBlockClientId );

		if ( 'amp/amp-story-page' === selectedBlock.name && 'amp/amp-story-page' !== defaultBlockName ) {
			setDefaultBlockName( 'amp/amp-story-page' );
		} else if ( 'amp/amp-story-page' !== selectedBlock.name && 'amp/amp-story-text' !== defaultBlockName ) {
			setDefaultBlockName( 'amp/amp-story-text' );
		}
	} else if ( ! selectedBlockClientId && 'amp/amp-story-page' !== defaultBlockName ) {
		setDefaultBlockName( 'amp/amp-story-page' );
	}

	const newBlockOrder = getBlockOrder();
	const deletedPages = blockOrder.filter( ( block ) => ! newBlockOrder.includes( block ) );
	const newlyAddedPages = newBlockOrder.find( ( block ) => ! blockOrder.includes( block ) );

	blockOrder = newBlockOrder;

	// If a new page has been inserted, make it the current one.
	if ( newlyAddedPages ) {
		setCurrentPage( newlyAddedPages );
	}

	// Remove stale data from store.
	for ( const oldPage of deletedPages ) {
		removePage( oldPage );
	}
} );

const { isReordering, getBlockOrder: getCustomBlockOrder } = select( 'amp/story' );
const { moveBlockToPosition } = dispatch( 'core/editor' );

store.subscribe( () => {
	const editorBlockOrder = getBlockOrder();
	const customBlockOrder = getCustomBlockOrder();

	// The block order was changed manually, let's do the re-order.
	if ( ! isReordering() && customBlockOrder.length > 0 && editorBlockOrder !== customBlockOrder ) {
		for ( const [ index, page ] of customBlockOrder.entries() ) {
			moveBlockToPosition( page, '', '', index );
		}
	}
} );

addFilter( 'blocks.registerBlockType', 'ampStoryEditorBlocks/setBlockParent', setBlockParent );
addFilter( 'blocks.registerBlockType', 'ampStoryEditorBlocks/addAttributes', addAMPAttributes );
addFilter( 'editor.BlockEdit', 'ampStoryEditorBlocks/addAnimationControls', withAnimationControls );
addFilter( 'editor.BlockEdit', 'ampStoryEditorBlocks/addStorySettings', withAmpStorySettings );
addFilter( 'editor.BlockEdit', 'ampStoryEditorBlocks/addPageNumber', withPageNumber );
addFilter( 'editor.BlockListBlock', 'ampStoryEditorBlocks/withActivePageState', withActivePageState );
addFilter( 'editor.BlockListBlock', 'ampStoryEditorBlocks/addWrapperProps', withWrapperProps );
addFilter( 'blocks.getSaveContent.extraProps', 'ampStoryEditorBlocks/addExtraAttributes', addAMPExtraProps );
addFilter( 'editor.BlockDropZone', 'ampStoryEditorBlocks/disableBlockDropZone', disableBlockDropZone );<|MERGE_RESOLUTION|>--- conflicted
+++ resolved
@@ -76,26 +76,41 @@
  */
 function renderStoryComponents() {
 	const editorBlockList = document.querySelector( '.editor-block-list__layout' );
-<<<<<<< HEAD
-	const postTitle = document.querySelector( '.editor-post-title' );
 	const editorBlockNavigation = document.querySelector( '.editor-block-navigation' );
-=======
->>>>>>> 48bf5bf7
-
-	if ( ! editorBlockList ) {
-		return;
-	}
-
-<<<<<<< HEAD
+
 	if ( editorBlockList ) {
+		const ampStoryWrapper = document.createElement( 'div' );
+		ampStoryWrapper.id = 'amp-story-editor';
+
 		const blockNavigation = document.createElement( 'div' );
 		blockNavigation.id = 'amp-root-navigation';
 
 		const editorCarousel = document.createElement( 'div' );
 		editorCarousel.id = 'amp-story-editor-carousel';
 
-		editorBlockList.parentNode.insertBefore( blockNavigation, editorBlockList.nextSibling );
-		editorBlockList.parentNode.insertBefore( editorCarousel, editorBlockList.nextSibling );
+		const storyControls = document.createElement( 'div' );
+		storyControls.id = 'amp-story-controls';
+
+		/**
+		 * The intended layout is as follows:
+		 *
+		 * - Post title
+		 * - AMP story wrapper element (needed for overflow styling)
+		 * - - Story controls
+		 * - - Block list
+		 * - - Block navigation
+		 * - - Carousel controls
+		 */
+		editorBlockList.parentNode.replaceChild( ampStoryWrapper, editorBlockList );
+		ampStoryWrapper.appendChild( storyControls );
+		ampStoryWrapper.appendChild( editorBlockList );
+		ampStoryWrapper.appendChild( blockNavigation );
+		ampStoryWrapper.appendChild( editorCarousel );
+
+		render(
+			<StoryControls />,
+			storyControls
+		);
 
 		render(
 			<div key="blockNavigation" className="block-navigation">
@@ -123,54 +138,6 @@
 			shortcuts
 		);
 	}
-=======
-	const ampStoryWrapper = document.createElement( 'div' );
-	ampStoryWrapper.id = 'amp-story-editor';
-
-	const blockNavigation = document.createElement( 'div' );
-	blockNavigation.id = 'amp-root-navigation';
-
-	const editorCarousel = document.createElement( 'div' );
-	editorCarousel.id = 'amp-story-editor-carousel';
-
-	const storyControls = document.createElement( 'div' );
-	storyControls.id = 'amp-story-controls';
-
-	/**
-	 * The intended layout is as follows:
-	 *
-	 * - Post title
-	 * - AMP story wrapper element (needed for overflow styling)
-	 * - - Story controls
-	 * - - Block list
-	 * - - Block navigation
-	 * - - Carousel controls
-	 */
-	editorBlockList.parentNode.replaceChild( ampStoryWrapper, editorBlockList );
-	ampStoryWrapper.appendChild( storyControls );
-	ampStoryWrapper.appendChild( editorBlockList );
-	ampStoryWrapper.appendChild( blockNavigation );
-	ampStoryWrapper.appendChild( editorCarousel );
-
-	render(
-		<StoryControls />,
-		storyControls
-	);
-
-	render(
-		<div key="blockNavigation" className="block-navigation">
-			<BlockNavigation />
-		</div>,
-		blockNavigation
-	);
-
-	render(
-		<div key="pagesCarousel" className="editor-carousel">
-			<EditorCarousel />
-		</div>,
-		editorCarousel
-	);
->>>>>>> 48bf5bf7
 }
 
 const { getBlockOrder } = select( 'core/editor' );
