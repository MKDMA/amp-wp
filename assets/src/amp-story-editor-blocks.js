/**
 * WordPress dependencies
 */
import { addFilter } from '@wordpress/hooks';
import { render } from '@wordpress/element';
import domReady from '@wordpress/dom-ready';
import { select, subscribe, dispatch } from '@wordpress/data';
import { getDefaultBlockName, setDefaultBlockName, getBlockTypes, unregisterBlockType } from '@wordpress/blocks';

/**
 * Internal dependencies
 */
<<<<<<< HEAD
import { withAttributes, withParentBlock, withBlockName, withHasSelectedInnerBlock, withAmpStorySettings, withAnimationControls, BlockDropZone, withSelectedBlock } from './components';
import { ALLOWED_BLOCKS, ALLOWED_CHILD_BLOCKS, BLOCK_TAG_MAPPING } from './constants';
import { maybeEnqueueFontStyle } from './helpers';
import { store } from './stores/amp-story';

const { getSelectedBlockClientId, getBlocksByClientId, getBlock, getClientIdsWithDescendants, getBlockRootClientId } = select( 'core/editor' );
const { getAnimationOrder } = select( 'amp/story' );
const { addAnimation, removePage } = dispatch( 'amp/story' );
=======
import {
	withAmpStorySettings,
	withAnimationControls,
	withPageNumber,
	withWrapperProps,
	withActivePageState,
	BlockNavigation,
	EditorCarousel,
	StoryControls,
	Shortcuts,
} from './components';
import { ALLOWED_BLOCKS } from './constants';
import { maybeEnqueueFontStyle, setBlockParent, addAMPAttributes, addAMPExtraProps, disableBlockDropZone } from './helpers';
import store from './stores/amp-story';
>>>>>>> fac755dc

/**
 * Initialize editor integration.
 */
domReady( () => {
	const { getBlocksByClientId, getClientIdsWithDescendants, getBlockRootClientId } = select( 'core/editor' );
	const { addAnimation, setCurrentPage } = dispatch( 'amp/story' );

	// Ensure that the default block is page when no block is selected.
	setDefaultBlockName( 'amp/amp-story-page' );

	// Remove all blocks that aren't whitelisted.
	const disallowedBlockTypes = getBlockTypes().filter( ( { name } ) => ! ALLOWED_BLOCKS.includes( name ) );

	for ( const blockType of disallowedBlockTypes ) {
		unregisterBlockType( blockType.name );
	}

	const allBlocks = getBlocksByClientId( getClientIdsWithDescendants() );

	// Set initially shown page.
	const firstPage = allBlocks.find( ( { name } ) => name === 'amp/amp-story-page' );
	setCurrentPage( firstPage ? firstPage.clientId : undefined );

	for ( const block of allBlocks ) {
		const page = getBlockRootClientId( block.clientId );

		// Set initial animation order state.
		if ( page ) {
			const ampAnimationAfter = block.attributes.ampAnimationAfter;
			const predecessor = allBlocks.find( ( b ) => b.attributes.anchor === ampAnimationAfter );

			addAnimation( page, block.clientId, predecessor ? predecessor.clientId : undefined );
		}

		// Load all needed fonts.
		if ( block.attributes.ampFontFamily ) {
			maybeEnqueueFontStyle( block.attributes.ampFontFamily );
		}
	}

	renderStoryComponents();

	// Prevent WritingFlow component from focusing on last text field when clicking below the carousel.
	document.querySelector( '.editor-writing-flow__click-redirect' ).remove();
} );

/**
 * Add some additional elements needed to render our custom UI controls.
 */
function renderStoryComponents() {
	const editorBlockList = document.querySelector( '.editor-block-list__layout' );
	const editorBlockNavigation = document.querySelector( '.editor-block-navigation' );

	if ( editorBlockList ) {
		const ampStoryWrapper = document.createElement( 'div' );
		ampStoryWrapper.id = 'amp-story-editor';

		const blockNavigation = document.createElement( 'div' );
		blockNavigation.id = 'amp-root-navigation';

		const editorCarousel = document.createElement( 'div' );
		editorCarousel.id = 'amp-story-editor-carousel';

		const storyControls = document.createElement( 'div' );
		storyControls.id = 'amp-story-controls';

		/**
		 * The intended layout is as follows:
		 *
		 * - Post title
		 * - AMP story wrapper element (needed for overflow styling)
		 * - - Story controls
		 * - - Block list
		 * - - Block navigation
		 * - - Carousel controls
		 */
		editorBlockList.parentNode.replaceChild( ampStoryWrapper, editorBlockList );
		ampStoryWrapper.appendChild( storyControls );
		ampStoryWrapper.appendChild( editorBlockList );
		ampStoryWrapper.appendChild( blockNavigation );
		ampStoryWrapper.appendChild( editorCarousel );

		render(
			<StoryControls />,
			storyControls
		);

		render(
			<div key="blockNavigation" className="block-navigation">
				<BlockNavigation />
			</div>,
			blockNavigation
		);

		render(
			<div key="pagesCarousel" className="editor-carousel">
				<EditorCarousel />
			</div>,
			editorCarousel
		);
	}

	if ( editorBlockNavigation ) {
		const shortcuts = document.createElement( 'div' );
		shortcuts.id = 'amp-story-shortcuts';

		editorBlockNavigation.parentNode.parentNode.insertBefore( shortcuts, editorBlockNavigation.parentNode.nextSibling );

		render(
			<Shortcuts />,
			shortcuts
		);
	}
}

const { getBlockOrder } = select( 'core/editor' );

let blockOrder = getBlockOrder();

subscribe( () => {
	const { getSelectedBlockClientId, getBlock } = select( 'core/editor' );
	const { setCurrentPage, removePage } = dispatch( 'amp/story' );
	const defaultBlockName = getDefaultBlockName();
	const selectedBlockClientId = getSelectedBlockClientId();

	// Switch default block depending on context
	if ( selectedBlockClientId ) {
		const selectedBlock = getBlock( selectedBlockClientId );

		if ( 'amp/amp-story-page' === selectedBlock.name && 'amp/amp-story-page' !== defaultBlockName ) {
			setDefaultBlockName( 'amp/amp-story-page' );
		} else if ( 'amp/amp-story-page' !== selectedBlock.name && 'amp/amp-story-text' !== defaultBlockName ) {
			setDefaultBlockName( 'amp/amp-story-text' );
		}
	} else if ( ! selectedBlockClientId && 'amp/amp-story-page' !== defaultBlockName ) {
		setDefaultBlockName( 'amp/amp-story-page' );
	}

	const newBlockOrder = getBlockOrder();
	const deletedPages = blockOrder.filter( ( block ) => ! newBlockOrder.includes( block ) );
	const newlyAddedPages = newBlockOrder.find( ( block ) => ! blockOrder.includes( block ) );

	blockOrder = newBlockOrder;

	// If a new page has been inserted, make it the current one.
	if ( newlyAddedPages ) {
		setCurrentPage( newlyAddedPages );
	}

<<<<<<< HEAD
	addedAttributes.positionTop = {
		type: 'number',
		default: 0,
	};
	addedAttributes.positionLeft = {
		type: 'number',
		default: 0,
	};

	return {
		...settings,
		attributes: {
			...settings.attributes,
			...addedAttributes,
		},
		supports: {
			...settings.supports,
			anchor: false,
		},
	};
};

/**
 * Add extra attributes to save to DB.
 *
 * @param {Object} props Properties.
 * @param {Object} blockType Block type.
 * @param {Object} attributes Attributes.
 * @return {Object} Props.
 */
const addAMPExtraProps = ( props, blockType, attributes ) => {
	const ampAttributes = {};

	if ( ! ALLOWED_CHILD_BLOCKS.includes( blockType.name ) ) {
		return props;
=======
	// Remove stale data from store.
	for ( const oldPage of deletedPages ) {
		removePage( oldPage );
>>>>>>> fac755dc
	}
} );

const { isReordering, getBlockOrder: getCustomBlockOrder } = select( 'amp/story' );
const { moveBlockToPosition } = dispatch( 'core/editor' );

store.subscribe( () => {
	const editorBlockOrder = getBlockOrder();
	const customBlockOrder = getCustomBlockOrder();

	// The block order was changed manually, let's do the re-order.
	if ( ! isReordering() && customBlockOrder.length > 0 && editorBlockOrder !== customBlockOrder ) {
		for ( const [ index, page ] of customBlockOrder.entries() ) {
			moveBlockToPosition( page, '', '', index );
		}
	}
} );

<<<<<<< HEAD
	if ( attributes.ampFontFamily ) {
		ampAttributes[ 'data-font-family' ] = attributes.ampFontFamily;
	}

	if ( 'undefined' !== typeof attributes.positionTop && 'undefined' !== typeof attributes.positionLeft ) {
		let style = attributes.style ? attributes.style : 'position: absolute;';
		style += `top: ${ attributes.positionTop }%; left: ${ attributes.positionLeft }%;`;
		ampAttributes.style = style;
	}

	return {
		...props,
		...ampAttributes,
	};
};

/**
 * Filter layer properties to define the parent block.
 *
 * @param {Object} props Block properties.
 * @return {Object} Properties.
 */
const setBlockParent = ( props ) => {
	const { name } = props;

	/*if ( ! ALLOWED_CHILD_BLOCKS.includes( name ) ) {
		// Only amp/amp-story-page blocks can be on the top level.
		return {
			...props,
			parent: [ 'amp/amp-story-page' ],
		};
	}

	if ( name !== 'amp/amp-story-page' ) {
		// Do not allow inserting any of the blocks if they're not AMP Story blocks.
		return {
			...props,
			parent: [ '' ],
		};
	}*/

	return props;
};

const wrapperWithSelect = compose(
	withAttributes,
	withBlockName,
	withHasSelectedInnerBlock,
	withParentBlock
);

/**
 * Add wrapper props to the blocks.
 *
 * @param {Object} BlockListBlock BlockListBlock element.
 * @return {Function} Handler.
 */
const addWrapperProps = ( BlockListBlock ) => {
	return wrapperWithSelect( ( props ) => {
		const { blockName, hasSelectedInnerBlock, attributes } = props;

		// If it's not an allowed block then lets return original;
		if ( -1 === ALLOWED_BLOCKS.indexOf( blockName ) ) {
			return <BlockListBlock { ...props } />;
		}

		let wrapperProps;

		// If we have an inner block selected let's add 'data-amp-selected=parent' to the wrapper.
		if (
			hasSelectedInnerBlock &&
			(
				'amp/amp-story-page' === blockName
			)
		) {
			wrapperProps = {
				...props.wrapperProps,
				'data-amp-selected': 'parent',
			};

			return <BlockListBlock { ...props } wrapperProps={ wrapperProps } />;
		}

		// If we have image caption or font-family set, add these to wrapper properties.
		wrapperProps = {
			...props.wrapperProps,
			'data-amp-image-caption': ( 'core/image' === blockName && ! attributes.ampShowImageCaption ) ? 'noCaption' : undefined,
			'data-font-family': attributes.ampFontFamily || undefined,
		};

		if ( ALLOWED_CHILD_BLOCKS.includes( blockName ) ) {
			let style = {
				top: `${ attributes.positionTop }%`,
				left: `${ attributes.positionLeft }%`,
			};
			if ( props.wrapperProps && props.wrapperProps.style ) {
				style = {
					...style,
					...props.wrapperProps.style,
				};
			}
			wrapperProps = {
				...wrapperProps,
				style: style,
			};
		}

		return <BlockListBlock { ...props } wrapperProps={ wrapperProps } />;
	} );
};

const dropBlockZoneWithSelect = compose(
	withBlockName,
	withHasSelectedInnerBlock,
	withSelectedBlock
);

/**
 * Filters DropBlockZone, leaves the only drop zone for AMP Story Page.
 *
 * @return {Function} Handler.
 */
const filterDropBlockZone = () => {
	return dropBlockZoneWithSelect( ( props ) => {
		/*
		 * We'll be using only the Page's dropzone since all the elements are being moved around within a Page.
		 * Using dropzone of each single element would result the dropzone moving together with the element.
		 */
		if ( 'amp/amp-story-page' === props.blockName && props.hasSelectedInnerBlock ) {
			return <BlockDropZone srcClientId={ props.selectedBlock.clientId } />;
		}
		return null;
	} );
};

// These do not reliably work at domReady.
addFilter( 'blocks.registerBlockType', 'ampStoryEditorBlocks/setBlockParent', setBlockParent );
addFilter( 'blocks.registerBlockType', 'ampStoryEditorBlocks/addAttributes', addAMPAttributes );
addFilter( 'editor.BlockEdit', 'ampStoryEditorBlocks/filterEdit', withAnimationControls );
addFilter( 'editor.BlockEdit', 'ampStoryEditorBlocks/filterEdit', withAmpStorySettings );
addFilter( 'editor.BlockListBlock', 'ampStoryEditorBlocks/addWrapperProps', addWrapperProps );
addFilter( 'blocks.getSaveContent.extraProps', 'ampStoryEditorBlocks/addExtraAttributes', addAMPExtraProps );
addFilter( 'editor.BlockDropZone', 'ampStoryEditorBlocks/filterBlockDropZone', filterDropBlockZone );
=======
addFilter( 'blocks.registerBlockType', 'ampStoryEditorBlocks/setBlockParent', setBlockParent );
addFilter( 'blocks.registerBlockType', 'ampStoryEditorBlocks/addAttributes', addAMPAttributes );
addFilter( 'editor.BlockEdit', 'ampStoryEditorBlocks/addAnimationControls', withAnimationControls );
addFilter( 'editor.BlockEdit', 'ampStoryEditorBlocks/addStorySettings', withAmpStorySettings );
addFilter( 'editor.BlockEdit', 'ampStoryEditorBlocks/addPageNumber', withPageNumber );
addFilter( 'editor.BlockListBlock', 'ampStoryEditorBlocks/withActivePageState', withActivePageState );
addFilter( 'editor.BlockListBlock', 'ampStoryEditorBlocks/addWrapperProps', withWrapperProps );
addFilter( 'blocks.getSaveContent.extraProps', 'ampStoryEditorBlocks/addExtraAttributes', addAMPExtraProps );
addFilter( 'editor.BlockDropZone', 'ampStoryEditorBlocks/disableBlockDropZone', disableBlockDropZone );
>>>>>>> fac755dc
<|MERGE_RESOLUTION|>--- conflicted
+++ resolved
@@ -10,16 +10,6 @@
 /**
  * Internal dependencies
  */
-<<<<<<< HEAD
-import { withAttributes, withParentBlock, withBlockName, withHasSelectedInnerBlock, withAmpStorySettings, withAnimationControls, BlockDropZone, withSelectedBlock } from './components';
-import { ALLOWED_BLOCKS, ALLOWED_CHILD_BLOCKS, BLOCK_TAG_MAPPING } from './constants';
-import { maybeEnqueueFontStyle } from './helpers';
-import { store } from './stores/amp-story';
-
-const { getSelectedBlockClientId, getBlocksByClientId, getBlock, getClientIdsWithDescendants, getBlockRootClientId } = select( 'core/editor' );
-const { getAnimationOrder } = select( 'amp/story' );
-const { addAnimation, removePage } = dispatch( 'amp/story' );
-=======
 import {
 	withAmpStorySettings,
 	withAnimationControls,
@@ -30,11 +20,12 @@
 	EditorCarousel,
 	StoryControls,
 	Shortcuts,
+	BlockDropZone,
+	withSelectedBlock
 } from './components';
 import { ALLOWED_BLOCKS } from './constants';
 import { maybeEnqueueFontStyle, setBlockParent, addAMPAttributes, addAMPExtraProps, disableBlockDropZone } from './helpers';
 import store from './stores/amp-story';
->>>>>>> fac755dc
 
 /**
  * Initialize editor integration.
@@ -185,47 +176,9 @@
 		setCurrentPage( newlyAddedPages );
 	}
 
-<<<<<<< HEAD
-	addedAttributes.positionTop = {
-		type: 'number',
-		default: 0,
-	};
-	addedAttributes.positionLeft = {
-		type: 'number',
-		default: 0,
-	};
-
-	return {
-		...settings,
-		attributes: {
-			...settings.attributes,
-			...addedAttributes,
-		},
-		supports: {
-			...settings.supports,
-			anchor: false,
-		},
-	};
-};
-
-/**
- * Add extra attributes to save to DB.
- *
- * @param {Object} props Properties.
- * @param {Object} blockType Block type.
- * @param {Object} attributes Attributes.
- * @return {Object} Props.
- */
-const addAMPExtraProps = ( props, blockType, attributes ) => {
-	const ampAttributes = {};
-
-	if ( ! ALLOWED_CHILD_BLOCKS.includes( blockType.name ) ) {
-		return props;
-=======
 	// Remove stale data from store.
 	for ( const oldPage of deletedPages ) {
 		removePage( oldPage );
->>>>>>> fac755dc
 	}
 } );
 
@@ -243,118 +196,6 @@
 		}
 	}
 } );
-
-<<<<<<< HEAD
-	if ( attributes.ampFontFamily ) {
-		ampAttributes[ 'data-font-family' ] = attributes.ampFontFamily;
-	}
-
-	if ( 'undefined' !== typeof attributes.positionTop && 'undefined' !== typeof attributes.positionLeft ) {
-		let style = attributes.style ? attributes.style : 'position: absolute;';
-		style += `top: ${ attributes.positionTop }%; left: ${ attributes.positionLeft }%;`;
-		ampAttributes.style = style;
-	}
-
-	return {
-		...props,
-		...ampAttributes,
-	};
-};
-
-/**
- * Filter layer properties to define the parent block.
- *
- * @param {Object} props Block properties.
- * @return {Object} Properties.
- */
-const setBlockParent = ( props ) => {
-	const { name } = props;
-
-	/*if ( ! ALLOWED_CHILD_BLOCKS.includes( name ) ) {
-		// Only amp/amp-story-page blocks can be on the top level.
-		return {
-			...props,
-			parent: [ 'amp/amp-story-page' ],
-		};
-	}
-
-	if ( name !== 'amp/amp-story-page' ) {
-		// Do not allow inserting any of the blocks if they're not AMP Story blocks.
-		return {
-			...props,
-			parent: [ '' ],
-		};
-	}*/
-
-	return props;
-};
-
-const wrapperWithSelect = compose(
-	withAttributes,
-	withBlockName,
-	withHasSelectedInnerBlock,
-	withParentBlock
-);
-
-/**
- * Add wrapper props to the blocks.
- *
- * @param {Object} BlockListBlock BlockListBlock element.
- * @return {Function} Handler.
- */
-const addWrapperProps = ( BlockListBlock ) => {
-	return wrapperWithSelect( ( props ) => {
-		const { blockName, hasSelectedInnerBlock, attributes } = props;
-
-		// If it's not an allowed block then lets return original;
-		if ( -1 === ALLOWED_BLOCKS.indexOf( blockName ) ) {
-			return <BlockListBlock { ...props } />;
-		}
-
-		let wrapperProps;
-
-		// If we have an inner block selected let's add 'data-amp-selected=parent' to the wrapper.
-		if (
-			hasSelectedInnerBlock &&
-			(
-				'amp/amp-story-page' === blockName
-			)
-		) {
-			wrapperProps = {
-				...props.wrapperProps,
-				'data-amp-selected': 'parent',
-			};
-
-			return <BlockListBlock { ...props } wrapperProps={ wrapperProps } />;
-		}
-
-		// If we have image caption or font-family set, add these to wrapper properties.
-		wrapperProps = {
-			...props.wrapperProps,
-			'data-amp-image-caption': ( 'core/image' === blockName && ! attributes.ampShowImageCaption ) ? 'noCaption' : undefined,
-			'data-font-family': attributes.ampFontFamily || undefined,
-		};
-
-		if ( ALLOWED_CHILD_BLOCKS.includes( blockName ) ) {
-			let style = {
-				top: `${ attributes.positionTop }%`,
-				left: `${ attributes.positionLeft }%`,
-			};
-			if ( props.wrapperProps && props.wrapperProps.style ) {
-				style = {
-					...style,
-					...props.wrapperProps.style,
-				};
-			}
-			wrapperProps = {
-				...wrapperProps,
-				style: style,
-			};
-		}
-
-		return <BlockListBlock { ...props } wrapperProps={ wrapperProps } />;
-	} );
-};
 
 const dropBlockZoneWithSelect = compose(
 	withBlockName,
@@ -381,14 +222,6 @@
 };
 
 // These do not reliably work at domReady.
-addFilter( 'blocks.registerBlockType', 'ampStoryEditorBlocks/setBlockParent', setBlockParent );
-addFilter( 'blocks.registerBlockType', 'ampStoryEditorBlocks/addAttributes', addAMPAttributes );
-addFilter( 'editor.BlockEdit', 'ampStoryEditorBlocks/filterEdit', withAnimationControls );
-addFilter( 'editor.BlockEdit', 'ampStoryEditorBlocks/filterEdit', withAmpStorySettings );
-addFilter( 'editor.BlockListBlock', 'ampStoryEditorBlocks/addWrapperProps', addWrapperProps );
-addFilter( 'blocks.getSaveContent.extraProps', 'ampStoryEditorBlocks/addExtraAttributes', addAMPExtraProps );
-addFilter( 'editor.BlockDropZone', 'ampStoryEditorBlocks/filterBlockDropZone', filterDropBlockZone );
-=======
 addFilter( 'blocks.registerBlockType', 'ampStoryEditorBlocks/setBlockParent', setBlockParent );
 addFilter( 'blocks.registerBlockType', 'ampStoryEditorBlocks/addAttributes', addAMPAttributes );
 addFilter( 'editor.BlockEdit', 'ampStoryEditorBlocks/addAnimationControls', withAnimationControls );
@@ -398,4 +231,4 @@
 addFilter( 'editor.BlockListBlock', 'ampStoryEditorBlocks/addWrapperProps', withWrapperProps );
 addFilter( 'blocks.getSaveContent.extraProps', 'ampStoryEditorBlocks/addExtraAttributes', addAMPExtraProps );
 addFilter( 'editor.BlockDropZone', 'ampStoryEditorBlocks/disableBlockDropZone', disableBlockDropZone );
->>>>>>> fac755dc
+addFilter( 'editor.BlockDropZone', 'ampStoryEditorBlocks/filterBlockDropZone', filterDropBlockZone );