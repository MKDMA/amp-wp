/**
 * WordPress dependencies
 */
import { useContext } from '@wordpress/element';
import { __ } from '@wordpress/i18n';

/**
 * Internal dependencies
 */
import { Options } from '../options-context-provider';
import { AMPSettingToggle } from '../amp-setting-toggle';

export function SupportedTemplatesToggle() {
	const { editedOptions, updateOptions } = useContext( Options );

	const { all_templates_supported: allTemplatesSupported, theme_support: themeSupport } = editedOptions;

<<<<<<< HEAD
	return themeSupportArgs && 'templates_supported' in themeSupportArgs && 'all' === themeSupportArgs.templates_supported
		? (
			<AMPNotice>
				<p>
					{ __( 'The current theme requires all templates support AMP.', 'amp' ) }
				</p>
			</AMPNotice>
		)
		: [ 'standard', 'transitional' ].includes( themeSupport ) && (
			<AMPSettingToggle
				checked={ true === allTemplatesSupported }
				text={ __( 'This will allow all of the URLs on your site to be served as AMP by default.', 'amp' ) }
				title={ __( 'Serve all templates as AMP.', 'amp' ) }
				onChange={ () => {
					updateOptions( { all_templates_supported: ! allTemplatesSupported } );
				} }
			/>
		);
}

SupportedTemplatesToggle.propTypes = {
	themeSupportArgs: PropTypes.oneOfType( [
		PropTypes.bool,
		PropTypes.shape( {
			templates_supported: PropTypes.any,
		} ),
	] ).isRequired,
};
=======
	return [ 'standard', 'transitional' ].includes( themeSupport ) ? (
		<AMPSettingToggle
			checked={ true === allTemplatesSupported }
			text={ __( 'This will allow all of the URLs on your site to be served as AMP by default.', 'amp' ) }
			title={ __( 'Serve all templates as AMP regardless of what is being queried.', 'amp' ) }
			onChange={ () => {
				updateOptions( { all_templates_supported: ! allTemplatesSupported } );
			} }
		/>
	) : null;
}
>>>>>>> 28560554
<|MERGE_RESOLUTION|>--- conflicted
+++ resolved
@@ -15,45 +15,14 @@
 
 	const { all_templates_supported: allTemplatesSupported, theme_support: themeSupport } = editedOptions;
 
-<<<<<<< HEAD
-	return themeSupportArgs && 'templates_supported' in themeSupportArgs && 'all' === themeSupportArgs.templates_supported
-		? (
-			<AMPNotice>
-				<p>
-					{ __( 'The current theme requires all templates support AMP.', 'amp' ) }
-				</p>
-			</AMPNotice>
-		)
-		: [ 'standard', 'transitional' ].includes( themeSupport ) && (
-			<AMPSettingToggle
-				checked={ true === allTemplatesSupported }
-				text={ __( 'This will allow all of the URLs on your site to be served as AMP by default.', 'amp' ) }
-				title={ __( 'Serve all templates as AMP.', 'amp' ) }
-				onChange={ () => {
-					updateOptions( { all_templates_supported: ! allTemplatesSupported } );
-				} }
-			/>
-		);
-}
-
-SupportedTemplatesToggle.propTypes = {
-	themeSupportArgs: PropTypes.oneOfType( [
-		PropTypes.bool,
-		PropTypes.shape( {
-			templates_supported: PropTypes.any,
-		} ),
-	] ).isRequired,
-};
-=======
 	return [ 'standard', 'transitional' ].includes( themeSupport ) ? (
 		<AMPSettingToggle
 			checked={ true === allTemplatesSupported }
 			text={ __( 'This will allow all of the URLs on your site to be served as AMP by default.', 'amp' ) }
-			title={ __( 'Serve all templates as AMP regardless of what is being queried.', 'amp' ) }
+			title={ __( 'Serve all templates as AMP.', 'amp' ) }
 			onChange={ () => {
 				updateOptions( { all_templates_supported: ! allTemplatesSupported } );
 			} }
 		/>
 	) : null;
-}
->>>>>>> 28560554
+}