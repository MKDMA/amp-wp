/**
 * WordPress dependencies
 */
import { createContext, useEffect, useState, useRef, useContext, useMemo } from '@wordpress/element';
import apiFetch from '@wordpress/api-fetch';

/**
 * External dependencies
 */
import PropTypes from 'prop-types';
/**
 * Internal dependencies
 */
<<<<<<< HEAD
import { addQueryArgs } from '@wordpress/url';
=======
import { useError } from '../utils/use-error';
>>>>>>> 558128d3
import { Options } from './options-context-provider';

export const ReaderThemes = createContext();

/**
 * Context provider for options retrieval and updating.
 *
 * @param {Object} props Component props.
 * @param {string} props.wpAjaxUrl WP AJAX URL.
 * @param {?any} props.children Component children.
 * @param {string} props.readerThemesEndpoint REST endpoint to fetch reader themes.
 * @param {string} props.updatesNonce Nonce for the AJAX request to install a theme.
 */
export function ReaderThemesContextProvider( { wpAjaxUrl, children, readerThemesEndpoint, updatesNonce } ) {
	const [ themes, setThemes ] = useState( null );
	const [ fetchingThemes, setFetchingThemes ] = useState( false );
	const [ downloadingTheme, setDownloadingTheme ] = useState( false );

	const { setError } = useError();

	const { options, savingOptions } = useContext( Options );
	const { reader_theme: readerTheme } = options || {};

	// This component sets state inside async functions. Use this ref to prevent state updates after unmount.
	const hasUnmounted = useRef( false );

	const selectedTheme = useMemo(
		() => themes ? themes.find( ( { slug } ) => slug === readerTheme ) : null,
		[ readerTheme, themes ],
	);

	/**
	 * Downloads the selected reader theme, if necessary, when options are saved.
	 */
	useEffect( () => {
		if ( ! selectedTheme ) {
			return;
		}

		if ( ! savingOptions || downloadingTheme ) {
			return;
		}

		if ( 'installable' !== selectedTheme.availability ) {
			return;
		}

		/**
		 * Downloads a theme from WordPress.org using the traditional AJAX action.
		 */
		( async () => {
			setDownloadingTheme( true );

			try {
				const body = new global.FormData();
				body.append( 'action', 'install-theme' );
				body.append( 'slug', selectedTheme.slug );
				body.append( '_wpnonce', updatesNonce );

				// This is the only fetch request in the setup wizard that doesn't go to a REST endpoint.
				// We need to use window.fetch to bypass the apiFetch middlewares that are useful for other requests.
				await global.fetch( wpAjaxUrl, {
					body,
					method: 'POST',
				} );

				if ( true === hasUnmounted.current ) {
					return;
				}
			} catch ( e ) {
				setError( e );
				return;
			}

			setDownloadingTheme( false );
		} )();
	}, [ wpAjaxUrl, downloadingTheme, savingOptions, selectedTheme, setError, updatesNonce ] );

	/**
	 * Fetches theme data on component mount.
	 */
	useEffect( () => {
		if ( fetchingThemes || ! readerThemesEndpoint || themes ) {
			return;
		}

		/**
		 * Fetch themes from the REST endpoint.
		 */
		( async () => {
			setFetchingThemes( true );

			try {
				const fetchedThemes = await apiFetch( { url: addQueryArgs( readerThemesEndpoint, { 'amp-new-onboarding': '1' } ) } );

				if ( hasUnmounted.current === true ) {
					return;
				}

				// Screenshots are required.
				setThemes( fetchedThemes );
			} catch ( e ) {
				setError( e );
				return;
			}

			setFetchingThemes( false );
		} )();
	}, [ fetchingThemes, readerThemesEndpoint, setError, themes ] );

	useEffect( () => () => {
		hasUnmounted.current = true;
	}, [] );

	return (
		<ReaderThemes.Provider
			value={
				{
					downloadingTheme,
					fetchingThemes,
					themes,
				}
			}
		>
			{ children }
		</ReaderThemes.Provider>
	);
}

ReaderThemesContextProvider.propTypes = {
	wpAjaxUrl: PropTypes.string.isRequired,
	children: PropTypes.any,
	readerThemesEndpoint: PropTypes.string.isRequired,
	updatesNonce: PropTypes.string.isRequired,
};<|MERGE_RESOLUTION|>--- conflicted
+++ resolved
@@ -11,11 +11,8 @@
 /**
  * Internal dependencies
  */
-<<<<<<< HEAD
 import { addQueryArgs } from '@wordpress/url';
-=======
 import { useError } from '../utils/use-error';
->>>>>>> 558128d3
 import { Options } from './options-context-provider';
 
 export const ReaderThemes = createContext();
