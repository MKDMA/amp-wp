--- conflicted
+++ resolved
@@ -13,10 +13,6 @@
 /**
  * Internal dependencies
  */
-<<<<<<< HEAD
-import { addQueryArgs } from '@wordpress/url';
-=======
->>>>>>> 6b218eec
 import { useError } from '../utils/use-error';
 import { Options } from './options-context-provider';
 
