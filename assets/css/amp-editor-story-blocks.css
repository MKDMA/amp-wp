--- conflicted
+++ resolved
@@ -208,17 +208,6 @@
 	display: none;
 }
 
-<<<<<<< HEAD
-.components-icon-button.editor-block-navigation {
-	display: none;
-}
-
-.edit-post-visual-editor .editor-block-list__block-edit .editor-selectors {
-	position: fixed;
-	left: 200px;
-	top: 150px;
-	width: 300px;
-=======
 div[data-type="amp/amp-story-page"] > div > div > .is-selected-parent > .editor-inner-blocks > .editor-block-list__layout > .wp-block {
 	opacity: 0.3;
 	filter: blur(8px);
@@ -232,16 +221,19 @@
 	-webkit-filter: none;
 }
 
-.edit-post-visual-editor .editor-block-list__block ul.editor-selectors {
-	position: absolute;
-	right: -155px;
-	bottom: 0;
-	width: 120px;
->>>>>>> 63b4a0ba
-	z-index: 80;
-	list-style-type: none;
-	padding: 0;
-	margin: 0;
+.components-icon-button.editor-block-navigation {
+    display: none;
+}
+
+.edit-post-visual-editor .editor-block-list__block-edit .editor-selectors {
+    position: fixed;
+    left: 200px;
+    top: 150px;
+    width: 300px;
+    z-index: 80;
+    list-style-type: none;
+    padding: 0;
+    margin: 0;
 }
 
 .edit-post-visual-editor .editor-block-list__block-edit .editor-selectors .editor-block-navigation__list {
