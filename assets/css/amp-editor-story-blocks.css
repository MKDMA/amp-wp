/*------------------------------------------------------------------
[Table of contents]

	1. Style story pages wrapper
	2. Selected state
		2.1 Selected label
	3. Story page dimensions
	4. Layers stacking
		4.1 Hide layers above
		4.2 Blur layers above
		4.3 Stroke text for legibility.
	5. Layers Styling
		5.2 Fill layer
		5.3 CTA layer
	6. Inserter customisations.
		6.1 Ghosted page inserter
	7. Block navigator
	8. Block mover
	9. General block editor components
	10. Custom Components
	100. Shame
		100.1 Gutenberg - Warning div not clickable

-------------------------------------------------------------------*/


/*
 * 1. Style story pages wrapper.
 * - Add thicker border around the pages
 * - Change background to light gray
 */

div[data-type="amp/amp-story-page"] {
	border: 5px solid #eff0f1;
	border-radius: 5px;
}

div[data-type="amp/amp-story-page"]::after {
	content: '';
	position: absolute;
	bottom: -5px;
	left: 0;
	width: 100%;
	height: 5px;
	background: #eff0f1;
	transition: background-color 300ms linear;
}

.editor-block-list__layout div[data-type="amp/amp-story-page"] .components-placeholder.wp-block-image {
	background: #f9f9f9;
}

/*
 * 2. Selected state outlines.
 * Change default gray selected highlights into blue,
 * as gray was not visible in a multi-layer setup.
 */

.editor-block-list__layout div[data-type="amp/amp-story-page"].is-selected > .editor-block-list__block-edit::before {
	outline: 1px solid #007cba;
}

.amp-grid-template .editor-block-list__layout .editor-block-list__block.is-selected > .editor-block-list__block-edit::before,
.amp-grid-template .editor-block-list__layout .editor-block-list__block.is-typing > .editor-block-list__block-edit::before
{
	outline: 1px solid #007cba;
}

div[data-type="amp/amp-story-page"][data-amp-selected="parent"] > div > div > div > .editor-inner-blocks > .editor-block-list__layout > .is-selected > .editor-block-list__block-edit::before {
	outline: 1px solid #007cba;
}

/* Remove one default outline as it was unnecessary with the above implementation. */

.editor-block-list__layout .editor-block-list__block .editor-block-list__block-edit::before {
	outline: none;
}

/*
 * 2.1 Selected label
 * Show label while the layer is selected
 */

 .post-type-amp_story .editor-block-list__breadcrumb {
	 z-index: 6;
	 pointer-events: none;
 }

 .post-type-amp_story .editor-block-list__block:hover .editor-block-list__breadcrumb .components-toolbar {
	 opacity: 1;
	 animation: none;
 }

/*
 * 3. Story page dimensions.
 * Fix the page editor size to the ratio of the stories.
 */

.editor-block-list__layout div[data-type="amp/amp-story-page"] {
	padding: 0;
	margin: 60px 0 0;
}

@media (min-width: 600px) {
	div[data-type="amp/amp-story-page"] .editor-block-list__block {
		margin: 0;
		padding: 0;
	}
}

div[data-type="amp/amp-story-page"],
div[data-type="amp/amp-story-page"] .editor-inner-blocks .editor-block-list__layout:first-of-type {
	margin: auto;
	width: 100%;
	max-width: 338px;
	height: 553px;
}

div[data-type="amp/amp-story-page"] .editor-block-list__layout > .block-list-appender {
	width: 316px;
}

/*
 * 4. Layers stacking.
 * Setup on top of each other layering on the story children.
 */

.editor-block-list__layout div[data-type="amp/amp-story-page"].editor-block-list__block:first-child .editor-block-list__block-edit {
	margin: 0;
}

.editor-block-list__layout div[data-type="amp/amp-story-page"].editor-block-list__block .editor-block-list__block-edit,
.editor-block-list__layout .editor-block-list__layout .editor-block-list__block .editor-block-list__block-edit {
	margin: 0;
}

div[data-type="amp/amp-story-page"] .editor-inner-blocks .editor-block-list__layout .editor-block-list__layout {
	background-color: initial;
}

.editor-block-list__layout div[data-amp-selected="parent"] {
	z-index: 1;
}

.amp-grid-template .editor-block-list__layout:first-of-type {
	display: grid;
	padding: 68px 32px 32px;
}

.amp-grid-template .editor-block-list__layout:first-of-type > .wp-block {
	margin-top: 17px;
	margin-bottom: 17px;
}

.amp-grid-template .editor-block-list__layout:first-of-type > .wp-block:first-of-type {
	margin-top: 0;
}

.amp-grid-template .editor-block-list__layout:first-of-type *:not(.editor-block-toolbar) {
	box-sizing: border-box;
}

.amp-grid-template-vertical .editor-block-list__layout:first-of-type {
	grid-auto-flow: row;
	grid-template-columns: 100%;
	align-content: start;
	grid-gap: 16px;
	-webkit-box-pack: stretch;
	-ms-flex-pack: stretch;
	justify-content: stretch;
	justify-items: start;
}

.amp-grid-template-vertical .editor-block-list__block {
	width: 100%;
}

/*
 * 4.3 Stroke text for legibility.
 * Add white stroke to text in layers in order to be legible
 * while editing on top of varying colored background.
 */

.amp-grid-template .editor-block-list__layout .editor-block-list__block.is-selected > .editor-block-list__block-edit .editor-rich-text,
.amp-grid-template .editor-block-list__layout .editor-block-list__block.is-typing > .editor-block-list__block-edit .editor-rich-text {
	text-shadow:
		0.05em 0 rgba( 255, 255, 255, 0.8 ),
		0 0.05em rgba( 255, 255, 255, 0.8 ),
		-0.05em 0 rgba( 255, 255, 255, 0.8 ),
		0 -0.05em rgba( 255, 255, 255, 0.8 ),
		-0.05em -0.05em rgba( 255, 255, 255, 0.8 ),
		-0.05em 0.05em rgba( 255, 255, 255, 0.8 ),
		0.05em -0.05em rgba( 255, 255, 255, 0.8 ),
		0.05em 0.05em rgba( 255, 255, 255, 0.8 );
}

.amp-grid-template .editor-block-list__layout .editor-block-list__block .editor-rich-text__tinymce + .editor-rich-text__tinymce,
.amp-grid-template .editor-block-list__layout .editor-block-list__block .editor-rich-text__tinymce + .editor-rich-text__tinymce p {
	opacity: 0.9;
	text-shadow:
		0.05em 0 rgba( 255, 255, 255, 0.8 ),
		0 0.05em rgba( 255, 255, 255, 0.8 ),
		-0.05em 0 rgba( 255, 255, 255, 0.8 ),
		0 -0.05em rgba( 255, 255, 255, 0.8 ),
		-0.05em -0.05em rgba( 255, 255, 255, 0.8 ),
		-0.05em 0.05em rgba( 255, 255, 255, 0.8 ),
		0.05em -0.05em rgba( 255, 255, 255, 0.8 ),
		0.05em 0.05em rgba( 255, 255, 255, 0.8 );
}

/*
 * 5. Layers Styling
 */

/*
 * 6. Inserter customisations.
 */

.components-popover.editor-inserter__amp .components-popover__content {
	height: 200px;
}

/* Hide inserter within inactive pages */
@media (min-width: 961px) {
	.amp-page-inactive[data-type="amp/amp-story-page"] .block-list-appender {
		display: none;
	}
}

/*
 * 7. Block Navigation and Page Carousel

 * Hides the toggler and shows the navigator by default on large screens.
 */

@media( max-width: 960px) {
	.editor-block-list__block-edit > div > .editor-selectors {
		display: none;
	}

	#amp-root-navigation {
		display: none;
	}

	#amp-story-editor-carousel {
		display: none;
	}
}

@media (min-width: 961px) {
	#amp-story-editor {
		overflow: hidden;
	}

	#amp-story-editor > .editor-block-list__layout {
		padding-left: 0;
		padding-right: 0;
		display: flex;
		align-items: center;
		transform: none;
		transition: transform 300ms linear;
	}

	.editor-block-list__layout div[data-type="amp/amp-story-page"] {
		flex: 0 0 auto;
		position: relative;
		transition: border 300ms linear;
	}

	.editor-block-list__layout div[data-type="amp/amp-story-page"] + div[data-type="amp/amp-story-page"] {
		margin-left: 20px;
	}

	.editor-block-list__layout [data-type="amp/amp-story-page"].amp-page-active {
		border-color: #ccc;
	}

	.editor-block-list__layout [data-type="amp/amp-story-page"].amp-page-active::after {
		background-color: #ccc;
	}

	.editor-block-list__layout [data-type="amp/amp-story-page"].amp-page-inactive {
		opacity: .5;
	}

	.editor-block-list__layout [data-type="amp/amp-story-page"].amp-page-inactive > div {
		pointer-events: none;
	}

	.editor-block-list__layout div[data-type="amp/amp-story-page"] .amp-story-page-number {
		position: absolute;
		top: -3em;
		text-transform: uppercase;
		font-weight: 600;
		font-size: 12px;
		color: #666;
		letter-spacing: 1px;
	}

	.amp-story-editor-carousel-navigation {
		display: flex;
		justify-content: space-between;
		margin-top: 2em;
	}

	.editor-styles-wrapper ul.amp-story-editor-carousel-item-list {
		flex: 1;
		display: flex;
		margin: 0;
		padding: 0;
		list-style-type: none;
		justify-content: center;
		max-width: 30%;
	}

	.editor-styles-wrapper ul.amp-story-editor-carousel-item-list .amp-story-editor-carousel-item {
		flex: 1;
		height: .5em;
		max-width: 5em;
	}

	.editor-styles-wrapper ul.amp-story-editor-carousel-item-list .amp-story-editor-carousel-item + .amp-story-editor-carousel-item {
		margin-left: 20px;
	}

	.editor-styles-wrapper ul.amp-story-editor-carousel-item-list button {
		background: #eff0f1;
		width: 100%;
		height: 100%;
		display: block;
	}

	.editor-styles-wrapper ul.amp-story-editor-carousel-item-list button:hover,
	.editor-styles-wrapper ul.amp-story-editor-carousel-item-list button:focus {
		background: #e0e0e0;
	}

	.editor-styles-wrapper ul.amp-story-editor-carousel-item-list .amp-story-editor-carousel-item--active button {
		background: #666;
	}

	#amp-story-controls {
		text-align: right;
	}

<<<<<<< HEAD
	.edit-post-header-toolbar #amp-story-shortcuts {
		display: flex;
	}

	.editor-post-title .amp-story-controls {
		position: absolute;
		right: 0;
		top: 50%;
		transform: translateY(-50%);
		display: flex;
=======
	#amp-story-controls .amp-story-controls-reorder {
		display: inline-block;
		line-height: 1;

>>>>>>> 48bf5bf7
	}

	.edit-post-visual-editor .editor-post-title__block {
		margin-left: 0;
		margin-right: 0;
	}

	.amp-story-controls-reorder-cancel {
		padding-top: 2px;
		padding-bottom: 2px;
		margin-right: 20px;
		display: inline-flex;
	}

	.amp-story-reorderer {
		margin-top: 100px;
		display: grid;
		grid-template-columns: repeat(auto-fill, 169px);
		grid-gap: 0;
		justify-content: space-between;
	}

	.amp-story-reorderer .amp-story-reorderer-item {
		margin: 0 auto 10px;
		width: 100%;
		position: relative;
	}

	.amp-story-reorderer .amp-story-reorderer-item .amp-story-reorderer-item-page {
		max-width: 169px;
		height: 277px;
		margin: 0 10px;
	}

	.amp-story-reorderer .amp-story-reorderer-item .components-drop-zone {
		border: none;
		border-radius: 0;
		background: transparent;
	}

	.amp-story-reorderer .amp-story-reorderer-item .components-drop-zone.is-active {
		opacity: 0;
		visibility: hidden;
	}

	.amp-story-reorderer .amp-story-reorderer-item .components-drop-zone.is-dragging-page,
	.amp-story-reorderer .amp-story-reorderer-item .components-drop-zone.is-dragging-over-element {
		opacity: 1;
		visibility: visible;
		transition: opacity .3s,background-color .3s;
	}

	.amp-story-reorderer .amp-story-reorderer-item .components-drop-zone.is-dragging-page {
		background: #eff0f1;
		border: none !important;
		margin: 0 10px;
	}

	.amp-story-reorderer .amp-story-reorderer-item .components-drop-zone.is-dragging-over-element.is-close-to-right {
		border-right: 3px solid #0071a1;
	}

	.amp-story-reorderer .amp-story-reorderer-item .components-drop-zone.is-dragging-over-element.is-close-to-left {
		border-left: 3px solid #0071a1;
	}

	.amp-story-reorderer .amp-story-reorderer-item .components-drop-zone__content,
	.amp-story-reorderer .amp-story-reorderer-item .is-dragging-over-element .components-drop-zone__content {
		display: none;
	}

	.amp-story-reorderer .amp-story-page-preview {
		border: 5px solid #eff0f1;
		border-radius: 5px;
		background: #fff;
		width: 100%;
		height: 277px;
		cursor: grab;
		overflow: hidden;
	}

	.amp-story-reorderer .amp-story-page-preview .editor-styles-wrapper {
		margin: 0;
	}

	.amp-story-reorderer .amp-story-page-preview .editor-block-list__layout {
		padding: 0;
	}

	.amp-story-reorderer .amp-story-page-preview .block-list-appender {
		display: none;
	}

	.components-icon-button.editor-block-navigation {
		display: none;
	}

	#amp-root-navigation {
		position: absolute;
		left: 5px;
		top: 218px;
		width: 300px;
		z-index: 80;
		list-style-type: none;
		padding: 0;
		margin: 0;
	}

	#amp-root-navigation .editor-inserter {
		position: absolute;
		bottom: 100%;
		left: 0;
		width: 100%;
	}

	.post-type-amp_story #amp-root-navigation .components-popover:not(.is-mobile).is-center .components-popover__content {
		transform: translateX( -13% );
	}

	.post-type-amp_story.folded #amp-root-navigation .components-popover:not(.is-mobile):not(.is-middle).is-right .components-popover__content {
		margin-left: -50px;
	}

	#amp-root-navigation .editor-block-navigation__list {
		list-style-type: none;
	}

	#amp-root-navigation .components-icon-button .dashicon {
		margin-right: 5px;
	}

	.editor-block-navigation__container {
		background: #fff;
		border: 1px solid #eee;
	}

	.editor-block-navigation__container .component-editor__selector button {
		background: no-repeat left top;
		padding-left: 37px;
		height: 40px;
		margin: 1px 0 1px 4px;
	}

	.editor-block-navigation__container .component-editor__selector .components-button:focus {
		box-shadow: none;
	}

	.post-type-amp_story .components-range-control__number {
		width: 60px;
	}
}

/*
 * 8. Block mover
 * Disable the block mover at all times for page blocks.
 */

.post-type-amp_story [data-type="amp/amp-story-page"] > .editor-block-mover {
	display: none !important;
}

/*
 * 9. General block editor components
 */

.editor-amp-story-page-background {
	display: block;
}

.editor-amp-story-page-background + .is-destructive {
	margin-top: 1em;
}

.editor-amp-story-page-video-wrap {
	position: absolute;
	overflow: hidden;
	width: 100%;
	height: 100%;
}

.editor-amp-story-page-video {
	position: absolute;
	top: 0;
	left: 0;
	right: 0;
	bottom: 0;
	min-width: 100%;
	min-height: 100%;
	object-fit: cover;
}

#editor-amp-story-page-poster__help {
	margin-top: 0;
}

/*
 * 10. Custom Components
 */

/*
 * Preview Picker component
 *
 * Styling derived form font size picker in Gutenberg
 */
.components-preview-picker__buttons {
	display: flex;
	justify-content: space-between;
	align-items: center;
}

.components-preview-picker__dropdown-content .components-button {
	display: block;
	position: relative;
	padding: 10px 20px 10px 40px;
	width: 100%;
	text-align: left;
}

.components-preview-picker__dropdown-content .components-button:hover {
	color: #191e23;
	border: none;
	box-shadow: none;
	background: #f3f4f5;
}

.components-preview-picker__dropdown-content .components-button:focus {
	color: #191e23;
	border: none;
	box-shadow: none;
	outline-offset: -2px;
	outline: 1px dotted #555d66;
}

.components-preview-picker__dropdown-content .components-button .dashicon {
	position: absolute;
	top: calc(50% - 10px);
	left: 10px;
}

.components-preview-picker__dropdown-content .components-button .editor-block-icon {
	position: absolute;
	top: calc(50% - 10px);
	right: 10px;
}

.components-preview-picker__buttons .components-preview-picker__selector {
	background: none;
	position: relative;
	width: 200px;
	box-shadow: 0 0 0 transparent;
	transition: box-shadow 0.1s linear;
	border-radius: 4px;
	border: 1px solid #8d96a0;
}

.components-preview-picker__buttons .components-preview-picker__selector:focus {
	color: #191e23;
	border-color: #00a0d2;
	box-shadow: 0 0 0 1px #00a0d2;
	outline: 2px solid transparent;
	outline-offset: -2px;
}

.components-preview-picker__buttons .components-preview-picker__selector::after {
	content: "";
	pointer-events: none;
	display: block;
	width: 0;
	height: 0;
	border-left: 3px solid transparent;
	border-right: 3px solid transparent;
	border-top: 5px solid currentColor;
	margin-left: 4px;
	margin-right: 2px;
	right: 8px;
	top: 12px;
	position: absolute;
}

/*
 * 100. Shame
 */

/*
 * 100.1 Gutenberg - Warning div not clickable
 * Fixes Gutenberg bug where an extra wrapping div is causing no pointer events on the notice layer.
 */

.post-type-amp_story .editor-block-list__layout .editor-block-list__block.has-warning .editor-block-list__block-edit > :not(.editor-warning) {
	pointer-events: all;
}

.post-type-amp_story .editor-block-list__layout .editor-block-list__block.has-warning .editor-block-list__block-edit > div > div:not(.editor-warning) {
	pointer-events: none;
}

div[data-amp-image-caption="noCaption"] figure.wp-block-image figcaption {
    display: none;
}<|MERGE_RESOLUTION|>--- conflicted
+++ resolved
@@ -339,27 +339,18 @@
 		background: #666;
 	}
 
+	.edit-post-header-toolbar #amp-story-shortcuts {
+		display: flex;
+	}
+
 	#amp-story-controls {
 		text-align: right;
 	}
 
-<<<<<<< HEAD
-	.edit-post-header-toolbar #amp-story-shortcuts {
-		display: flex;
-	}
-
-	.editor-post-title .amp-story-controls {
-		position: absolute;
-		right: 0;
-		top: 50%;
-		transform: translateY(-50%);
-		display: flex;
-=======
 	#amp-story-controls .amp-story-controls-reorder {
 		display: inline-block;
 		line-height: 1;
 
->>>>>>> 48bf5bf7
 	}
 
 	.edit-post-visual-editor .editor-post-title__block {
