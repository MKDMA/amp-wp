--- conflicted
+++ resolved
@@ -26,12 +26,8 @@
   "grunt-contrib-clean": "1.1.0",
   "grunt-contrib-copy": "1.0.0",
   "grunt-shell": "2.1.0",
-<<<<<<< HEAD
   "grunt-wp-deploy": "2.0.0",
-=======
-  "grunt-wp-deploy": "1.2.1",
   "npm-run-all": "^4.1.5",
->>>>>>> 8e4032b3
   "timeago.js": "3.0.2",
   "webpack": "4.29.5",
   "webpack-cli": "3.2.3"
