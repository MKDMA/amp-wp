--- conflicted
+++ resolved
@@ -127,9 +127,6 @@
  * @return void
  */
 function amp_maybe_add_actions() {
-<<<<<<< HEAD
-	if ( amp_is_canonical() || is_feed() ) {
-=======
 
 	// Add hooks for when a themes that support AMP.
 	if ( current_theme_supports( 'amp' ) ) {
@@ -143,7 +140,6 @@
 
 	// The remaining logic here is for paired mode running in themes that don't support AMP, the template system in AMP<=0.6.
 	if ( ! is_singular() || is_feed() ) {
->>>>>>> f2b1831a
 		return;
 	}
 
