--- conflicted
+++ resolved
@@ -70,7 +70,7 @@
 }
 unset( $_amp_required_extensions, $_amp_missing_extensions, $_amp_required_extension, $_amp_missing_extension );
 
-if ( ! file_exists( __DIR__ . '/vendor/autoload.php' ) || ! file_exists( __DIR__ . '/vendor/sabberworm/php-css-parser' ) || ! file_exists( __DIR__ . '/assets/js/amp-block-editor-toggle-compiled.js' ) ) {
+if ( ! file_exists( __DIR__ . '/vendor/autoload.php' ) || ! file_exists( __DIR__ . '/vendor/sabberworm/php-css-parser' ) || ! file_exists( __DIR__ . '/assets/js/amp-block-editor-compiled.js' ) ) {
 	$_amp_load_errors->add(
 		'build_required',
 		sprintf(
@@ -106,10 +106,6 @@
 	</div>
 	<?php
 }
-<<<<<<< HEAD
-if ( ! file_exists( __DIR__ . '/vendor/autoload.php' ) || ! file_exists( __DIR__ . '/vendor/sabberworm/php-css-parser' ) || ! file_exists( __DIR__ . '/assets/js/amp-block-editor-compiled.js' ) ) {
-	add_action( 'admin_notices', '_amp_print_build_needed_notice' );
-=======
 
 // Abort if dependencies are not satisfied.
 if ( ! empty( $_amp_load_errors->errors ) ) {
@@ -123,7 +119,6 @@
 		$message = str_replace( array( '<code>', '</code>' ), '`', $message );
 		WP_CLI::warning( $message );
 	}
->>>>>>> 98c25457
 	return;
 }
 
