<?php
/**
 * Plugin Name: AMP
 * Description: Enable AMP on your WordPress site, the WordPress way.
 * Plugin URI: https://amp-wp.org
 * Author: AMP Project Contributors
 * Author URI: https://github.com/ampproject/amp-wp/graphs/contributors
 * Version: 1.5.0-alpha
 * Text Domain: amp
 * Domain Path: /languages/
 * License: GPLv2 or later
 *
 * @package AMP
 */

define( 'AMP__FILE__', __FILE__ );
define( 'AMP__DIR__', __DIR__ );
define( 'AMP__VERSION', '1.5.0-alpha' );

/**
 * Errors encountered while loading the plugin.
 *
 * This has to be a global for the same of PHP 5.2.
 *
 * @var WP_Error $_amp_load_errors
 */
global $_amp_load_errors;

$_amp_load_errors = new WP_Error();

if ( version_compare( phpversion(), '5.6', '<' ) ) {
	$_amp_load_errors->add(
		'insufficient_php_version',
		sprintf(
			/* translators: %s: required PHP version */
			__( 'The AMP plugin requires PHP %s. Please contact your host to update your PHP version.', 'amp' ),
			'5.4+'
		)
	);
}

// See composer.json for this list.
$_amp_required_extensions = array(
	// Required by FasterImage.
	'curl'   => array(
		'functions' => array(
			'curl_close',
			'curl_errno',
			'curl_error',
			'curl_exec',
			'curl_getinfo',
			'curl_init',
			'curl_setopt',
		),
	),
	'dom'    => array(
		'classes' => array(
			'DOMAttr',
			'DOMComment',
			'DOMDocument',
			'DOMElement',
			'DOMNode',
			'DOMNodeList',
			'DOMXPath',
		),
	),
	// Required by PHP-CSS-Parser.
	'iconv'  => array(
		'functions' => array( 'iconv' ),
	),
	'libxml' => array(
		'functions' => array( 'libxml_use_internal_errors' ),
	),
	'spl'    => array(
		'functions' => array( 'spl_autoload_register' ),
	),
);
$_amp_missing_extensions = array();
$_amp_missing_classes    = array();
$_amp_missing_functions  = array();
foreach ( $_amp_required_extensions as $_amp_required_extension => $_amp_required_constructs ) {
	if ( ! extension_loaded( $_amp_required_extension ) ) {
		$_amp_missing_extensions[] = "<code>$_amp_required_extension</code>";
	} else {
		foreach ( $_amp_required_constructs as $_amp_construct_type => $_amp_constructs ) {
			switch ( $_amp_construct_type ) {
				case 'functions':
					foreach ( $_amp_constructs as $_amp_construct ) {
						if ( ! function_exists( $_amp_construct ) ) {
							$_amp_missing_functions[] = "<code>$_amp_construct</code>";
						}
					}
					break;
				case 'classes':
					foreach ( $_amp_constructs as $_amp_construct ) {
						if ( ! class_exists( $_amp_construct ) ) {
							$_amp_missing_classes[] = "<code>$_amp_construct</code>";
						}
					}
					break;
			}
		}
		unset( $_amp_construct_type, $_amp_constructs );
	}
}
if ( count( $_amp_missing_extensions ) > 0 ) {
	$_amp_load_errors->add(
		'missing_extension',
		sprintf(
			/* translators: %s is list of missing extensions */
			_n(
				'The following PHP extension is missing: %s. Please contact your host to finish installation.',
				'The following PHP extensions are missing: %s. Please contact your host to finish installation.',
				count( $_amp_missing_extensions ),
				'amp'
			),
			implode( ', ', $_amp_missing_extensions )
		)
	);
}
if ( count( $_amp_missing_classes ) > 0 ) {
	$_amp_load_errors->add(
		'missing_class',
		sprintf(
			/* translators: %s is list of missing extensions */
			_n(
				'The following PHP class is missing: %s. Please contact your host to finish installation.',
				'The following PHP classes are missing: %s. Please contact your host to finish installation.',
				count( $_amp_missing_classes ),
				'amp'
			),
			implode( ', ', $_amp_missing_classes )
		)
	);
}
if ( count( $_amp_missing_functions ) > 0 ) {
	$_amp_load_errors->add(
		'missing_class',
		sprintf(
			/* translators: %s is list of missing extensions */
			_n(
				'The following PHP function is missing: %s. Please contact your host to finish installation.',
				'The following PHP functions are missing: %s. Please contact your host to finish installation.',
				count( $_amp_missing_functions ),
				'amp'
			),
			implode( ', ', $_amp_missing_functions )
		)
	);
}

unset( $_amp_required_extensions, $_amp_missing_extensions, $_amp_required_constructs, $_amp_missing_classes, $_amp_missing_functions, $_amp_required_extension, $_amp_construct_type, $_amp_construct, $_amp_constructs );

// DEV_CODE. This block of code is removed during the build process.
if ( ! file_exists( AMP__DIR__ . '/vendor/autoload.php' ) || ! file_exists( AMP__DIR__ . '/vendor/sabberworm/php-css-parser' ) || ! file_exists( AMP__DIR__ . '/assets/js/amp-block-editor.js' ) ) {
	$_amp_load_errors->add(
		'build_required',
		sprintf(
			/* translators: %s: composer install && npm install && npm run build */
			__( 'You appear to be running the AMP plugin from source. Please do %s to finish installation.', 'amp' ), // phpcs:ignore WordPress.Security.EscapeOutput
			'<code>composer install &amp;&amp; npm install &amp;&amp; npm run build</code>'
		)
	);
}

/**
 * Displays an admin notice about why the plugin is unable to load.
 *
 * @since 1.1.2
 * @global WP_Error $_amp_load_errors
 */
function _amp_show_load_errors_admin_notice() {
	global $_amp_load_errors;
	?>
	<div class="notice notice-error">
		<p>
			<strong><?php esc_html_e( 'AMP plugin unable to initialize.', 'amp' ); ?></strong>
			<ul>
			<?php foreach ( array_keys( $_amp_load_errors->errors ) as $error_code ) : ?>
				<?php foreach ( $_amp_load_errors->get_error_messages( $error_code ) as $message ) : ?>
					<li>
						<?php echo wp_kses_post( $message ); ?>
					</li>
				<?php endforeach; ?>
			<?php endforeach; ?>
			</ul>
		</p>
	</div>
	<?php
}

// Abort if dependencies are not satisfied.
if ( ! empty( $_amp_load_errors->errors ) ) {
	add_action( 'admin_notices', '_amp_show_load_errors_admin_notice' );

	if ( ( defined( 'WP_CLI' ) && WP_CLI ) || 'true' === getenv( 'CI' ) || 'cli' === PHP_SAPI ) {
		$messages = array( __( 'AMP plugin unable to initialize.', 'amp' ) );
		foreach ( array_keys( $_amp_load_errors->errors ) as $error_code ) {
			$messages = array_merge( $messages, $_amp_load_errors->get_error_messages( $error_code ) );
		}
		$message = implode( "\n * ", $messages );
		$message = str_replace( array( '<code>', '</code>' ), '`', $message );
		$message = html_entity_decode( $message, ENT_QUOTES );

		if ( ! class_exists( 'WP_CLI' ) ) {
			echo "$message\n"; // phpcs:disable WordPress.Security.EscapeOutput.OutputNotEscaped

			exit( 1 );
		}

		WP_CLI::warning( $message );
	}

	return;
}


/**
 * Print admin notice if plugin installed with incorrect slug (which impacts WordPress's auto-update system).
 *
 * @since 1.0
 */
function _amp_incorrect_plugin_slug_admin_notice() {
	$actual_slug = basename( AMP__DIR__ );
	?>
	<div class="notice notice-warning">
		<p>
			<?php
			echo wp_kses_post(
				sprintf(
					/* translators: %1$s is the current directory name, and %2$s is the required directory name */
					__( 'You appear to have installed the AMP plugin incorrectly. It is currently installed in the <code>%1$s</code> directory, but it needs to be placed in a directory named <code>%2$s</code>. Please rename the directory. This is important for WordPress plugin auto-updates.', 'amp' ),
					$actual_slug,
					'amp'
				)
			);
			?>
		</p>
	</div>
	<?php
}
if ( 'amp' !== basename( AMP__DIR__ ) ) {
	add_action( 'admin_notices', '_amp_incorrect_plugin_slug_admin_notice' );
}

/**
 * Print admin notice if the Xdebug extension is loaded.
 *
 * @since 1.3
 */
function _amp_xdebug_admin_notice() {
	?>
	<div class="notice notice-warning">
		<p>
			<?php
			esc_html_e(
				'Your server currently has the Xdebug PHP extension loaded. This can cause some of the AMP plugin\'s processes to timeout depending on your system resources and configuration. Please deactivate Xdebug for the best experience.',
				'amp'
			);
			?>
		</p>
	</div>
	<?php
}
if ( extension_loaded( 'xdebug' ) ) {
	add_action( 'admin_notices', '_amp_xdebug_admin_notice' );
}

require_once AMP__DIR__ . '/includes/class-amp-autoloader.php';
AMP_Autoloader::register();

require_once AMP__DIR__ . '/back-compat/back-compat.php';
require_once AMP__DIR__ . '/includes/amp-helper-functions.php';
require_once AMP__DIR__ . '/includes/admin/functions.php';
require_once AMP__DIR__ . '/includes/deprecated.php';

register_activation_hook( __FILE__, 'amp_activate' );

/**
 * Handle activation of plugin.
 *
 * @since 0.2
 */
function amp_activate() {
	amp_after_setup_theme();
	if ( ! did_action( 'amp_init' ) ) {
		amp_init();
	}
	flush_rewrite_rules();
}

register_deactivation_hook( __FILE__, 'amp_deactivate' );

/**
 * Handle deactivation of plugin.
 *
 * @since 0.2
 */
function amp_deactivate() {
	// We need to manually remove the amp endpoint.
	global $wp_rewrite;
	foreach ( $wp_rewrite->endpoints as $index => $endpoint ) {
		if ( amp_get_slug() === $endpoint[1] ) {
			unset( $wp_rewrite->endpoints[ $index ] );
			break;
		}
	}

	flush_rewrite_rules( false );
}

// The plugins_loaded action is the earliest we can run this since that is when pluggable.php has been required and wp_hash() is available.
add_action( 'plugins_loaded', [ 'AMP_Validation_Manager', 'init_validate_request' ], ~PHP_INT_MAX );

/*
 * Register AMP scripts regardless of whether AMP is enabled or it is the AMP endpoint
 * for the sake of being able to use AMP components on non-AMP documents ("dirty AMP").
 */
add_action( 'wp_default_scripts', 'amp_register_default_scripts' );

// Ensure async and custom-element/custom-template attributes are present on script tags.
add_filter( 'script_loader_tag', 'amp_filter_script_loader_tag', PHP_INT_MAX, 2 );

// Ensure crossorigin=anonymous is added to font links.
add_filter( 'style_loader_tag', 'amp_filter_font_style_loader_tag_with_crossorigin_anonymous', 10, 4 );

/**
 * Set up AMP.
 *
 * This function must be invoked through the 'after_setup_theme' action to allow
 * the AMP setting to declare the post types support earlier than plugins/theme.
 *
 * @since 0.6
 */
function amp_after_setup_theme() {
	amp_get_slug(); // Ensure AMP_QUERY_VAR is set.

	/**
	 * Filters whether AMP is enabled on the current site.
	 *
	 * Useful if the plugin is network activated and you want to turn it off on select sites.
	 *
	 * @since 0.2
	 */
	if ( false === apply_filters( 'amp_is_enabled', true ) ) {
		return;
	}

	add_action( 'init', 'amp_init', 0 ); // Must be 0 because widgets_init happens at init priority 1.
}
add_action( 'after_setup_theme', 'amp_after_setup_theme', 5 );

/**
 * Init AMP.
 *
 * @since 0.1
 */
function amp_init() {

	/**
	 * Triggers on init when AMP plugin is active.
	 *
	 * @since 0.3
	 */
	do_action( 'amp_init' );

	add_filter( 'allowed_redirect_hosts', array( 'AMP_HTTP', 'filter_allowed_redirect_hosts' ) );
	AMP_HTTP::purge_amp_query_vars();
	AMP_HTTP::send_cors_headers();
	AMP_HTTP::handle_xhr_request();
	AMP_Theme_Support::init();
	AMP_Validation_Manager::init();
	AMP_Service_Worker::init();
	add_action( 'admin_init', 'AMP_Options_Manager::register_settings' );
	add_action( 'wp_loaded', 'amp_add_options_menu' );
	add_action( 'wp_loaded', 'amp_bootstrap_admin' );

<<<<<<< HEAD
	if ( AMP_Options_Manager::is_website_experience_enabled() ) {
		amp_set_rewrite_rule();
		AMP_Post_Type_Support::add_post_type_support();
		add_action( 'init', array( 'AMP_Post_Type_Support', 'add_post_type_support' ), 1000 ); // After post types have been defined.
		add_action( 'admin_bar_menu', 'amp_add_admin_bar_view_link', 100 );
		add_action( 'wp_loaded', 'amp_editor_core_blocks' );

		if ( ! is_amp_url_overridden() ) {
			add_action( 'parse_query', 'amp_correct_query_when_is_front_page' );
			add_filter( 'request', 'amp_force_query_var_value' );
		}

		// Redirect the old url of amp page to the updated url.
		add_filter( 'old_slug_redirect_url', 'amp_redirect_old_slug_to_new_url' );
	}

	AMP_Story_Post_Type::register();

	// Does its own is_stories_experience_enabled() check.
	add_action( 'wp_loaded', 'amp_story_templates' );
=======
	add_rewrite_endpoint( amp_get_slug(), EP_PERMALINK );
	AMP_Post_Type_Support::add_post_type_support();
	add_action( 'init', array( 'AMP_Post_Type_Support', 'add_post_type_support' ), 1000 ); // After post types have been defined.
	add_action( 'parse_query', 'amp_correct_query_when_is_front_page' );
	add_action( 'admin_bar_menu', 'amp_add_admin_bar_view_link', 100 );
	add_action( 'wp_loaded', 'amp_editor_core_blocks' );
	add_action( 'amp_plugin_update', 'remove_amp_story_templates' );
	add_filter( 'request', 'amp_force_query_var_value' );

	// Redirect the old url of amp page to the updated url.
	add_filter( 'old_slug_redirect_url', 'amp_redirect_old_slug_to_new_url' );
>>>>>>> 7460a0e3

	if ( defined( 'WP_CLI' ) && WP_CLI ) {
		if ( class_exists( 'WP_CLI\Dispatcher\CommandNamespace' ) ) {
			WP_CLI::add_command( 'amp', 'AMP_CLI_Namespace' );
		}

		WP_CLI::add_command( 'amp validation', 'AMP_CLI_Validation_Command' );
	}

	/*
	 * Broadcast plugin updates.
	 * Note that AMP_Options_Manager::get_option( 'version', '0.0' ) cannot be used because
	 * version was new option added, and in that case default would never be used for a site
	 * upgrading from a version prior to 1.0. So this is why get_option() is currently used.
	 */
	$options     = get_option( AMP_Options_Manager::OPTION_NAME, array() );
	$old_version = isset( $options['version'] ) ? $options['version'] : '0.0';
	if ( AMP__VERSION !== $old_version ) {
		/**
		 * Triggers when after amp_init when the plugin version has updated.
		 *
		 * @param string $old_version Old version.
		 */
		do_action( 'amp_plugin_update', $old_version );
		AMP_Options_Manager::update_option( 'version', AMP__VERSION );
	}
}

/**
 * Make sure the `amp` query var has an explicit value.
 *
 * This avoids issues when filtering the deprecated `query_string` hook.
 *
 * @since 0.3.3
 *
 * @param array $query_vars Query vars.
 * @return array Query vars.
 */
function amp_force_query_var_value( $query_vars ) {
	if ( isset( $query_vars[ amp_get_slug() ] ) && '' === $query_vars[ amp_get_slug() ] ) {
		$query_vars[ amp_get_slug() ] = 1;
	}
	return $query_vars;
}

/**
 * Fix up WP_Query for front page when amp query var is present.
 *
 * Normally the front page would not get served if a query var is present other than preview, page, paged, and cpage.
 *
 * @since 0.6
 * @see WP_Query::parse_query()
 * @link https://github.com/WordPress/wordpress-develop/blob/0baa8ae85c670d338e78e408f8d6e301c6410c86/src/wp-includes/class-wp-query.php#L951-L971
 *
 * @param WP_Query $query Query.
 */
function amp_correct_query_when_is_front_page( WP_Query $query ) {
	$is_front_page_query = (
		$query->is_main_query()
		&&
		$query->is_home()
		&&
		// Is AMP endpoint.
		false !== $query->get( amp_get_slug(), false )
		&&
		// Is query not yet fixed uo up to be front page.
		! $query->is_front_page()
		&&
		// Is showing pages on front.
		'page' === get_option( 'show_on_front' )
		&&
		// Has page on front set.
		get_option( 'page_on_front' )
		&&
		// See line in WP_Query::parse_query() at <https://github.com/WordPress/wordpress-develop/blob/0baa8ae/src/wp-includes/class-wp-query.php#L961>.
		0 === count( array_diff( array_keys( wp_parse_args( $query->query ) ), array( amp_get_slug(), 'preview', 'page', 'paged', 'cpage' ) ) )
	);
	if ( $is_front_page_query ) {
		$query->is_home     = false;
		$query->is_page     = true;
		$query->is_singular = true;
		$query->set( 'page_id', get_option( 'page_on_front' ) );
	}
}

/**
 * Whether this is in 'canonical mode'.
 *
 * Themes can register support for this with `add_theme_support( AMP_Theme_Support::SLUG )`:
 *
 *      add_theme_support( AMP_Theme_Support::SLUG );
 *
 * This will serve templates in AMP-first, allowing you to use AMP components in your theme templates.
 * If you want to make available in transitional mode, where templates are served in AMP or non-AMP documents, do:
 *
 *      add_theme_support( AMP_Theme_Support::SLUG, array(
 *          'paired' => true,
 *      ) );
 *
 * Transitional mode is also implied if you define a template_dir:
 *
 *      add_theme_support( AMP_Theme_Support::SLUG, array(
 *          'template_dir' => 'amp',
 *      ) );
 *
 * If you want to have AMP-specific templates in addition to serving AMP-first, do:
 *
 *      add_theme_support( AMP_Theme_Support::SLUG, array(
 *          'paired'       => false,
 *          'template_dir' => 'amp',
 *      ) );
 *
 * If you want to force AMP to always be served on a given template, you can use the templates_supported arg,
 * for example to always serve the Category template in AMP:
 *
 *      add_theme_support( AMP_Theme_Support::SLUG, array(
 *          'templates_supported' => array(
 *              'is_category' => true,
 *          ),
 *      ) );
 *
 * Or if you want to force AMP to be used on all templates:
 *
 *      add_theme_support( AMP_Theme_Support::SLUG, array(
 *          'templates_supported' => 'all',
 *      ) );
 *
 * @see AMP_Theme_Support::read_theme_support()
 * @return boolean Whether this is in AMP 'canonical' mode, that is whether it is AMP-first and there is not a separate (paired) AMP URL.
 */
function amp_is_canonical() {
	if ( ! current_theme_supports( AMP_Theme_Support::SLUG ) ) {
		return false;
	}

	$args = AMP_Theme_Support::get_theme_support_args();
	if ( isset( $args[ AMP_Theme_Support::PAIRED_FLAG ] ) ) {
		return empty( $args[ AMP_Theme_Support::PAIRED_FLAG ] );
	}

	// If there is a template_dir, then transitional mode is implied.
	return empty( $args['template_dir'] );
}

/**
 * Add frontend actions.
 *
 * @since 0.2
 */
function amp_add_frontend_actions() {
	add_action( 'wp_head', 'amp_add_amphtml_link' );
}

/**
 * Bootstraps the AMP customizer.
 *
 * Uses the priority of 12 for the 'after_setup_theme' action.
 * Many themes run `add_theme_support()` on the 'after_setup_theme' hook, at the default priority of 10.
 * And that function's documentation suggests adding it to that action.
 * So this enables themes to `add_theme_support( AMP_Theme_Support::SLUG )`.
 * And `amp_init_customizer()` will be able to recognize theme support by calling `amp_is_canonical()`.
 *
 * @since 0.4
 */
function _amp_bootstrap_customizer() {
	add_action( 'after_setup_theme', 'amp_init_customizer', 12 );
}
add_action( 'plugins_loaded', '_amp_bootstrap_customizer', 9 ); // Should be hooked before priority 10 on 'plugins_loaded' to properly unhook core panels.

/**
 * Redirects the old AMP URL to the new AMP URL.
 *
 * If post slug is updated the amp page with old post slug will be redirected to the updated url.
 *
 * @since 0.5
 *
 * @param string $link New URL of the post.
 * @return string URL to be redirected.
 */
function amp_redirect_old_slug_to_new_url( $link ) {

	if ( is_amp_endpoint() && ! amp_is_canonical() ) {
		if ( current_theme_supports( AMP_Theme_Support::SLUG ) ) {
			$link = amp_url( $link );
		} else {
			$link = trailingslashit( trailingslashit( $link ) . amp_get_slug() );
		}
	}

	return $link;
}<|MERGE_RESOLUTION|>--- conflicted
+++ resolved
@@ -375,40 +375,20 @@
 	add_action( 'wp_loaded', 'amp_add_options_menu' );
 	add_action( 'wp_loaded', 'amp_bootstrap_admin' );
 
-<<<<<<< HEAD
-	if ( AMP_Options_Manager::is_website_experience_enabled() ) {
-		amp_set_rewrite_rule();
-		AMP_Post_Type_Support::add_post_type_support();
-		add_action( 'init', array( 'AMP_Post_Type_Support', 'add_post_type_support' ), 1000 ); // After post types have been defined.
-		add_action( 'admin_bar_menu', 'amp_add_admin_bar_view_link', 100 );
-		add_action( 'wp_loaded', 'amp_editor_core_blocks' );
-
-		if ( ! is_amp_url_overridden() ) {
-			add_action( 'parse_query', 'amp_correct_query_when_is_front_page' );
-			add_filter( 'request', 'amp_force_query_var_value' );
-		}
-
-		// Redirect the old url of amp page to the updated url.
-		add_filter( 'old_slug_redirect_url', 'amp_redirect_old_slug_to_new_url' );
-	}
-
-	AMP_Story_Post_Type::register();
-
-	// Does its own is_stories_experience_enabled() check.
-	add_action( 'wp_loaded', 'amp_story_templates' );
-=======
-	add_rewrite_endpoint( amp_get_slug(), EP_PERMALINK );
+	amp_set_rewrite_rule();
 	AMP_Post_Type_Support::add_post_type_support();
 	add_action( 'init', array( 'AMP_Post_Type_Support', 'add_post_type_support' ), 1000 ); // After post types have been defined.
-	add_action( 'parse_query', 'amp_correct_query_when_is_front_page' );
 	add_action( 'admin_bar_menu', 'amp_add_admin_bar_view_link', 100 );
 	add_action( 'wp_loaded', 'amp_editor_core_blocks' );
 	add_action( 'amp_plugin_update', 'remove_amp_story_templates' );
-	add_filter( 'request', 'amp_force_query_var_value' );
+
+	if ( ! is_amp_url_overridden() ) {
+		add_action( 'parse_query', 'amp_correct_query_when_is_front_page' );
+		add_filter( 'request', 'amp_force_query_var_value' );
+	}
 
 	// Redirect the old url of amp page to the updated url.
 	add_filter( 'old_slug_redirect_url', 'amp_redirect_old_slug_to_new_url' );
->>>>>>> 7460a0e3
 
 	if ( defined( 'WP_CLI' ) && WP_CLI ) {
 		if ( class_exists( 'WP_CLI\Dispatcher\CommandNamespace' ) ) {
