--- conflicted
+++ resolved
@@ -4,11 +4,7 @@
         "Read more about it at https://getcomposer.org/doc/01-basic-usage.md#installing-dependencies",
         "This file is @generated automatically"
     ],
-<<<<<<< HEAD
     "content-hash": "792478dd0f170afeb40f4eddb6636a3b",
-=======
-    "content-hash": "044cb86ba62d1901fc5f267077a9cd63",
->>>>>>> 7cec63ce
     "packages": [
         {
             "name": "ampproject/common",
