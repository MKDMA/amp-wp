{
    "_readme": [
        "This file locks the dependencies of your project to a known state",
        "Read more about it at https://getcomposer.org/doc/01-basic-usage.md#installing-dependencies",
        "This file is @generated automatically"
    ],
<<<<<<< HEAD
    "content-hash": "830543e571a7b5b79e4a0fa246a7b81d",
=======
    "content-hash": "73bfaf035d1afe37ea35baef33546570",
>>>>>>> 542dee87
    "packages": [
        {
            "name": "cweagans/composer-patches",
            "version": "1.6.7",
            "source": {
                "type": "git",
                "url": "https://github.com/cweagans/composer-patches.git",
                "reference": "2e6f72a2ad8d59cd7e2b729f218bf42adb14f590"
            },
            "dist": {
                "type": "zip",
                "url": "https://api.github.com/repos/cweagans/composer-patches/zipball/2e6f72a2ad8d59cd7e2b729f218bf42adb14f590",
                "reference": "2e6f72a2ad8d59cd7e2b729f218bf42adb14f590",
                "shasum": ""
            },
            "require": {
                "composer-plugin-api": "^1.0",
                "php": ">=5.3.0"
            },
            "require-dev": {
                "composer/composer": "~1.0",
                "phpunit/phpunit": "~4.6"
            },
            "type": "composer-plugin",
            "extra": {
                "class": "cweagans\\Composer\\Patches"
            },
            "autoload": {
                "psr-4": {
                    "cweagans\\Composer\\": "src"
                }
            },
            "notification-url": "https://packagist.org/downloads/",
            "license": [
                "BSD-3-Clause"
            ],
            "authors": [
                {
                    "name": "Cameron Eagans",
                    "email": "me@cweagans.net"
                }
            ],
            "description": "Provides a way to patch Composer packages.",
            "time": "2019-08-29T20:11:49+00:00"
        },
        {
            "name": "fasterimage/fasterimage",
            "version": "v1.5.0",
            "source": {
                "type": "git",
                "url": "https://github.com/willwashburn/fasterimage.git",
                "reference": "42d125a15dc124520aff2157bbed9a4b2d4f310a"
            },
            "dist": {
                "type": "zip",
                "url": "https://api.github.com/repos/willwashburn/fasterimage/zipball/42d125a15dc124520aff2157bbed9a4b2d4f310a",
                "reference": "42d125a15dc124520aff2157bbed9a4b2d4f310a",
                "shasum": ""
            },
            "require": {
                "php": ">=5.4.0",
                "willwashburn/stream": ">=1.0"
            },
            "require-dev": {
                "php-coveralls/php-coveralls": "^2.1",
                "php-mock/php-mock-phpunit": "^2.3",
                "phpunit/phpunit": "~6.0"
            },
            "type": "library",
            "autoload": {
                "classmap": [
                    "src"
                ]
            },
            "notification-url": "https://packagist.org/downloads/",
            "license": [
                "MIT"
            ],
            "authors": [
                {
                    "name": "Will Washburn",
                    "email": "will@tailwindapp.com"
                },
                {
                    "name": "Weston Ruter"
                }
            ],
            "description": "FasterImage finds the size or type of a set of images given their uris by fetching as little as needed, in parallel. Originally ported by Tom Moor.",
            "homepage": "https://github.com/willwashburn/fasterimage",
            "keywords": [
                "fast image",
                "faster image",
                "fasterimage",
                "fastimage",
                "getimagesize",
                "image size",
                "parallel"
            ],
            "time": "2019-05-25T14:33:33+00:00"
        },
        {
            "name": "sabberworm/php-css-parser",
            "version": "dev-master",
            "source": {
                "type": "git",
                "url": "https://github.com/sabberworm/PHP-CSS-Parser.git",
                "reference": "134f4e6"
            },
            "dist": {
                "type": "zip",
                "url": "https://api.github.com/repos/sabberworm/PHP-CSS-Parser/zipball/134f4e6",
                "reference": "134f4e6",
                "shasum": ""
            },
            "require": {
                "php": ">=5.3.2"
            },
            "require-dev": {
                "codacy/coverage": "^1.4",
                "phpunit/phpunit": "~4.8"
            },
            "type": "library",
            "extra": {
                "patches_applied": {
                    "Fix parsing CSS selectors which contain commas <https://github.com/sabberworm/PHP-CSS-Parser/pull/138>": "https://github.com/sabberworm/PHP-CSS-Parser/commit/fa139f65c5b098ae652c970b25e6eb03fc495eb4.diff",
                    "Validate name-start code points for identifier <https://github.com/sabberworm/PHP-CSS-Parser/pull/185>": "patches/php-css-parser-pull-185.patch"
                }
            },
            "autoload": {
                "psr-0": {
                    "Sabberworm\\CSS\\": "lib/"
                }
            },
            "license": [
                "MIT"
            ],
            "authors": [
                {
                    "name": "Raphael Schweikert"
                }
            ],
            "description": "Parser for CSS Files written in PHP",
            "homepage": "http://www.sabberworm.com/blog/2010/6/10/php-css-parser",
            "keywords": [
                "css",
                "parser",
                "stylesheet"
            ],
            "time": "2019-05-08T15:55:45+00:00"
        },
        {
            "name": "willwashburn/stream",
            "version": "v1.0.0",
            "source": {
                "type": "git",
                "url": "https://github.com/willwashburn/stream.git",
                "reference": "345b3062493e3899d987dbdd1fec1c13ee28c903"
            },
            "dist": {
                "type": "zip",
                "url": "https://api.github.com/repos/willwashburn/stream/zipball/345b3062493e3899d987dbdd1fec1c13ee28c903",
                "reference": "345b3062493e3899d987dbdd1fec1c13ee28c903",
                "shasum": ""
            },
            "require": {
                "php": ">=5.4.0"
            },
            "require-dev": {
                "mockery/mockery": "~0.9",
                "phpunit/phpunit": "~4.0"
            },
            "type": "library",
            "autoload": {
                "psr-4": {
                    "WillWashburn\\": "src/"
                }
            },
            "notification-url": "https://packagist.org/downloads/",
            "license": [
                "MIT"
            ],
            "authors": [
                {
                    "name": "Will Washburn",
                    "email": "will.washburn@gmail.com"
                }
            ],
            "description": "model a sequence of data elements made available over time ",
            "homepage": "https://github.com/willwashburn/stream",
            "keywords": [
                "peek",
                "read",
                "stream",
                "streamable"
            ],
            "time": "2016-03-15T10:54:35+00:00"
        }
    ],
    "packages-dev": [
        {
            "name": "dealerdirect/phpcodesniffer-composer-installer",
            "version": "v0.6.2",
            "source": {
                "type": "git",
                "url": "https://github.com/Dealerdirect/phpcodesniffer-composer-installer.git",
                "reference": "8001af8eb107fbfcedc31a8b51e20b07d85b457a"
            },
            "dist": {
                "type": "zip",
                "url": "https://api.github.com/repos/Dealerdirect/phpcodesniffer-composer-installer/zipball/8001af8eb107fbfcedc31a8b51e20b07d85b457a",
                "reference": "8001af8eb107fbfcedc31a8b51e20b07d85b457a",
                "shasum": ""
            },
            "require": {
                "composer-plugin-api": "^1.0",
                "php": "^5.3|^7",
                "squizlabs/php_codesniffer": "^2|^3"
            },
            "require-dev": {
                "composer/composer": "*",
                "phpcompatibility/php-compatibility": "^9.0",
                "sensiolabs/security-checker": "^4.1.0"
            },
            "type": "composer-plugin",
            "extra": {
                "class": "Dealerdirect\\Composer\\Plugin\\Installers\\PHPCodeSniffer\\Plugin"
            },
            "autoload": {
                "psr-4": {
                    "Dealerdirect\\Composer\\Plugin\\Installers\\PHPCodeSniffer\\": "src/"
                }
            },
            "notification-url": "https://packagist.org/downloads/",
            "license": [
                "MIT"
            ],
            "authors": [
                {
                    "name": "Franck Nijhof",
                    "email": "franck.nijhof@dealerdirect.com",
                    "homepage": "http://www.frenck.nl",
                    "role": "Developer / IT Manager"
                }
            ],
            "description": "PHP_CodeSniffer Standards Composer Installer Plugin",
            "homepage": "http://www.dealerdirect.com",
            "keywords": [
                "PHPCodeSniffer",
                "PHP_CodeSniffer",
                "code quality",
                "codesniffer",
                "composer",
                "installer",
                "phpcs",
                "plugin",
                "qa",
                "quality",
                "standard",
                "standards",
                "style guide",
                "stylecheck",
                "tests"
            ],
            "time": "2020-01-29T20:22:20+00:00"
        },
        {
            "name": "mikey179/vfsstream",
            "version": "v1.6.8",
            "source": {
                "type": "git",
                "url": "https://github.com/bovigo/vfsStream.git",
                "reference": "231c73783ebb7dd9ec77916c10037eff5a2b6efe"
            },
            "dist": {
                "type": "zip",
                "url": "https://api.github.com/repos/bovigo/vfsStream/zipball/231c73783ebb7dd9ec77916c10037eff5a2b6efe",
                "reference": "231c73783ebb7dd9ec77916c10037eff5a2b6efe",
                "shasum": ""
            },
            "require": {
                "php": ">=5.3.0"
            },
            "require-dev": {
                "phpunit/phpunit": "^4.5|^5.0"
            },
            "type": "library",
            "extra": {
                "branch-alias": {
                    "dev-master": "1.6.x-dev"
                }
            },
            "autoload": {
                "psr-0": {
                    "org\\bovigo\\vfs\\": "src/main/php"
                }
            },
            "notification-url": "https://packagist.org/downloads/",
            "license": [
                "BSD-3-Clause"
            ],
            "authors": [
                {
                    "name": "Frank Kleine",
                    "homepage": "http://frankkleine.de/",
                    "role": "Developer"
                }
            ],
            "description": "Virtual file system to mock the real file system in unit tests.",
            "homepage": "http://vfs.bovigo.org/",
            "time": "2019-10-30T15:31:00+00:00"
        },
        {
            "name": "mustache/mustache",
            "version": "v2.13.0",
            "source": {
                "type": "git",
                "url": "https://github.com/bobthecow/mustache.php.git",
                "reference": "e95c5a008c23d3151d59ea72484d4f72049ab7f4"
            },
            "dist": {
                "type": "zip",
                "url": "https://api.github.com/repos/bobthecow/mustache.php/zipball/e95c5a008c23d3151d59ea72484d4f72049ab7f4",
                "reference": "e95c5a008c23d3151d59ea72484d4f72049ab7f4",
                "shasum": ""
            },
            "require": {
                "php": ">=5.2.4"
            },
            "require-dev": {
                "friendsofphp/php-cs-fixer": "~1.11",
                "phpunit/phpunit": "~3.7|~4.0|~5.0"
            },
            "type": "library",
            "extra": {
                "patches_applied": {
                    "Avoid notices on PHP 7.4+": "https://patch-diff.githubusercontent.com/raw/bobthecow/mustache.php/pull/349.patch"
                }
            },
            "autoload": {
                "psr-0": {
                    "Mustache": "src/"
                }
            },
            "notification-url": "https://packagist.org/downloads/",
            "license": [
                "MIT"
            ],
            "authors": [
                {
                    "name": "Justin Hileman",
                    "email": "justin@justinhileman.info",
                    "homepage": "http://justinhileman.com"
                }
            ],
            "description": "A Mustache implementation in PHP.",
            "homepage": "https://github.com/bobthecow/mustache.php",
            "keywords": [
                "mustache",
                "templating"
            ],
            "time": "2019-11-23T21:40:31+00:00"
        },
        {
            "name": "phpcompatibility/php-compatibility",
            "version": "9.3.5",
            "source": {
                "type": "git",
                "url": "https://github.com/PHPCompatibility/PHPCompatibility.git",
                "reference": "9fb324479acf6f39452e0655d2429cc0d3914243"
            },
            "dist": {
                "type": "zip",
                "url": "https://api.github.com/repos/PHPCompatibility/PHPCompatibility/zipball/9fb324479acf6f39452e0655d2429cc0d3914243",
                "reference": "9fb324479acf6f39452e0655d2429cc0d3914243",
                "shasum": ""
            },
            "require": {
                "php": ">=5.3",
                "squizlabs/php_codesniffer": "^2.3 || ^3.0.2"
            },
            "conflict": {
                "squizlabs/php_codesniffer": "2.6.2"
            },
            "require-dev": {
                "phpunit/phpunit": "~4.5 || ^5.0 || ^6.0 || ^7.0"
            },
            "suggest": {
                "dealerdirect/phpcodesniffer-composer-installer": "^0.5 || This Composer plugin will sort out the PHPCS 'installed_paths' automatically.",
                "roave/security-advisories": "dev-master || Helps prevent installing dependencies with known security issues."
            },
            "type": "phpcodesniffer-standard",
            "notification-url": "https://packagist.org/downloads/",
            "license": [
                "LGPL-3.0-or-later"
            ],
            "authors": [
                {
                    "name": "Wim Godden",
                    "homepage": "https://github.com/wimg",
                    "role": "lead"
                },
                {
                    "name": "Juliette Reinders Folmer",
                    "homepage": "https://github.com/jrfnl",
                    "role": "lead"
                },
                {
                    "name": "Contributors",
                    "homepage": "https://github.com/PHPCompatibility/PHPCompatibility/graphs/contributors"
                }
            ],
            "description": "A set of sniffs for PHP_CodeSniffer that checks for PHP cross-version compatibility.",
            "homepage": "http://techblog.wimgodden.be/tag/codesniffer/",
            "keywords": [
                "compatibility",
                "phpcs",
                "standards"
            ],
            "time": "2019-12-27T09:44:58+00:00"
        },
        {
            "name": "phpcompatibility/phpcompatibility-paragonie",
            "version": "1.3.0",
            "source": {
                "type": "git",
                "url": "https://github.com/PHPCompatibility/PHPCompatibilityParagonie.git",
                "reference": "b862bc32f7e860d0b164b199bd995e690b4b191c"
            },
            "dist": {
                "type": "zip",
                "url": "https://api.github.com/repos/PHPCompatibility/PHPCompatibilityParagonie/zipball/b862bc32f7e860d0b164b199bd995e690b4b191c",
                "reference": "b862bc32f7e860d0b164b199bd995e690b4b191c",
                "shasum": ""
            },
            "require": {
                "phpcompatibility/php-compatibility": "^9.0"
            },
            "require-dev": {
                "dealerdirect/phpcodesniffer-composer-installer": "^0.5",
                "paragonie/random_compat": "dev-master",
                "paragonie/sodium_compat": "dev-master"
            },
            "suggest": {
                "dealerdirect/phpcodesniffer-composer-installer": "^0.5 || This Composer plugin will sort out the PHP_CodeSniffer 'installed_paths' automatically.",
                "roave/security-advisories": "dev-master || Helps prevent installing dependencies with known security issues."
            },
            "type": "phpcodesniffer-standard",
            "notification-url": "https://packagist.org/downloads/",
            "license": [
                "LGPL-3.0-or-later"
            ],
            "authors": [
                {
                    "name": "Wim Godden",
                    "role": "lead"
                },
                {
                    "name": "Juliette Reinders Folmer",
                    "role": "lead"
                }
            ],
            "description": "A set of rulesets for PHP_CodeSniffer to check for PHP cross-version compatibility issues in projects, while accounting for polyfills provided by the Paragonie polyfill libraries.",
            "homepage": "http://phpcompatibility.com/",
            "keywords": [
                "compatibility",
                "paragonie",
                "phpcs",
                "polyfill",
                "standards"
            ],
            "time": "2019-11-04T15:17:54+00:00"
        },
        {
            "name": "phpcompatibility/phpcompatibility-wp",
            "version": "2.1.0",
            "source": {
                "type": "git",
                "url": "https://github.com/PHPCompatibility/PHPCompatibilityWP.git",
                "reference": "41bef18ba688af638b7310666db28e1ea9158b2f"
            },
            "dist": {
                "type": "zip",
                "url": "https://api.github.com/repos/PHPCompatibility/PHPCompatibilityWP/zipball/41bef18ba688af638b7310666db28e1ea9158b2f",
                "reference": "41bef18ba688af638b7310666db28e1ea9158b2f",
                "shasum": ""
            },
            "require": {
                "phpcompatibility/php-compatibility": "^9.0",
                "phpcompatibility/phpcompatibility-paragonie": "^1.0"
            },
            "require-dev": {
                "dealerdirect/phpcodesniffer-composer-installer": "^0.5"
            },
            "suggest": {
                "dealerdirect/phpcodesniffer-composer-installer": "^0.5 || This Composer plugin will sort out the PHP_CodeSniffer 'installed_paths' automatically.",
                "roave/security-advisories": "dev-master || Helps prevent installing dependencies with known security issues."
            },
            "type": "phpcodesniffer-standard",
            "notification-url": "https://packagist.org/downloads/",
            "license": [
                "LGPL-3.0-or-later"
            ],
            "authors": [
                {
                    "name": "Wim Godden",
                    "role": "lead"
                },
                {
                    "name": "Juliette Reinders Folmer",
                    "role": "lead"
                }
            ],
            "description": "A ruleset for PHP_CodeSniffer to check for PHP cross-version compatibility issues in projects, while accounting for polyfills provided by WordPress.",
            "homepage": "http://phpcompatibility.com/",
            "keywords": [
                "compatibility",
                "phpcs",
                "standards",
                "wordpress"
            ],
            "time": "2019-08-28T14:22:28+00:00"
        },
        {
            "name": "rmccue/requests",
            "version": "v1.7.0",
            "source": {
                "type": "git",
                "url": "https://github.com/rmccue/Requests.git",
                "reference": "87932f52ffad70504d93f04f15690cf16a089546"
            },
            "dist": {
                "type": "zip",
                "url": "https://api.github.com/repos/rmccue/Requests/zipball/87932f52ffad70504d93f04f15690cf16a089546",
                "reference": "87932f52ffad70504d93f04f15690cf16a089546",
                "shasum": ""
            },
            "require": {
                "php": ">=5.2"
            },
            "require-dev": {
                "requests/test-server": "dev-master"
            },
            "type": "library",
            "autoload": {
                "psr-0": {
                    "Requests": "library/"
                }
            },
            "notification-url": "https://packagist.org/downloads/",
            "license": [
                "ISC"
            ],
            "authors": [
                {
                    "name": "Ryan McCue",
                    "homepage": "http://ryanmccue.info"
                }
            ],
            "description": "A HTTP library written in PHP, for human beings.",
            "homepage": "http://github.com/rmccue/Requests",
            "keywords": [
                "curl",
                "fsockopen",
                "http",
                "idna",
                "ipv6",
                "iri",
                "sockets"
            ],
            "time": "2016-10-13T00:11:37+00:00"
        },
        {
            "name": "roave/security-advisories",
            "version": "dev-master",
            "source": {
                "type": "git",
                "url": "https://github.com/Roave/SecurityAdvisories.git",
                "reference": "0365bf26eddd4a8be9980d7dabf05ceb2aba2f02"
            },
            "dist": {
                "type": "zip",
                "url": "https://api.github.com/repos/Roave/SecurityAdvisories/zipball/0365bf26eddd4a8be9980d7dabf05ceb2aba2f02",
                "reference": "0365bf26eddd4a8be9980d7dabf05ceb2aba2f02",
                "shasum": ""
            },
            "conflict": {
                "3f/pygmentize": "<1.2",
                "adodb/adodb-php": "<5.20.12",
                "alterphp/easyadmin-extension-bundle": ">=1.2,<1.2.11|>=1.3,<1.3.1",
                "amphp/artax": "<1.0.6|>=2,<2.0.6",
                "amphp/http": "<1.0.1",
                "api-platform/core": ">=2.2,<2.2.10|>=2.3,<2.3.6",
                "asymmetricrypt/asymmetricrypt": ">=0,<9.9.99",
                "aws/aws-sdk-php": ">=3,<3.2.1",
                "bagisto/bagisto": "<0.1.5",
                "bolt/bolt": "<3.6.10",
                "brightlocal/phpwhois": "<=4.2.5",
                "bugsnag/bugsnag-laravel": ">=2,<2.0.2",
                "cakephp/cakephp": ">=1.3,<1.3.18|>=2,<2.4.99|>=2.5,<2.5.99|>=2.6,<2.6.12|>=2.7,<2.7.6|>=3,<3.5.18|>=3.6,<3.6.15|>=3.7,<3.7.7",
                "cart2quote/module-quotation": ">=4.1.6,<=4.4.5|>=5,<5.4.4",
                "cartalyst/sentry": "<=2.1.6",
                "cesnet/simplesamlphp-module-proxystatistics": "<3.1",
                "codeigniter/framework": "<=3.0.6",
                "composer/composer": "<=1-alpha.11",
                "contao-components/mediaelement": ">=2.14.2,<2.21.1",
                "contao/core": ">=2,<3.5.39",
                "contao/core-bundle": ">=4,<4.4.46|>=4.5,<4.8.6",
                "contao/listing-bundle": ">=4,<4.4.8",
                "datadog/dd-trace": ">=0.30,<0.30.2",
                "david-garcia/phpwhois": "<=4.3.1",
                "doctrine/annotations": ">=1,<1.2.7",
                "doctrine/cache": ">=1,<1.3.2|>=1.4,<1.4.2",
                "doctrine/common": ">=2,<2.4.3|>=2.5,<2.5.1",
                "doctrine/dbal": ">=2,<2.0.8|>=2.1,<2.1.2",
                "doctrine/doctrine-bundle": "<1.5.2",
                "doctrine/doctrine-module": "<=0.7.1",
                "doctrine/mongodb-odm": ">=1,<1.0.2",
                "doctrine/mongodb-odm-bundle": ">=2,<3.0.1",
                "doctrine/orm": ">=2,<2.4.8|>=2.5,<2.5.1",
                "dolibarr/dolibarr": "<=10.0.6",
                "dompdf/dompdf": ">=0.6,<0.6.2",
                "drupal/core": ">=7,<7.69|>=8,<8.7.11|>=8.8,<8.8.1",
                "drupal/drupal": ">=7,<7.69|>=8,<8.7.11|>=8.8,<8.8.1",
                "endroid/qr-code-bundle": "<3.4.2",
                "enshrined/svg-sanitize": "<0.12",
                "erusev/parsedown": "<1.7.2",
                "ezsystems/ezfind-ls": ">=5.3,<5.3.6.1|>=5.4,<5.4.11.1|>=2017.12,<2017.12.0.1",
                "ezsystems/ezplatform": ">=1.7,<1.7.9.1|>=1.13,<1.13.5.1|>=2.5,<2.5.4",
                "ezsystems/ezplatform-admin-ui": ">=1.3,<1.3.5|>=1.4,<1.4.6",
                "ezsystems/ezplatform-admin-ui-assets": ">=4,<4.2",
                "ezsystems/ezplatform-user": ">=1,<1.0.1",
                "ezsystems/ezpublish-kernel": ">=5.3,<5.3.12.1|>=5.4,<5.4.13.1|>=6,<6.7.9.1|>=6.8,<6.13.5.1|>=7,<7.2.4.1|>=7.3,<7.3.2.1",
                "ezsystems/ezpublish-legacy": ">=5.3,<5.3.12.6|>=5.4,<5.4.12.3|>=2011,<2017.12.4.3|>=2018.6,<2018.6.1.4|>=2018.9,<2018.9.1.3",
                "ezsystems/repository-forms": ">=2.3,<2.3.2.1",
                "ezyang/htmlpurifier": "<4.1.1",
                "firebase/php-jwt": "<2",
                "fooman/tcpdf": "<6.2.22",
                "fossar/tcpdf-parser": "<6.2.22",
                "friendsofsymfony/rest-bundle": ">=1.2,<1.2.2",
                "friendsofsymfony/user-bundle": ">=1.2,<1.3.5",
                "fuel/core": "<1.8.1",
                "getgrav/grav": "<1.7-beta.8",
                "gree/jose": "<=2.2",
                "gregwar/rst": "<1.0.3",
                "guzzlehttp/guzzle": ">=4-rc.2,<4.2.4|>=5,<5.3.1|>=6,<6.2.1",
                "illuminate/auth": ">=4,<4.0.99|>=4.1,<=4.1.31|>=4.2,<=4.2.22|>=5,<=5.0.35|>=5.1,<=5.1.46|>=5.2,<=5.2.45|>=5.3,<=5.3.31|>=5.4,<=5.4.36|>=5.5,<5.5.10",
                "illuminate/cookie": ">=4,<=4.0.11|>=4.1,<=4.1.31|>=4.2,<=4.2.22|>=5,<=5.0.35|>=5.1,<=5.1.46|>=5.2,<=5.2.45|>=5.3,<=5.3.31|>=5.4,<=5.4.36|>=5.5,<5.5.42|>=5.6,<5.6.30",
                "illuminate/database": ">=4,<4.0.99|>=4.1,<4.1.29",
                "illuminate/encryption": ">=4,<=4.0.11|>=4.1,<=4.1.31|>=4.2,<=4.2.22|>=5,<=5.0.35|>=5.1,<=5.1.46|>=5.2,<=5.2.45|>=5.3,<=5.3.31|>=5.4,<=5.4.36|>=5.5,<5.5.40|>=5.6,<5.6.15",
                "ivankristianto/phpwhois": "<=4.3",
                "james-heinrich/getid3": "<1.9.9",
                "joomla/session": "<1.3.1",
                "jsmitty12/phpwhois": "<5.1",
                "kazist/phpwhois": "<=4.2.6",
                "kreait/firebase-php": ">=3.2,<3.8.1",
                "la-haute-societe/tcpdf": "<6.2.22",
                "laravel/framework": ">=4,<4.0.99|>=4.1,<=4.1.31|>=4.2,<=4.2.22|>=5,<=5.0.35|>=5.1,<=5.1.46|>=5.2,<=5.2.45|>=5.3,<=5.3.31|>=5.4,<=5.4.36|>=5.5,<5.5.42|>=5.6,<5.6.30",
                "laravel/socialite": ">=1,<1.0.99|>=2,<2.0.10",
                "league/commonmark": "<0.18.3",
                "librenms/librenms": "<1.53",
                "magento/community-edition": ">=2,<2.2.10|>=2.3,<2.3.3",
                "magento/magento1ce": "<1.9.4.3",
                "magento/magento1ee": ">=1,<1.14.4.3",
                "magento/product-community-edition": ">=2,<2.2.10|>=2.3,<2.3.2-p.2",
                "monolog/monolog": ">=1.8,<1.12",
                "namshi/jose": "<2.2",
                "onelogin/php-saml": "<2.10.4",
                "oneup/uploader-bundle": ">=1,<1.9.3|>=2,<2.1.5",
                "openid/php-openid": "<2.3",
                "oro/crm": ">=1.7,<1.7.4",
                "oro/platform": ">=1.7,<1.7.4",
                "padraic/humbug_get_contents": "<1.1.2",
                "pagarme/pagarme-php": ">=0,<3",
                "paragonie/random_compat": "<2",
                "paypal/merchant-sdk-php": "<3.12",
                "pear/archive_tar": "<1.4.4",
                "phpfastcache/phpfastcache": ">=5,<5.0.13",
                "phpmailer/phpmailer": ">=5,<5.2.27|>=6,<6.0.6",
                "phpmyadmin/phpmyadmin": "<4.9.2",
                "phpoffice/phpexcel": "<1.8.2",
                "phpoffice/phpspreadsheet": "<1.8",
                "phpunit/phpunit": ">=4.8.19,<4.8.28|>=5.0.10,<5.6.3",
                "phpwhois/phpwhois": "<=4.2.5",
                "phpxmlrpc/extras": "<0.6.1",
                "pimcore/pimcore": "<6.3",
                "prestashop/autoupgrade": ">=4,<4.10.1",
                "prestashop/gamification": "<2.3.2",
                "prestashop/ps_facetedsearch": "<3.4.1",
                "privatebin/privatebin": "<1.2.2|>=1.3,<1.3.2",
                "propel/propel": ">=2-alpha.1,<=2-alpha.7",
                "propel/propel1": ">=1,<=1.7.1",
                "pusher/pusher-php-server": "<2.2.1",
                "robrichards/xmlseclibs": "<3.0.4",
                "sabre/dav": ">=1.6,<1.6.99|>=1.7,<1.7.11|>=1.8,<1.8.9",
                "scheb/two-factor-bundle": ">=0,<3.26|>=4,<4.11",
                "sensiolabs/connect": "<4.2.3",
                "serluck/phpwhois": "<=4.2.6",
                "shopware/shopware": "<5.3.7",
                "silverstripe/admin": ">=1.0.3,<1.0.4|>=1.1,<1.1.1",
                "silverstripe/assets": ">=1,<1.3.5",
                "silverstripe/cms": "<4.3.6|>=4.4,<4.4.4",
                "silverstripe/comments": ">=1.3,<1.9.99|>=2,<2.9.99|>=3,<3.1.1",
                "silverstripe/forum": "<=0.6.1|>=0.7,<=0.7.3",
                "silverstripe/framework": "<4.4.4",
                "silverstripe/graphql": ">=2,<2.0.5|>=3,<3.1.2",
                "silverstripe/registry": ">=2.1,<2.1.2|>=2.2,<2.2.1",
                "silverstripe/restfulserver": ">=1,<1.0.9|>=2,<2.0.4",
                "silverstripe/subsites": ">=2,<2.1.1",
                "silverstripe/taxonomy": ">=1.3,<1.3.1|>=2,<2.0.1",
                "silverstripe/userforms": "<3",
                "simple-updates/phpwhois": "<=1",
                "simplesamlphp/saml2": "<1.10.6|>=2,<2.3.8|>=3,<3.1.4",
                "simplesamlphp/simplesamlphp": "<1.18.4",
                "simplesamlphp/simplesamlphp-module-infocard": "<1.0.1",
                "simplito/elliptic-php": "<1.0.6",
                "slim/slim": "<2.6",
                "smarty/smarty": "<3.1.33",
                "socalnick/scn-social-auth": "<1.15.2",
                "spoonity/tcpdf": "<6.2.22",
                "squizlabs/php_codesniffer": ">=1,<2.8.1|>=3,<3.0.1",
                "stormpath/sdk": ">=0,<9.9.99",
                "studio-42/elfinder": "<2.1.49",
                "swiftmailer/swiftmailer": ">=4,<5.4.5",
                "sylius/admin-bundle": ">=1,<1.0.17|>=1.1,<1.1.9|>=1.2,<1.2.2",
                "sylius/grid": ">=1,<1.1.19|>=1.2,<1.2.18|>=1.3,<1.3.13|>=1.4,<1.4.5|>=1.5,<1.5.1",
                "sylius/grid-bundle": ">=1,<1.1.19|>=1.2,<1.2.18|>=1.3,<1.3.13|>=1.4,<1.4.5|>=1.5,<1.5.1",
                "sylius/resource-bundle": "<1.3.13|>=1.4,<1.4.6|>=1.5,<1.5.1|>=1.6,<1.6.3",
                "sylius/sylius": "<1.3.16|>=1.4,<1.4.12|>=1.5,<1.5.9|>=1.6,<1.6.5",
                "symbiote/silverstripe-multivaluefield": ">=3,<3.0.99",
                "symbiote/silverstripe-versionedfiles": "<=2.0.3",
                "symfony/cache": ">=3.1,<3.4.35|>=4,<4.2.12|>=4.3,<4.3.8",
                "symfony/dependency-injection": ">=2,<2.0.17|>=2.7,<2.7.51|>=2.8,<2.8.50|>=3,<3.4.26|>=4,<4.1.12|>=4.2,<4.2.7",
                "symfony/form": ">=2.3,<2.3.35|>=2.4,<2.6.12|>=2.7,<2.7.50|>=2.8,<2.8.49|>=3,<3.4.20|>=4,<4.0.15|>=4.1,<4.1.9|>=4.2,<4.2.1",
                "symfony/framework-bundle": ">=2,<2.3.18|>=2.4,<2.4.8|>=2.5,<2.5.2|>=2.7,<2.7.51|>=2.8,<2.8.50|>=3,<3.4.26|>=4,<4.1.12|>=4.2,<4.2.7",
                "symfony/http-foundation": ">=2,<2.8.52|>=3,<3.4.35|>=4,<4.2.12|>=4.3,<4.3.8",
                "symfony/http-kernel": ">=2,<2.8.52|>=3,<3.4.35|>=4,<4.2.12|>=4.3,<4.3.8",
                "symfony/intl": ">=2.7,<2.7.38|>=2.8,<2.8.31|>=3,<3.2.14|>=3.3,<3.3.13",
                "symfony/mime": ">=4.3,<4.3.8",
                "symfony/phpunit-bridge": ">=2.8,<2.8.50|>=3,<3.4.26|>=4,<4.1.12|>=4.2,<4.2.7",
                "symfony/polyfill": ">=1,<1.10",
                "symfony/polyfill-php55": ">=1,<1.10",
                "symfony/proxy-manager-bridge": ">=2.7,<2.7.51|>=2.8,<2.8.50|>=3,<3.4.26|>=4,<4.1.12|>=4.2,<4.2.7",
                "symfony/routing": ">=2,<2.0.19",
                "symfony/security": ">=2,<2.7.51|>=2.8,<2.8.50|>=3,<3.4.26|>=4,<4.1.12|>=4.2,<4.2.7",
                "symfony/security-bundle": ">=2,<2.7.48|>=2.8,<2.8.41|>=3,<3.3.17|>=3.4,<3.4.11|>=4,<4.0.11",
                "symfony/security-core": ">=2.4,<2.6.13|>=2.7,<2.7.9|>=2.7.30,<2.7.32|>=2.8,<2.8.37|>=3,<3.3.17|>=3.4,<3.4.7|>=4,<4.0.7",
                "symfony/security-csrf": ">=2.4,<2.7.48|>=2.8,<2.8.41|>=3,<3.3.17|>=3.4,<3.4.11|>=4,<4.0.11",
                "symfony/security-guard": ">=2.8,<2.8.41|>=3,<3.3.17|>=3.4,<3.4.11|>=4,<4.0.11",
                "symfony/security-http": ">=2.3,<2.3.41|>=2.4,<2.7.51|>=2.8,<2.8.50|>=3,<3.4.26|>=4,<4.2.12|>=4.3,<4.3.8",
                "symfony/serializer": ">=2,<2.0.11",
                "symfony/symfony": ">=2,<2.8.52|>=3,<3.4.35|>=4,<4.2.12|>=4.3,<4.3.8",
                "symfony/translation": ">=2,<2.0.17",
                "symfony/validator": ">=2,<2.0.24|>=2.1,<2.1.12|>=2.2,<2.2.5|>=2.3,<2.3.3",
                "symfony/var-exporter": ">=4.2,<4.2.12|>=4.3,<4.3.8",
                "symfony/web-profiler-bundle": ">=2,<2.3.19|>=2.4,<2.4.9|>=2.5,<2.5.4",
                "symfony/yaml": ">=2,<2.0.22|>=2.1,<2.1.7",
                "tecnickcom/tcpdf": "<6.2.22",
                "thelia/backoffice-default-template": ">=2.1,<2.1.2",
                "thelia/thelia": ">=2.1-beta.1,<2.1.3",
                "theonedemon/phpwhois": "<=4.2.5",
                "titon/framework": ">=0,<9.9.99",
                "truckersmp/phpwhois": "<=4.3.1",
                "twig/twig": "<1.38|>=2,<2.7",
                "typo3/cms": ">=6.2,<6.2.30|>=7,<7.6.32|>=8,<8.7.30|>=9,<9.5.12|>=10,<10.2.1",
                "typo3/cms-core": ">=8,<8.7.30|>=9,<9.5.12|>=10,<10.2.1",
                "typo3/flow": ">=1,<1.0.4|>=1.1,<1.1.1|>=2,<2.0.1|>=2.3,<2.3.16|>=3,<3.0.10|>=3.1,<3.1.7|>=3.2,<3.2.7|>=3.3,<3.3.5",
                "typo3/neos": ">=1.1,<1.1.3|>=1.2,<1.2.13|>=2,<2.0.4",
                "typo3/phar-stream-wrapper": ">=1,<2.1.1|>=3,<3.1.1",
                "ua-parser/uap-php": "<3.8",
                "usmanhalalit/pixie": "<1.0.3|>=2,<2.0.2",
                "verot/class.upload.php": "<1.0.3|>=2,<2.0.4",
                "wallabag/tcpdf": "<6.2.22",
                "willdurand/js-translation-bundle": "<2.1.1",
                "yii2mod/yii2-cms": "<1.9.2",
                "yiisoft/yii": ">=1.1.14,<1.1.15",
                "yiisoft/yii2": "<2.0.15",
                "yiisoft/yii2-bootstrap": "<2.0.4",
                "yiisoft/yii2-dev": "<2.0.15",
                "yiisoft/yii2-elasticsearch": "<2.0.5",
                "yiisoft/yii2-gii": "<2.0.4",
                "yiisoft/yii2-jui": "<2.0.4",
                "yiisoft/yii2-redis": "<2.0.8",
                "yourls/yourls": "<1.7.4",
                "zendframework/zend-cache": ">=2.4,<2.4.8|>=2.5,<2.5.3",
                "zendframework/zend-captcha": ">=2,<2.4.9|>=2.5,<2.5.2",
                "zendframework/zend-crypt": ">=2,<2.4.9|>=2.5,<2.5.2",
                "zendframework/zend-db": ">=2,<2.0.99|>=2.1,<2.1.99|>=2.2,<2.2.10|>=2.3,<2.3.5",
                "zendframework/zend-developer-tools": ">=1.2.2,<1.2.3",
                "zendframework/zend-diactoros": ">=1,<1.8.4",
                "zendframework/zend-feed": ">=1,<2.10.3",
                "zendframework/zend-form": ">=2,<2.2.7|>=2.3,<2.3.1",
                "zendframework/zend-http": ">=1,<2.8.1",
                "zendframework/zend-json": ">=2.1,<2.1.6|>=2.2,<2.2.6",
                "zendframework/zend-ldap": ">=2,<2.0.99|>=2.1,<2.1.99|>=2.2,<2.2.8|>=2.3,<2.3.3",
                "zendframework/zend-mail": ">=2,<2.4.11|>=2.5,<2.7.2",
                "zendframework/zend-navigation": ">=2,<2.2.7|>=2.3,<2.3.1",
                "zendframework/zend-session": ">=2,<2.0.99|>=2.1,<2.1.99|>=2.2,<2.2.9|>=2.3,<2.3.4",
                "zendframework/zend-validator": ">=2.3,<2.3.6",
                "zendframework/zend-view": ">=2,<2.2.7|>=2.3,<2.3.1",
                "zendframework/zend-xmlrpc": ">=2.1,<2.1.6|>=2.2,<2.2.6",
                "zendframework/zendframework": "<2.5.1",
                "zendframework/zendframework1": "<1.12.20",
                "zendframework/zendopenid": ">=2,<2.0.2",
                "zendframework/zendxml": ">=1,<1.0.1",
                "zetacomponents/mail": "<1.8.2",
                "zf-commons/zfc-user": "<1.2.2",
                "zfcampus/zf-apigility-doctrine": ">=1,<1.0.3",
                "zfr/zfr-oauth2-server-module": "<0.1.2"
            },
            "type": "metapackage",
            "notification-url": "https://packagist.org/downloads/",
            "license": [
                "MIT"
            ],
            "authors": [
                {
                    "name": "Marco Pivetta",
                    "email": "ocramius@gmail.com",
                    "role": "maintainer"
                },
                {
                    "name": "Ilya Tribusean",
                    "email": "slash3b@gmail.com",
                    "role": "maintainer"
                }
            ],
            "description": "Prevents installation of composer packages with known security vulnerabilities: no API, simply require it",
            "time": "2020-02-10T16:13:40+00:00"
        },
        {
            "name": "sirbrillig/phpcs-variable-analysis",
            "version": "v2.8.1",
            "source": {
                "type": "git",
                "url": "https://github.com/sirbrillig/phpcs-variable-analysis.git",
                "reference": "5be26b4d719acaf7a433d1cad469159cbf034f2a"
            },
            "dist": {
                "type": "zip",
                "url": "https://api.github.com/repos/sirbrillig/phpcs-variable-analysis/zipball/5be26b4d719acaf7a433d1cad469159cbf034f2a",
                "reference": "5be26b4d719acaf7a433d1cad469159cbf034f2a",
                "shasum": ""
            },
            "require": {
                "php": ">=5.6.0",
                "squizlabs/php_codesniffer": "^3.1"
            },
            "require-dev": {
                "dealerdirect/phpcodesniffer-composer-installer": "^0.4.4 || ^0.5 || ^0.6",
                "limedeck/phpunit-detailed-printer": "^3.1",
                "phpstan/phpstan": "^0.11.8",
                "phpunit/phpunit": "^5.0 || ^6.5",
                "sirbrillig/phpcs-import-detection": "^1.1"
            },
            "type": "phpcodesniffer-standard",
            "autoload": {
                "psr-4": {
                    "VariableAnalysis\\": "VariableAnalysis/"
                }
            },
            "notification-url": "https://packagist.org/downloads/",
            "license": [
                "BSD-2-Clause"
            ],
            "authors": [
                {
                    "name": "Sam Graham",
                    "email": "php-codesniffer-variableanalysis@illusori.co.uk"
                },
                {
                    "name": "Payton Swick",
                    "email": "payton@foolord.com"
                }
            ],
            "description": "A PHPCS sniff to detect problems with variables.",
            "time": "2020-02-11T22:18:48+00:00"
        },
        {
            "name": "squizlabs/php_codesniffer",
            "version": "3.5.4",
            "source": {
                "type": "git",
                "url": "https://github.com/squizlabs/PHP_CodeSniffer.git",
                "reference": "dceec07328401de6211037abbb18bda423677e26"
            },
            "dist": {
                "type": "zip",
                "url": "https://api.github.com/repos/squizlabs/PHP_CodeSniffer/zipball/dceec07328401de6211037abbb18bda423677e26",
                "reference": "dceec07328401de6211037abbb18bda423677e26",
                "shasum": ""
            },
            "require": {
                "ext-simplexml": "*",
                "ext-tokenizer": "*",
                "ext-xmlwriter": "*",
                "php": ">=5.4.0"
            },
            "require-dev": {
                "phpunit/phpunit": "^4.0 || ^5.0 || ^6.0 || ^7.0"
            },
            "bin": [
                "bin/phpcs",
                "bin/phpcbf"
            ],
            "type": "library",
            "extra": {
                "branch-alias": {
                    "dev-master": "3.x-dev"
                }
            },
            "notification-url": "https://packagist.org/downloads/",
            "license": [
                "BSD-3-Clause"
            ],
            "authors": [
                {
                    "name": "Greg Sherwood",
                    "role": "lead"
                }
            ],
            "description": "PHP_CodeSniffer tokenizes PHP, JavaScript and CSS files and detects violations of a defined set of coding standards.",
            "homepage": "https://github.com/squizlabs/PHP_CodeSniffer",
            "keywords": [
                "phpcs",
                "standards"
            ],
            "time": "2020-01-30T22:20:29+00:00"
        },
        {
            "name": "symfony/finder",
            "version": "v3.4.37",
            "source": {
                "type": "git",
                "url": "https://github.com/symfony/finder.git",
                "reference": "a90a9d3b9f458a5cdeabfa4090b20c000ca3962f"
            },
            "dist": {
                "type": "zip",
                "url": "https://api.github.com/repos/symfony/finder/zipball/a90a9d3b9f458a5cdeabfa4090b20c000ca3962f",
                "reference": "a90a9d3b9f458a5cdeabfa4090b20c000ca3962f",
                "shasum": ""
            },
            "require": {
                "php": "^5.5.9|>=7.0.8"
            },
            "type": "library",
            "extra": {
                "branch-alias": {
                    "dev-master": "3.4-dev"
                }
            },
            "autoload": {
                "psr-4": {
                    "Symfony\\Component\\Finder\\": ""
                },
                "exclude-from-classmap": [
                    "/Tests/"
                ]
            },
            "notification-url": "https://packagist.org/downloads/",
            "license": [
                "MIT"
            ],
            "authors": [
                {
                    "name": "Fabien Potencier",
                    "email": "fabien@symfony.com"
                },
                {
                    "name": "Symfony Community",
                    "homepage": "https://symfony.com/contributors"
                }
            ],
            "description": "Symfony Finder Component",
            "homepage": "https://symfony.com",
            "time": "2020-01-01T11:03:25+00:00"
        },
        {
            "name": "wp-cli/mustangostang-spyc",
            "version": "0.6.3",
            "source": {
                "type": "git",
                "url": "https://github.com/wp-cli/spyc.git",
                "reference": "6aa0b4da69ce9e9a2c8402dab8d43cf32c581cc7"
            },
            "dist": {
                "type": "zip",
                "url": "https://api.github.com/repos/wp-cli/spyc/zipball/6aa0b4da69ce9e9a2c8402dab8d43cf32c581cc7",
                "reference": "6aa0b4da69ce9e9a2c8402dab8d43cf32c581cc7",
                "shasum": ""
            },
            "require": {
                "php": ">=5.3.1"
            },
            "require-dev": {
                "phpunit/phpunit": "4.3.*@dev"
            },
            "type": "library",
            "extra": {
                "branch-alias": {
                    "dev-master": "0.5.x-dev"
                }
            },
            "autoload": {
                "psr-4": {
                    "Mustangostang\\": "src/"
                },
                "files": [
                    "includes/functions.php"
                ]
            },
            "notification-url": "https://packagist.org/downloads/",
            "license": [
                "MIT"
            ],
            "authors": [
                {
                    "name": "mustangostang",
                    "email": "vlad.andersen@gmail.com"
                }
            ],
            "description": "A simple YAML loader/dumper class for PHP (WP-CLI fork)",
            "homepage": "https://github.com/mustangostang/spyc/",
            "time": "2017-04-25T11:26:20+00:00"
        },
        {
            "name": "wp-cli/php-cli-tools",
            "version": "v0.11.11",
            "source": {
                "type": "git",
                "url": "https://github.com/wp-cli/php-cli-tools.git",
                "reference": "fe9c7c44a9e1bf2196ec51dc38da0593dbf2993f"
            },
            "dist": {
                "type": "zip",
                "url": "https://api.github.com/repos/wp-cli/php-cli-tools/zipball/fe9c7c44a9e1bf2196ec51dc38da0593dbf2993f",
                "reference": "fe9c7c44a9e1bf2196ec51dc38da0593dbf2993f",
                "shasum": ""
            },
            "require": {
                "php": ">= 5.3.0"
            },
            "type": "library",
            "autoload": {
                "psr-0": {
                    "cli": "lib/"
                },
                "files": [
                    "lib/cli/cli.php"
                ]
            },
            "notification-url": "https://packagist.org/downloads/",
            "license": [
                "MIT"
            ],
            "authors": [
                {
                    "name": "James Logsdon",
                    "email": "jlogsdon@php.net",
                    "role": "Developer"
                },
                {
                    "name": "Daniel Bachhuber",
                    "email": "daniel@handbuilt.co",
                    "role": "Maintainer"
                }
            ],
            "description": "Console utilities for PHP",
            "homepage": "http://github.com/wp-cli/php-cli-tools",
            "keywords": [
                "cli",
                "console"
            ],
            "time": "2018-09-04T13:28:00+00:00"
        },
        {
            "name": "wp-cli/wp-cli",
            "version": "v2.4.1",
            "source": {
                "type": "git",
                "url": "https://github.com/wp-cli/wp-cli.git",
                "reference": "ceb18598e79befa9b2a37a51efbb34910628988b"
            },
            "dist": {
                "type": "zip",
                "url": "https://api.github.com/repos/wp-cli/wp-cli/zipball/ceb18598e79befa9b2a37a51efbb34910628988b",
                "reference": "ceb18598e79befa9b2a37a51efbb34910628988b",
                "shasum": ""
            },
            "require": {
                "ext-curl": "*",
                "mustache/mustache": "~2.13",
                "php": "^5.4 || ^7.0",
                "rmccue/requests": "~1.6",
                "symfony/finder": ">2.7",
                "wp-cli/mustangostang-spyc": "^0.6.3",
                "wp-cli/php-cli-tools": "~0.11.2"
            },
            "require-dev": {
                "roave/security-advisories": "dev-master",
                "wp-cli/db-command": "^1.3 || ^2",
                "wp-cli/entity-command": "^1.2 || ^2",
                "wp-cli/extension-command": "^1.1 || ^2",
                "wp-cli/package-command": "^1 || ^2",
                "wp-cli/wp-cli-tests": "^2.1"
            },
            "suggest": {
                "ext-readline": "Include for a better --prompt implementation",
                "ext-zip": "Needed to support extraction of ZIP archives when doing downloads or updates"
            },
            "bin": [
                "bin/wp",
                "bin/wp.bat"
            ],
            "type": "library",
            "extra": {
                "branch-alias": {
                    "dev-master": "2.4.x-dev"
                }
            },
            "autoload": {
                "psr-0": {
                    "WP_CLI": "php"
                }
            },
            "notification-url": "https://packagist.org/downloads/",
            "license": [
                "MIT"
            ],
            "description": "WP-CLI framework",
            "homepage": "https://wp-cli.org",
            "keywords": [
                "cli",
                "wordpress"
            ],
            "time": "2020-02-18T08:15:37+00:00"
        },
        {
            "name": "wp-coding-standards/wpcs",
            "version": "2.2.1",
            "source": {
                "type": "git",
                "url": "https://github.com/WordPress/WordPress-Coding-Standards.git",
                "reference": "b5a453203114cc2284b1a614c4953456fbe4f546"
            },
            "dist": {
                "type": "zip",
                "url": "https://api.github.com/repos/WordPress/WordPress-Coding-Standards/zipball/b5a453203114cc2284b1a614c4953456fbe4f546",
                "reference": "b5a453203114cc2284b1a614c4953456fbe4f546",
                "shasum": ""
            },
            "require": {
                "php": ">=5.4",
                "squizlabs/php_codesniffer": "^3.3.1"
            },
            "require-dev": {
                "dealerdirect/phpcodesniffer-composer-installer": "^0.5 || ^0.6",
                "phpcompatibility/php-compatibility": "^9.0",
                "phpunit/phpunit": "^4.0 || ^5.0 || ^6.0 || ^7.0"
            },
            "suggest": {
                "dealerdirect/phpcodesniffer-composer-installer": "^0.6 || This Composer plugin will sort out the PHPCS 'installed_paths' automatically."
            },
            "type": "phpcodesniffer-standard",
            "notification-url": "https://packagist.org/downloads/",
            "license": [
                "MIT"
            ],
            "authors": [
                {
                    "name": "Contributors",
                    "homepage": "https://github.com/WordPress/WordPress-Coding-Standards/graphs/contributors"
                }
            ],
            "description": "PHP_CodeSniffer rules (sniffs) to enforce WordPress coding conventions",
            "keywords": [
                "phpcs",
                "standards",
                "wordpress"
            ],
            "time": "2020-02-04T02:52:06+00:00"
        },
        {
            "name": "xwp/wp-dev-lib",
            "version": "1.5.0",
            "source": {
                "type": "git",
                "url": "https://github.com/xwp/wp-dev-lib.git",
                "reference": "3e3ced3fdc5c47bbb59cde2f693ce115f2865f82"
            },
            "dist": {
                "type": "zip",
                "url": "https://api.github.com/repos/xwp/wp-dev-lib/zipball/3e3ced3fdc5c47bbb59cde2f693ce115f2865f82",
                "reference": "3e3ced3fdc5c47bbb59cde2f693ce115f2865f82",
                "shasum": ""
            },
            "type": "library",
            "notification-url": "https://packagist.org/downloads/",
            "license": [
                "MIT"
            ],
            "authors": [
                {
                    "name": "Weston Ruter",
                    "email": "weston@xwp.co",
                    "homepage": "https://weston.ruter.net"
                },
                {
                    "name": "XWP",
                    "email": "engage@xwp.co",
                    "homepage": "https://xwp.co"
                }
            ],
            "description": "Common code used during development of WordPress plugins and themes",
            "homepage": "https://github.com/xwp/wp-dev-lib",
            "keywords": [
                "wordpress"
            ],
            "time": "2020-02-10T09:35:25+00:00"
        }
    ],
    "aliases": [],
    "minimum-stability": "stable",
    "stability-flags": {
        "sabberworm/php-css-parser": 20,
        "roave/security-advisories": 20
    },
    "prefer-stable": false,
    "prefer-lowest": false,
    "platform": {
        "php": "^5.6 || ^7.0",
        "ext-curl": "*",
        "ext-date": "*",
        "ext-dom": "*",
        "ext-iconv": "*",
        "ext-libxml": "*",
        "ext-spl": "*"
    },
    "platform-dev": [],
    "platform-overrides": {
        "php": "5.6"
    }
}<|MERGE_RESOLUTION|>--- conflicted
+++ resolved
@@ -4,11 +4,7 @@
         "Read more about it at https://getcomposer.org/doc/01-basic-usage.md#installing-dependencies",
         "This file is @generated automatically"
     ],
-<<<<<<< HEAD
-    "content-hash": "830543e571a7b5b79e4a0fa246a7b81d",
-=======
     "content-hash": "73bfaf035d1afe37ea35baef33546570",
->>>>>>> 542dee87
     "packages": [
         {
             "name": "cweagans/composer-patches",
