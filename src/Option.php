--- conflicted
+++ resolved
@@ -76,7 +76,6 @@
 	const THEME_SUPPORT = 'theme_support';
 
 	/**
-<<<<<<< HEAD
 	 * Theme for Reader mode.
 	 *
 	 * @var string
@@ -89,7 +88,8 @@
 	 * @var string
 	 */
 	const DEV_TOOLS = 'dev_tools';
-=======
+
+	/**
 	 * Suppressed plugins.
 	 *
 	 * @var string
@@ -102,7 +102,6 @@
 	 * @var string
 	 */
 	const SUPPRESSED_PLUGINS_LAST_VERSION = 'last_version';
->>>>>>> 32dd1673
 
 	/**
 	 * Version of the AMP plugin for which the options were last saved.
