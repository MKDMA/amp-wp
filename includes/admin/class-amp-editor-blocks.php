--- conflicted
+++ resolved
@@ -40,15 +40,10 @@
 	 */
 	public function init() {
 		if ( function_exists( 'gutenberg_init' ) ) {
-<<<<<<< HEAD
-			add_action( 'enqueue_block_editor_assets', array( $this, 'add_editor_filters' ) );
-			add_filter( 'wp_kses_allowed_html', array( $this, 'whitelist_block_atts_in_wp_kses_allowed_html' ), 10 );
-=======
 			add_action( 'enqueue_block_editor_assets', array( $this, 'enqueue_block_editor_assets' ) );
 			add_filter( 'wp_kses_allowed_html', array( $this, 'whitelist_block_atts_in_wp_kses_allowed_html' ), 10, 2 );
 			add_filter( 'the_content', array( $this, 'tally_content_requiring_amp_scripts' ) );
 			add_action( 'wp_print_footer_scripts', array( $this, 'print_dirty_amp_scripts' ) );
->>>>>>> 8bdc1b31
 		}
 	}
 
@@ -61,15 +56,11 @@
 	 * @param string $context Context.
 	 * @return mixed Modified array.
 	 */
-<<<<<<< HEAD
-	public function whitelist_block_atts_in_wp_kses_allowed_html( $tags ) {
-=======
 	public function whitelist_block_atts_in_wp_kses_allowed_html( $tags, $context ) {
 		if ( 'post' !== $context ) {
 			return $tags;
 		}
 
->>>>>>> 8bdc1b31
 		foreach ( $tags as &$tag ) {
 			$tag['data-amp-layout']              = true;
 			$tag['data-amp-noloading']           = true;
