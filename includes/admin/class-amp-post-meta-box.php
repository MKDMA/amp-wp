<?php
/**
 * AMP meta box settings.
 *
 * @package AMP
 * @since 0.6
 */

/**
 * Post meta box class.
 *
 * @since 0.6
 */
class AMP_Post_Meta_Box {

	/**
	 * Assets handle.
	 *
	 * @since 0.6
	 * @var string
	 */
	const ASSETS_HANDLE = 'amp-post-meta-box';

	/**
	 * The enabled status post meta value.
	 *
	 * @since 0.6
	 * @var string
	 */
	const ENABLED_STATUS = 'enabled';

	/**
	 * The disabled status post meta value.
	 *
	 * @since 0.6
	 * @var string
	 */
	const DISABLED_STATUS = 'disabled';

	/**
	 * The status post meta key.
	 *
	 * @since 0.6
	 * @var string
	 */
	const STATUS_POST_META_KEY = 'amp_status';

	/**
	 * The field name for the enabled/disabled radio buttons.
	 *
	 * @since 0.6
	 * @var string
	 */
	const STATUS_INPUT_NAME = 'amp_status';

	/**
	 * The nonce name.
	 *
	 * @since 0.6
	 * @var string
	 */
	const NONCE_NAME = 'amp-status-nonce';

	/**
	 * The nonce action.
	 *
	 * @since 0.6
	 * @var string
	 */
	const NONCE_ACTION = 'amp-update-status';

	/**
	 * Initialize.
	 *
	 * @since 0.6
	 */
	public function init() {
		register_meta( 'post', self::STATUS_POST_META_KEY, array(
			'sanitize_callback' => array( $this, 'sanitize_status' ),
			'type'              => 'string',
			'description'       => __( 'AMP status.', 'amp' ),
			'show_in_rest'      => true,
			'single'            => true,
		) );

		add_action( 'admin_enqueue_scripts', array( $this, 'enqueue_admin_assets' ) );
		add_action( 'post_submitbox_misc_actions', array( $this, 'render_status' ) );
		add_action( 'save_post', array( $this, 'save_amp_status' ) );
		add_filter( 'preview_post_link', array( $this, 'preview_post_link' ) );
	}

	/**
	 * Sanitize status.
	 *
	 * @param string $status Status.
	 * @return string Sanitized status. Empty string when invalid.
	 */
	public function sanitize_status( $status ) {
		$status = strtolower( trim( $status ) );
		if ( ! in_array( $status, array( 'enabled', 'disabled' ), true ) ) {
			/*
			 * In lieu of actual validation being available, clear the status entirely
			 * so that the underlying default status will be used instead.
			 * In the future it would be ideal if register_meta() accepted a
			 * validate_callback as well which the REST API could leverage.
			 */
			$status = '';
		}
		return $status;
	}

	/**
	 * Enqueue admin assets.
	 *
	 * @since 0.6
	 */
	public function enqueue_admin_assets() {
		$post     = get_post();
		$screen   = get_current_screen();
		$validate = (
			isset( $screen->base )
			&&
			'post' === $screen->base
		);
		if ( ! $validate ) {
			return;
		}

		// Styles.
		wp_enqueue_style(
			self::ASSETS_HANDLE,
			amp_get_asset_url( 'css/amp-post-meta-box.css' ),
			false,
			AMP__VERSION
		);

		// Scripts.
		wp_enqueue_script(
			self::ASSETS_HANDLE,
			amp_get_asset_url( 'js/amp-post-meta-box.js' ),
			array( 'jquery' ),
			AMP__VERSION
		);
		wp_add_inline_script( self::ASSETS_HANDLE, sprintf( 'ampPostMetaBox.boot( %s );',
			wp_json_encode( array(
				'previewLink'     => esc_url_raw( add_query_arg( AMP_QUERY_VAR, '', get_preview_post_link( $post ) ) ),
<<<<<<< HEAD
				'canonical'       => amp_is_canonical(),
				'disabled'        => (bool) get_post_meta( $post->ID, self::DISABLED_POST_META_KEY, true ) || ! $this->is_amp_available( $post ),
=======
				'enabled'         => post_supports_amp( $post ),
				'canSupport'      => count( AMP_Post_Type_Support::get_support_errors( $post ) ) === 0,
>>>>>>> 7e67c124
				'statusInputName' => self::STATUS_INPUT_NAME,
				'l10n'            => array(
					'ampPreviewBtnLabel' => __( 'Preview changes in AMP (opens in new window)', 'amp' ),
				),
			) )
		) );
	}

	/**
	 * Render AMP status.
	 *
	 * @since 0.6
	 * @param WP_Post $post Post.
	 */
	public function render_status( $post ) {
		$verify = (
			isset( $post->ID )
			&&
			current_user_can( 'edit_post', $post->ID )
			&&
			! amp_is_canonical()
		);

		if ( true !== $verify ) {
			return;
		}

		$errors = AMP_Post_Type_Support::get_support_errors( $post );
		$status = post_supports_amp( $post ) ? self::ENABLED_STATUS : self::DISABLED_STATUS;
		$labels = array(
			'enabled'  => __( 'Enabled', 'amp' ),
			'disabled' => __( 'Disabled', 'amp' ),
		);

		// The preceding variables are used inside the following amp-status.php template.
		include_once AMP__DIR__ . '/templates/admin/amp-status.php';
	}

	/**
	 * Save AMP Status.
	 *
	 * @since 0.6
	 * @param int $post_id The Post ID.
	 */
	public function save_amp_status( $post_id ) {
		$verify = (
			isset( $_POST[ self::NONCE_NAME ] )
			&&
			isset( $_POST[ self::STATUS_INPUT_NAME ] )
			&&
			wp_verify_nonce( sanitize_key( wp_unslash( $_POST[ self::NONCE_NAME ] ) ), self::NONCE_ACTION )
			&&
			current_user_can( 'edit_post', $post_id )
			&&
			! wp_is_post_revision( $post_id )
			&&
			! wp_is_post_autosave( $post_id )
		);

		if ( true === $verify ) {
			update_post_meta(
				$post_id,
				self::STATUS_POST_META_KEY,
				$_POST[ self::STATUS_INPUT_NAME ] // Note: The sanitize_callback has been supplied in the register_meta() call above.
			);
		}
	}

	/**
	 * Modify post preview link.
	 *
	 * Add the AMP query var is the amp-preview flag is set.
	 *
	 * @since 0.6
	 *
	 * @param string $link The post preview link.
	 * @return string Preview URL.
	 */
	public function preview_post_link( $link ) {
		$is_amp = (
			isset( $_POST['amp-preview'] ) // WPCS: CSRF ok.
			&&
			'do-preview' === sanitize_key( wp_unslash( $_POST['amp-preview'] ) ) // WPCS: CSRF ok.
		);

		if ( $is_amp ) {
			$link = add_query_arg( AMP_QUERY_VAR, true, $link );
		}

		return $link;
	}

}<|MERGE_RESOLUTION|>--- conflicted
+++ resolved
@@ -144,13 +144,9 @@
 		wp_add_inline_script( self::ASSETS_HANDLE, sprintf( 'ampPostMetaBox.boot( %s );',
 			wp_json_encode( array(
 				'previewLink'     => esc_url_raw( add_query_arg( AMP_QUERY_VAR, '', get_preview_post_link( $post ) ) ),
-<<<<<<< HEAD
 				'canonical'       => amp_is_canonical(),
-				'disabled'        => (bool) get_post_meta( $post->ID, self::DISABLED_POST_META_KEY, true ) || ! $this->is_amp_available( $post ),
-=======
 				'enabled'         => post_supports_amp( $post ),
 				'canSupport'      => count( AMP_Post_Type_Support::get_support_errors( $post ) ) === 0,
->>>>>>> 7e67c124
 				'statusInputName' => self::STATUS_INPUT_NAME,
 				'l10n'            => array(
 					'ampPreviewBtnLabel' => __( 'Preview changes in AMP (opens in new window)', 'amp' ),
