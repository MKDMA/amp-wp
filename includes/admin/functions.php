--- conflicted
+++ resolved
@@ -196,9 +196,8 @@
  * @since 1.0
  */
 function amp_admin_pointer() {
-<<<<<<< HEAD
-	$admin_pointer = new AMP_Admin_Pointer();
-	$admin_pointer->init();
+	$admin_pointers = new AMP_Admin_Pointers();
+	$admin_pointers->init();
 }
 
 /**
@@ -209,8 +208,4 @@
 function amp_story_templates() {
 	$story_templates = new AMP_Story_Templates();
 	$story_templates->init();
-=======
-	$admin_pointers = new AMP_Admin_Pointers();
-	$admin_pointers->init();
->>>>>>> 8e1c0d36
 }