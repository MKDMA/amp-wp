--- conflicted
+++ resolved
@@ -238,7 +238,6 @@
 }
 
 /**
-<<<<<<< HEAD
  * Grabs featured image or the first attached image for the post.
  *
  * @since 0.7
@@ -358,7 +357,9 @@
 	?>
 	<script type="application/ld+json"><?php echo wp_json_encode( $metadata ); ?></script>
 	<?php
-=======
+}
+
+/**
  * Hook into a comment submission of an AMP XHR post request.
  *
  * This only runs on wp-comments-post.php.
@@ -396,5 +397,4 @@
 	// Send AMP header.
 	$origin = esc_url_raw( wp_unslash( $_GET['__amp_source_origin'] ) ); // WPCS: CSRF ok.
 	header( 'AMP-Access-Control-Allow-Source-Origin: ' . $origin, true );
->>>>>>> ae997c44
 }