--- conflicted
+++ resolved
@@ -288,19 +288,16 @@
 	$has_amp_query_var = (
 		isset( $_GET[ amp_get_slug() ] ) // phpcs:ignore WordPress.Security.NonceVerification.Recommended
 		||
-<<<<<<< HEAD
-		false !== get_query_var( amp_get_slug(), false )
+		(
+			$wp_query instanceof WP_Query
+			&&
+			false !== $wp_query->get( amp_get_slug(), false )
+		)
 		||
 		(
 			isset( $support_args['app_shell'] )
 			&&
 			'inner' === AMP_Theme_Support::get_requested_app_shell_component()
-=======
-		(
-			$wp_query instanceof WP_Query
-			&&
-			false !== $wp_query->get( amp_get_slug(), false )
->>>>>>> f5add323
 		)
 	);
 
@@ -409,16 +406,6 @@
 		array(),
 		null
 	);
-<<<<<<< HEAD
-=======
-	$wp_scripts->add_data(
-		$handle,
-		'amp_script_attributes',
-		array(
-			'async' => true,
-		)
-	);
->>>>>>> f5add323
 
 	// Shadow AMP API.
 	$handle = 'amp-shadow';
@@ -428,7 +415,6 @@
 		array(),
 		null
 	);
-<<<<<<< HEAD
 
 	// Add Web Components polyfill if Shadow DOM is not natively available.
 	$wp_scripts->add_inline_script(
@@ -448,11 +434,6 @@
 		array( 'amp-shadow' ),
 		AMP__VERSION . ( WP_DEBUG ? '-' . md5( file_get_contents( AMP__DIR__ . '/assets/js/amp-wp-app-shell.js' ) ) : '' ) // phpcs:ignore WordPress.WP.AlternativeFunctions.file_get_contents_file_get_contents, WordPress.WP.AlternativeFunctions.file_system_read_file_get_contents
 	);
-	$wp_scripts->add_data( $handle, 'amp_script_attributes', array(
-		'async' => true,
-	) );
-	$wp_scripts->add_data( $handle, 'precache', true );
-=======
 	$wp_scripts->add_data(
 		$handle,
 		'amp_script_attributes',
@@ -460,7 +441,7 @@
 			'async' => true,
 		)
 	);
->>>>>>> f5add323
+	$wp_scripts->add_data( $handle, 'precache', true );
 
 	// Get all AMP components as defined in the spec.
 	$extensions = array();
