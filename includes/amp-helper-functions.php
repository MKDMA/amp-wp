--- conflicted
+++ resolved
@@ -151,20 +151,14 @@
 		do_action( 'amp_plugin_update', $old_version );
 		AMP_Options_Manager::update_option( Option::VERSION, AMP__VERSION );
 	}
-<<<<<<< HEAD
 
 	add_action(
 		'rest_api_init',
 		static function() {
-			$options_controller = new AMP_Options_REST_Controller();
-			$options_controller->register_routes();
-
 			$reader_theme_controller = new AMP_Reader_Theme_REST_Controller();
 			$reader_theme_controller->register_routes();
 		}
 	);
-=======
->>>>>>> c91e7509
 }
 
 /**
