<?php
/**
 * AMP Helper Functions
 *
 * @package AMP
 */

<<<<<<< HEAD
use AmpProject\AmpWP\Icon;
=======
use AmpProject\AmpWP\Option;
>>>>>>> 28a33fbd
use AmpProject\AmpWP\Services;

/**
 * Handle activation of plugin.
 *
 * @since 0.2
 *
 * @param bool $network_wide Whether the activation was done network-wide.
 */
function amp_activate( $network_wide = false ) {
	Services::activate( $network_wide );
	amp_after_setup_theme();
	if ( ! did_action( 'amp_init' ) ) {
		amp_init();
	}
	flush_rewrite_rules();
}

/**
 * Handle deactivation of plugin.
 *
 * @since 0.2
 *
 * @param bool $network_wide Whether the activation was done network-wide.
 */
function amp_deactivate( $network_wide = false ) {
	Services::deactivate( $network_wide );
	// We need to manually remove the amp endpoint.
	global $wp_rewrite;
	foreach ( $wp_rewrite->endpoints as $index => $endpoint ) {
		if ( amp_get_slug() === $endpoint[1] ) {
			unset( $wp_rewrite->endpoints[ $index ] );
			break;
		}
	}

	flush_rewrite_rules( false );
}

/**
 * Bootstrap plugin.
 *
 * @since 1.5
 */
function amp_bootstrap_plugin() {
	Services::register();

	// The plugins_loaded action is the earliest we can run this since that is when pluggable.php has been required and wp_hash() is available.
	add_action( 'plugins_loaded', [ 'AMP_Validation_Manager', 'init_validate_request' ], ~PHP_INT_MAX );

	/*
	 * Register AMP scripts regardless of whether AMP is enabled or it is the AMP endpoint
	 * for the sake of being able to use AMP components on non-AMP documents ("dirty AMP").
	 */
	add_action( 'wp_default_scripts', 'amp_register_default_scripts' );

	// Ensure async and custom-element/custom-template attributes are present on script tags.
	add_filter( 'script_loader_tag', 'amp_filter_script_loader_tag', PHP_INT_MAX, 2 );

	// Ensure crossorigin=anonymous is added to font links.
	add_filter( 'style_loader_tag', 'amp_filter_font_style_loader_tag_with_crossorigin_anonymous', 10, 4 );

	add_action( 'after_setup_theme', 'amp_after_setup_theme', 5 );

	add_action( 'plugins_loaded', '_amp_bootstrap_customizer', 9 ); // Should be hooked before priority 10 on 'plugins_loaded' to properly unhook core panels.
}

/**
 * Init AMP.
 *
 * @since 0.1
 */
function amp_init() {

	/**
	 * Triggers on init when AMP plugin is active.
	 *
	 * @since 0.3
	 */
	do_action( 'amp_init' );

	add_filter( 'allowed_redirect_hosts', [ 'AMP_HTTP', 'filter_allowed_redirect_hosts' ] );
	AMP_HTTP::purge_amp_query_vars();
	AMP_HTTP::send_cors_headers();
	AMP_HTTP::handle_xhr_request();
	AMP_Theme_Support::init();
	AMP_Validation_Manager::init();
	AMP_Service_Worker::init();
	add_action( 'admin_init', 'AMP_Options_Manager::register_settings' );
	add_action( 'wp_loaded', 'amp_add_options_menu' );
	add_action( 'wp_loaded', 'amp_bootstrap_admin' );

	add_rewrite_endpoint( amp_get_slug(), EP_PERMALINK );
	AMP_Post_Type_Support::add_post_type_support();
	add_action( 'init', [ 'AMP_Post_Type_Support', 'add_post_type_support' ], 1000 ); // After post types have been defined.
	add_action( 'parse_query', 'amp_correct_query_when_is_front_page' );
	add_action( 'admin_bar_menu', 'amp_add_admin_bar_view_link', 100 );
	add_action( 'wp_loaded', 'amp_editor_core_blocks' );
	add_filter( 'request', 'amp_force_query_var_value' );

	// Redirect the old url of amp page to the updated url.
	add_filter( 'old_slug_redirect_url', 'amp_redirect_old_slug_to_new_url' );

	if ( defined( 'WP_CLI' ) && WP_CLI ) {
		if ( class_exists( 'WP_CLI\Dispatcher\CommandNamespace' ) ) {
			WP_CLI::add_command( 'amp', 'AMP_CLI_Namespace' );
		}

		WP_CLI::add_command( 'amp validation', 'AMP_CLI_Validation_Command' );
	}

	/*
	 * Broadcast plugin updates.
	 * Note that AMP_Options_Manager::get_option( Option::VERSION, '0.0' ) cannot be used because
	 * version was new option added, and in that case default would never be used for a site
	 * upgrading from a version prior to 1.0. So this is why get_option() is currently used.
	 */
	$options     = get_option( AMP_Options_Manager::OPTION_NAME, [] );
	$old_version = isset( $options[ Option::VERSION ] ) ? $options[ Option::VERSION ] : '0.0';
	if ( AMP__VERSION !== $old_version && is_admin() && current_user_can( 'manage_options' ) ) {
		/**
		 * Triggers when after amp_init when the plugin version has updated.
		 *
		 * @param string $old_version Old version.
		 */
		do_action( 'amp_plugin_update', $old_version );
		AMP_Options_Manager::update_option( Option::VERSION, AMP__VERSION );
	}
}

/**
 * Set up AMP.
 *
 * This function must be invoked through the 'after_setup_theme' action to allow
 * the AMP setting to declare the post types support earlier than plugins/theme.
 *
 * @since 0.6
 */
function amp_after_setup_theme() {
	amp_get_slug(); // Ensure AMP_QUERY_VAR is set.

	/**
	 * Filters whether AMP is enabled on the current site.
	 *
	 * Useful if the plugin is network activated and you want to turn it off on select sites.
	 *
	 * @since 0.2
	 */
	if ( false === apply_filters( 'amp_is_enabled', true ) ) {
		return;
	}

	add_action( 'init', 'amp_init', 0 ); // Must be 0 because widgets_init happens at init priority 1.
}

/**
 * Make sure the `amp` query var has an explicit value.
 *
 * This avoids issues when filtering the deprecated `query_string` hook.
 *
 * @since 0.3.3
 *
 * @param array $query_vars Query vars.
 * @return array Query vars.
 */
function amp_force_query_var_value( $query_vars ) {
	if ( isset( $query_vars[ amp_get_slug() ] ) && '' === $query_vars[ amp_get_slug() ] ) {
		$query_vars[ amp_get_slug() ] = 1;
	}
	return $query_vars;
}

/**
 * Fix up WP_Query for front page when amp query var is present.
 *
 * Normally the front page would not get served if a query var is present other than preview, page, paged, and cpage.
 *
 * @since 0.6
 * @see WP_Query::parse_query()
 * @link https://github.com/WordPress/wordpress-develop/blob/0baa8ae85c670d338e78e408f8d6e301c6410c86/src/wp-includes/class-wp-query.php#L951-L971
 *
 * @param WP_Query $query Query.
 */
function amp_correct_query_when_is_front_page( WP_Query $query ) {
	$is_front_page_query = (
		$query->is_main_query()
		&&
		$query->is_home()
		&&
		// Is AMP endpoint.
		false !== $query->get( amp_get_slug(), false )
		&&
		// Is query not yet fixed uo up to be front page.
		! $query->is_front_page()
		&&
		// Is showing pages on front.
		'page' === get_option( 'show_on_front' )
		&&
		// Has page on front set.
		get_option( 'page_on_front' )
		&&
		// See line in WP_Query::parse_query() at <https://github.com/WordPress/wordpress-develop/blob/0baa8ae/src/wp-includes/class-wp-query.php#L961>.
		0 === count( array_diff( array_keys( wp_parse_args( $query->query ) ), [ amp_get_slug(), 'preview', 'page', 'paged', 'cpage' ] ) )
	);
	if ( $is_front_page_query ) {
		$query->is_home     = false;
		$query->is_page     = true;
		$query->is_singular = true;
		$query->set( 'page_id', get_option( 'page_on_front' ) );
	}
}

/**
 * Whether this is in 'canonical mode'.
 *
 * Themes can register support for this with `add_theme_support( AMP_Theme_Support::SLUG )`:
 *
 *      add_theme_support( AMP_Theme_Support::SLUG );
 *
 * This will serve templates in AMP-first, allowing you to use AMP components in your theme templates.
 * If you want to make available in transitional mode, where templates are served in AMP or non-AMP documents, do:
 *
 *      add_theme_support( AMP_Theme_Support::SLUG, array(
 *          'paired' => true,
 *      ) );
 *
 * Transitional mode is also implied if you define a template_dir:
 *
 *      add_theme_support( AMP_Theme_Support::SLUG, array(
 *          'template_dir' => 'amp',
 *      ) );
 *
 * If you want to have AMP-specific templates in addition to serving AMP-first, do:
 *
 *      add_theme_support( AMP_Theme_Support::SLUG, array(
 *          'paired'       => false,
 *          'template_dir' => 'amp',
 *      ) );
 *
 * If you want to force AMP to always be served on a given template, you can use the templates_supported arg,
 * for example to always serve the Category template in AMP:
 *
 *      add_theme_support( AMP_Theme_Support::SLUG, array(
 *          'templates_supported' => array(
 *              'is_category' => true,
 *          ),
 *      ) );
 *
 * Or if you want to force AMP to be used on all templates:
 *
 *      add_theme_support( AMP_Theme_Support::SLUG, array(
 *          'templates_supported' => 'all',
 *      ) );
 *
 * @see AMP_Theme_Support::read_theme_support()
 * @return boolean Whether this is in AMP 'canonical' mode, that is whether it is AMP-first and there is not a separate (paired) AMP URL.
 */
function amp_is_canonical() {
	if ( ! current_theme_supports( AMP_Theme_Support::SLUG ) ) {
		return false;
	}

	$args = AMP_Theme_Support::get_theme_support_args();
	if ( isset( $args[ AMP_Theme_Support::PAIRED_FLAG ] ) ) {
		return empty( $args[ AMP_Theme_Support::PAIRED_FLAG ] );
	}

	// If there is a template_dir, then transitional mode is implied.
	return empty( $args['template_dir'] );
}

/**
 * Add frontend actions.
 *
 * @since 0.2
 */
function amp_add_frontend_actions() {
	add_action( 'wp_head', 'amp_add_amphtml_link' );
}

/**
 * Bootstraps the AMP customizer.
 *
 * Uses the priority of 12 for the 'after_setup_theme' action.
 * Many themes run `add_theme_support()` on the 'after_setup_theme' hook, at the default priority of 10.
 * And that function's documentation suggests adding it to that action.
 * So this enables themes to `add_theme_support( AMP_Theme_Support::SLUG )`.
 * And `amp_init_customizer()` will be able to recognize theme support by calling `amp_is_canonical()`.
 *
 * @since 0.4
 */
function _amp_bootstrap_customizer() {
	add_action( 'after_setup_theme', 'amp_init_customizer', 12 );
}

/**
 * Redirects the old AMP URL to the new AMP URL.
 *
 * If post slug is updated the amp page with old post slug will be redirected to the updated url.
 *
 * @since 0.5
 *
 * @param string $link New URL of the post.
 * @return string URL to be redirected.
 */
function amp_redirect_old_slug_to_new_url( $link ) {

	if ( is_amp_endpoint() && ! amp_is_canonical() ) {
		if ( current_theme_supports( AMP_Theme_Support::SLUG ) ) {
			$link = add_query_arg( amp_get_slug(), '', $link );
		} else {
			$link = trailingslashit( trailingslashit( $link ) . amp_get_slug() );
		}
	}

	return $link;
}

/**
 * Get the slug used in AMP for the query var, endpoint, and post type support.
 *
 * The return value can be overridden by previously defining a AMP_QUERY_VAR
 * constant or by adding a 'amp_query_var' filter, but *warning* this ability
 * may be deprecated in the future. Normally the slug should be just 'amp'.
 *
 * @since 0.7
 *
 * @return string Slug used for query var, endpoint, and post type support.
 */
function amp_get_slug() {
	if ( defined( 'AMP_QUERY_VAR' ) ) {
		return AMP_QUERY_VAR;
	}

	/**
	 * Filter the AMP query variable.
	 *
	 * Warning: This filter may become deprecated.
	 *
	 * @since 0.3.2
	 *
	 * @param string $query_var The AMP query variable.
	 */
	$query_var = apply_filters( 'amp_query_var', 'amp' );

	define( 'AMP_QUERY_VAR', $query_var );

	return $query_var;
}

/**
 * Get the URL for the current request.
 *
 * This is essentially the REQUEST_URI prefixed by the scheme and host for the home URL.
 * This is needed in particular due to subdirectory installs.
 *
 * @since 1.0
 *
 * @return string Current URL.
 */
function amp_get_current_url() {
	$url = preg_replace( '#(^https?://[^/]+)/.*#', '$1', home_url( '/' ) );
	if ( isset( $_SERVER['REQUEST_URI'] ) ) {
		$url = esc_url_raw( $url . wp_unslash( $_SERVER['REQUEST_URI'] ) );
	} else {
		$url .= '/';
	}
	return $url;
}

/**
 * Retrieves the full AMP-specific permalink for the given post ID.
 *
 * @since 0.1
 *
 * @param int $post_id Post ID.
 * @return string AMP permalink.
 */
function amp_get_permalink( $post_id ) {

	// When theme support is present, the plain query var should always be used.
	if ( current_theme_supports( AMP_Theme_Support::SLUG ) ) {
		$permalink = get_permalink( $post_id );
		if ( ! amp_is_canonical() ) {
			$permalink = add_query_arg( amp_get_slug(), '', $permalink );
		}
		return $permalink;
	}

	/**
	 * Filters the AMP permalink to short-circuit normal generation.
	 *
	 * Returning a non-false value in this filter will cause the `get_permalink()` to get called and the `amp_get_permalink` filter to not apply.
	 *
	 * @since 0.4
	 * @since 1.0 This filter does not apply when 'amp' theme support is present.
	 *
	 * @param false $url     Short-circuited URL.
	 * @param int   $post_id Post ID.
	 */
	$pre_url = apply_filters( 'amp_pre_get_permalink', false, $post_id );

	if ( false !== $pre_url ) {
		return $pre_url;
	}

	$permalink = get_permalink( $post_id );

	if ( amp_is_canonical() ) {
		$amp_url = $permalink;
	} else {
		$parsed_url    = wp_parse_url( get_permalink( $post_id ) );
		$structure     = get_option( 'permalink_structure' );
		$use_query_var = (
			// If pretty permalinks aren't available, then query var must be used.
			empty( $structure )
			||
			// If there are existing query vars, then always use the amp query var as well.
			! empty( $parsed_url['query'] )
			||
			// If the post type is hierarchical then the /amp/ endpoint isn't available.
			is_post_type_hierarchical( get_post_type( $post_id ) )
			||
			// Attachment pages don't accept the /amp/ endpoint.
			'attachment' === get_post_type( $post_id )
		);
		if ( $use_query_var ) {
			$amp_url = add_query_arg( amp_get_slug(), '', $permalink );
		} else {
			$amp_url = preg_replace( '/#.*/', '', $permalink );
			$amp_url = trailingslashit( $amp_url ) . user_trailingslashit( amp_get_slug(), 'single_amp' );
			if ( ! empty( $parsed_url['fragment'] ) ) {
				$amp_url .= '#' . $parsed_url['fragment'];
			}
		}
	}

	/**
	 * Filters AMP permalink.
	 *
	 * @since 0.2
	 * @since 1.0 This filter does not apply when 'amp' theme support is present.
	 *
	 * @param false $amp_url AMP URL.
	 * @param int   $post_id Post ID.
	 */
	return apply_filters( 'amp_get_permalink', $amp_url, $post_id );
}

/**
 * Remove the AMP endpoint (and query var) from a given URL.
 *
 * @since 0.7
 *
 * @param string $url URL.
 * @return string URL with AMP stripped.
 */
function amp_remove_endpoint( $url ) {

	// Strip endpoint.
	$url = preg_replace( ':/' . preg_quote( amp_get_slug(), ':' ) . '(?=/?(\?|#|$)):', '', $url );

	// Strip query var.
	$url = remove_query_arg( amp_get_slug(), $url );

	return $url;
}

/**
 * Add amphtml link.
 *
 * If there are known validation errors for the current URL then do not output anything.
 *
 * @since 1.0
 * @global WP_Query $wp_query
 */
function amp_add_amphtml_link() {
	global $wp_query;

	/**
	 * Filters whether to show the amphtml link on the frontend.
	 *
	 * @todo This filter's name is incorrect. It's not about adding a canonical link but adding the amphtml link.
	 * @since 0.2
	 */
	if ( false === apply_filters( 'amp_frontend_show_canonical', true ) ) {
		return;
	}

	$current_url = amp_get_current_url();

	$amp_url = null;
	if ( current_theme_supports( AMP_Theme_Support::SLUG ) ) {
		if ( AMP_Theme_Support::is_paired_available() ) {
			$amp_url = add_query_arg( amp_get_slug(), '', $current_url );
		}
	} elseif ( $wp_query instanceof WP_Query && ( $wp_query->is_singular() || $wp_query->is_posts_page ) && post_supports_amp( get_post( get_queried_object_id() ) ) ) {
		$amp_url = amp_get_permalink( get_queried_object_id() );
	}

	if ( ! $amp_url ) {
		printf( '<!-- %s -->', esc_html__( 'There is no amphtml version available for this URL.', 'amp' ) );
		return;
	}

	// Check to see if there are known unaccepted validation errors for this URL.
	if ( current_theme_supports( AMP_Theme_Support::SLUG ) ) {
		$validation_errors = AMP_Validated_URL_Post_Type::get_invalid_url_validation_errors( $current_url, [ 'ignore_accepted' => true ] );
		$error_count       = count( $validation_errors );
		if ( $error_count > 0 ) {
			echo "<!--\n";
			echo esc_html(
				sprintf(
					/* translators: %s: error count */
					_n(
						'There is %s validation error that is blocking the amphtml version from being available.',
						'There are %s validation errors that are blocking the amphtml version from being available.',
						$error_count,
						'amp'
					),
					number_format_i18n( $error_count )
				)
			);
			echo "\n-->";
			return;
		}
	}

	if ( $amp_url ) {
		printf( '<link rel="amphtml" href="%s">', esc_url( $amp_url ) );
	}
}

/**
 * Determine whether a given post supports AMP.
 *
 * @since 0.1
 * @since 0.6 Returns false when post has meta to disable AMP.
 * @see   AMP_Post_Type_Support::get_support_errors()
 *
 * @param WP_Post $post Post.
 * @return bool Whether the post supports AMP.
 */
function post_supports_amp( $post ) {
	return 0 === count( AMP_Post_Type_Support::get_support_errors( $post ) );
}

/**
 * Determine whether the current response being served as AMP.
 *
 * This function cannot be called before the parse_query action because it needs to be able
 * to determine the queried object is able to be served as AMP. If 'amp' theme support is not
 * present, this function returns true just if the query var is present. If theme support is
 * present, then it returns true in transitional mode if an AMP template is available and the query
 * var is present, or else in standard mode if just the template is available.
 *
 * @return bool Whether it is the AMP endpoint.
 * @global string $pagenow
 * @global WP_Query $wp_query
 */
function is_amp_endpoint() {
	global $pagenow, $wp_query;

	// Short-circuit for admin requests or requests to non-frontend pages.
	if ( is_admin() || in_array( $pagenow, [ 'wp-login.php', 'wp-signup.php', 'wp-activate.php' ], true ) ) {
		return false;
	}

	$warned        = false;
	$error_message = sprintf(
		/* translators: %1$s: is_amp_endpoint(), %2$s: the current action, %3$s: the wp action, %4$s: the WP_Query class, %5$s: the amp_skip_post() function */
		__( '%1$s was called too early and so it will not work properly. WordPress is currently doing the "%2$s" action. Calling this function before the "%3$s" action means it will not have access to %4$s and the queried object to determine if it is an AMP response, thus neither the "%5$s" filter nor the AMP enabled toggle will be considered.', 'amp' ),
		__FUNCTION__ . '()',
		current_action(),
		'wp',
		'WP_Query',
		'amp_skip_post()'
	);

	// Make sure the parse_request action has triggered before trying to read from the REST_REQUEST constant, which is set during rest_api_loaded().
	if ( ! did_action( 'parse_request' ) ) {
		_doing_it_wrong( __FUNCTION__, esc_html( $error_message ), '1.6.0' );
		$warned = true;
	} elseif ( defined( 'REST_REQUEST' ) && REST_REQUEST ) {
		return false;
	}

	// Make sure that the parse_query action has triggered, as this is required to initially populate the global WP_Query.
	if ( ! $warned && ! ( $wp_query instanceof WP_Query || did_action( 'parse_query' ) ) ) {
		_doing_it_wrong( __FUNCTION__, esc_html( $error_message ), '0.4.2' );
		$warned = true;
	}

	// Always return false when requesting the service worker.
	// Note this is no longer required because AMP_Theme_Support::prepare_response() will abort for non-HTML responses.
	if ( class_exists( 'WP_Service_Workers' ) && $wp_query instanceof WP_Query && defined( 'WP_Service_Workers::QUERY_VAR' ) && $wp_query->get( WP_Service_Workers::QUERY_VAR ) ) {
		return false;
	}

	// Short-circuit queries that can never have AMP responses (e.g. post embeds and feeds).
	// Note that these conditionals only require the parse_query action to have been run. They don't depend on the wp action having been fired.
	if (
		$wp_query instanceof WP_Query
		&&
		(
			$wp_query->is_embed()
			||
			$wp_query->is_feed()
			||
			$wp_query->is_comment_feed()
			||
			$wp_query->is_trackback()
			||
			$wp_query->is_robots()
			||
			( method_exists( $wp_query, 'is_favicon' ) && $wp_query->is_favicon() )
		)
	) {
		return false;
	}

	/*
	 * If this is a URL for validation, and validation is forced for all URLs, return true.
	 * Normally, this would be false if the user has deselected a template,
	 * like by unchecking 'Categories' in 'AMP Settings' > 'Supported Templates'.
	 * But there's a flag for the WP-CLI command that sets this query var to validate all URLs.
	 */
	if ( AMP_Validation_Manager::is_theme_support_forced() ) {
		return true;
	}

	$has_amp_query_var = (
		isset( $_GET[ amp_get_slug() ] ) // phpcs:ignore WordPress.Security.NonceVerification.Recommended
		||
		(
			$wp_query instanceof WP_Query
			&&
			false !== $wp_query->get( amp_get_slug(), false )
		)
	);

	// When there is no query var and AMP is not canonical (AMP-first), then this is definitely not an AMP endpoint.
	if ( ! $has_amp_query_var && ! amp_is_canonical() ) {
		return false;
	}

	if ( did_action( 'wp' ) && $wp_query instanceof WP_Query ) {
		if ( current_theme_supports( AMP_Theme_Support::SLUG ) ) {
			$availability = AMP_Theme_Support::get_template_availability( $wp_query );
			return $availability['supported'];
		} else {
			$queried_object = get_queried_object();
			return $queried_object instanceof WP_Post && ( $wp_query->is_singular() || $wp_query->is_posts_page ) && post_supports_amp( $queried_object );
		}
	} else {
		// If WP_Query was not available yet, then we will just assume the query is supported since at this point we do
		// know either that the site is in Standard mode or the URL was requested with the AMP query var. This can still
		// produce an undesired result when a Standard mode site has a post that opts out of AMP, but this issue will
		// have been flagged via _doing_it_wrong() above.
		if ( ! $warned ) {
			_doing_it_wrong( __FUNCTION__, esc_html( $error_message ), '1.0.2' );
		}
		return amp_is_canonical() || $has_amp_query_var;
	}
}

/**
 * Get AMP asset URL.
 *
 * @param string $file Relative path to file in assets directory.
 * @return string URL.
 */
function amp_get_asset_url( $file ) {
	return plugins_url( sprintf( 'assets/%s', $file ), AMP__FILE__ );
}

/**
 * Get AMP boilerplate code.
 *
 * @since 0.7
 * @link https://www.ampproject.org/docs/reference/spec#boilerplate
 *
 * @return string Boilerplate code.
 */
function amp_get_boilerplate_code() {
	$stylesheets = amp_get_boilerplate_stylesheets();
	return sprintf( '<style amp-boilerplate>%s</style><noscript><style amp-boilerplate>%s</style></noscript>', $stylesheets[0], $stylesheets[1] );
}

/**
 * Get AMP boilerplate stylesheets.
 *
 * @since 1.3
 * @link https://www.ampproject.org/docs/reference/spec#boilerplate
 *
 * @return string[] Stylesheets, where first is contained in style[amp-boilerplate] and the second in noscript>style[amp-boilerplate].
 */
function amp_get_boilerplate_stylesheets() {
	return [
		'body{-webkit-animation:-amp-start 8s steps(1,end) 0s 1 normal both;-moz-animation:-amp-start 8s steps(1,end) 0s 1 normal both;-ms-animation:-amp-start 8s steps(1,end) 0s 1 normal both;animation:-amp-start 8s steps(1,end) 0s 1 normal both}@-webkit-keyframes -amp-start{from{visibility:hidden}to{visibility:visible}}@-moz-keyframes -amp-start{from{visibility:hidden}to{visibility:visible}}@-ms-keyframes -amp-start{from{visibility:hidden}to{visibility:visible}}@-o-keyframes -amp-start{from{visibility:hidden}to{visibility:visible}}@keyframes -amp-start{from{visibility:hidden}to{visibility:visible}}',
		'body{-webkit-animation:none;-moz-animation:none;-ms-animation:none;animation:none}',
	];
}

/**
 * Add generator metadata.
 *
 * @since 6.0
 * @since 1.0 Add template mode.
 */
function amp_add_generator_metadata() {
	$content = sprintf( 'AMP Plugin v%s', AMP__VERSION );

	if ( amp_is_canonical() ) {
		$mode = 'standard';
	} elseif ( current_theme_supports( AMP_Theme_Support::SLUG ) ) {
		$mode = 'transitional';
	} else {
		$mode = 'reader';
	}
	$content .= sprintf( '; mode=%s', $mode );

	printf( '<meta name="generator" content="%s">', esc_attr( $content ) );
}

/**
 * Register default scripts for AMP components.
 *
 * @param WP_Scripts $wp_scripts Scripts.
 */
function amp_register_default_scripts( $wp_scripts ) {
	/*
	 * Polyfill dependencies that are registered in Gutenberg and WordPress 5.0.
	 * Note that Gutenberg will override these at wp_enqueue_scripts if it is active.
	 */
	$handles = [ 'wp-i18n', 'wp-dom-ready', 'wp-polyfill', 'wp-url' ];
	foreach ( $handles as $handle ) {
		if ( ! isset( $wp_scripts->registered[ $handle ] ) ) {
			$asset_file   = AMP__DIR__ . '/assets/js/' . $handle . '.asset.php';
			$asset        = require $asset_file;
			$dependencies = $asset['dependencies'];
			$version      = $asset['version'];

			$wp_scripts->add(
				$handle,
				amp_get_asset_url( sprintf( 'js/%s.js', $handle ) ),
				$dependencies,
				$version
			);
		}
	}

	// AMP Runtime.
	$handle = 'amp-runtime';
	$wp_scripts->add(
		$handle,
		'https://cdn.ampproject.org/v0.js',
		[],
		null
	);
	$wp_scripts->add_data(
		$handle,
		'amp_script_attributes',
		[
			'async' => true,
		]
	);

	// Shadow AMP API.
	$handle = 'amp-shadow';
	$wp_scripts->add(
		$handle,
		'https://cdn.ampproject.org/shadow-v0.js',
		[],
		null
	);
	$wp_scripts->add_data(
		$handle,
		'amp_script_attributes',
		[
			'async' => true,
		]
	);

	// Register all AMP components as defined in the spec.
	foreach ( AMP_Allowed_Tags_Generated::get_extension_specs() as $extension_name => $extension_spec ) {
		$src = sprintf(
			'https://cdn.ampproject.org/v0/%s-%s.js',
			$extension_name,
			end( $extension_spec['version'] )
		);

		$wp_scripts->add(
			$extension_name,
			$src,
			[ 'amp-runtime' ],
			null
		);
	}
}

/**
 * Generate HTML for AMP scripts that have not yet been printed.
 *
 * This is adapted from `wp_scripts()->do_items()`, but it runs only the bare minimum required to output
 * the missing scripts, without allowing other filters to apply which may cause an invalid AMP response.
 * The HTML for the scripts is returned instead of being printed.
 *
 * @since 0.7.2
 * @see WP_Scripts::do_items()
 * @see AMP_Base_Embed_Handler::get_scripts()
 * @see AMP_Base_Sanitizer::get_scripts()
 *
 * @param array $scripts Script handles mapped to URLs or true.
 * @return string HTML for scripts tags that have not yet been done.
 */
function amp_render_scripts( $scripts ) {
	$script_tags = '';

	/*
	 * Make sure the src is up to date. This allows for embed handlers to override the
	 * default extension version by defining a different URL.
	 */
	foreach ( $scripts as $handle => $src ) {
		if ( is_string( $src ) && wp_script_is( $handle, 'registered' ) ) {
			wp_scripts()->registered[ $handle ]->src = $src;
		}
	}

	foreach ( array_diff( array_keys( $scripts ), wp_scripts()->done ) as $handle ) {
		if ( ! wp_script_is( $handle, 'registered' ) ) {
			continue;
		}

		$script_dep   = wp_scripts()->registered[ $handle ];
		$script_tags .= amp_filter_script_loader_tag(
			sprintf(
				"<script type='text/javascript' src='%s'></script>\n", // phpcs:ignore WordPress.WP.EnqueuedResources.NonEnqueuedScript
				esc_url( $script_dep->src )
			),
			$handle
		);

		wp_scripts()->done[] = $handle;
	}
	return $script_tags;
}

/**
 * Add AMP script attributes to enqueued scripts.
 *
 * @link https://core.trac.wordpress.org/ticket/12009
 * @since 0.7
 *
 * @param string $tag    The script tag.
 * @param string $handle The script handle.
 * @return string Script loader tag.
 */
function amp_filter_script_loader_tag( $tag, $handle ) {
	$prefix = 'https://cdn.ampproject.org/';
	$src    = wp_scripts()->registered[ $handle ]->src;
	if ( 0 !== strpos( $src, $prefix ) ) {
		return $tag;
	}

	/*
	 * All scripts from AMP CDN should be loaded async.
	 * See <https://www.ampproject.org/docs/integration/pwa-amp/amp-in-pwa#include-"shadow-amp"-in-your-progressive-web-app>.
	 */
	$attributes = [
		'async' => true,
	];

	// Add custom-template and custom-element attributes. All component scripts look like https://cdn.ampproject.org/v0/:name-:version.js.
	if ( 'v0' === strtok( substr( $src, strlen( $prefix ) ), '/' ) ) {
		/*
		 * Per the spec, "Most extensions are custom-elements." In fact, there is only one custom template. So we hard-code it here.
		 *
		 * This could also be derived by looking at the extension_type in the extension_spec.
		 *
		 * @link https://github.com/ampproject/amphtml/blob/cd685d4e62153557519553ffa2183aedf8c93d62/validator/validator.proto#L326-L328
		 * @link https://github.com/ampproject/amphtml/blob/cd685d4e62153557519553ffa2183aedf8c93d62/extensions/amp-mustache/validator-amp-mustache.protoascii#L27
		 */
		if ( 'amp-mustache' === $handle ) {
			$attributes['custom-template'] = $handle;
		} else {
			$attributes['custom-element'] = $handle;
		}
	}

	// Add each attribute (if it hasn't already been added).
	foreach ( $attributes as $key => $value ) {
		if ( ! preg_match( ":\s$key(=|>|\s):", $tag ) ) {
			if ( true === $value ) {
				$attribute_string = sprintf( ' %s', esc_attr( $key ) );
			} else {
				$attribute_string = sprintf( ' %s="%s"', esc_attr( $key ), esc_attr( $value ) );
			}
			$tag = preg_replace(
				':(?=></script>):',
				$attribute_string,
				$tag,
				1
			);
		}
	}

	return $tag;
}

/**
 * Explicitly opt-in to CORS mode by adding the crossorigin attribute to font stylesheet links.
 *
 * This explicitly triggers a CORS request, and gets back a non-opaque response, ensuring that a service
 * worker caching the external stylesheet will not inflate the storage quota. This must be done in AMP
 * and non-AMP alike because in transitional mode the service worker could cache the font stylesheets in a
 * non-AMP document without CORS (crossorigin="anonymous") in which case the service worker could then
 * fail to serve the cached font resources in an AMP document with the warning:
 *
 * > The FetchEvent resulted in a network error response: an "opaque" response was used for a request whose type is not no-cors
 *
 * @since 1.0
 * @link https://developers.google.com/web/tools/workbox/guides/storage-quota#beware_of_opaque_responses
 * @link https://developers.google.com/web/tools/workbox/guides/handle-third-party-requests#cross-origin_requests_and_opaque_responses
 * @todo This should be proposed for WordPress core.
 *
 * @param string $tag    Link tag HTML.
 * @param string $handle Dependency handle.
 * @param string $href   Link URL.
 * @return string Link tag HTML.
 */
function amp_filter_font_style_loader_tag_with_crossorigin_anonymous( $tag, $handle, $href ) {
	static $allowed_font_src_regex = null;
	if ( ! $allowed_font_src_regex ) {
		$spec_name = 'link rel=stylesheet for fonts'; // phpcs:ignore WordPress.WP.EnqueuedResources.NonEnqueuedStylesheet
		foreach ( AMP_Allowed_Tags_Generated::get_allowed_tag( 'link' ) as $spec_rule ) {
			if ( isset( $spec_rule[ AMP_Rule_Spec::TAG_SPEC ]['spec_name'] ) && $spec_name === $spec_rule[ AMP_Rule_Spec::TAG_SPEC ]['spec_name'] ) {
				$allowed_font_src_regex = '@^(' . $spec_rule[ AMP_Rule_Spec::ATTR_SPEC_LIST ]['href']['value_regex'] . ')$@';
				break;
			}
		}
	}

	$href = preg_replace( '#^(http:)?(?=//)#', 'https:', $href );

	if ( preg_match( $allowed_font_src_regex, $href ) && false === strpos( $tag, 'crossorigin=' ) ) {
		$tag = preg_replace( '/(?<=<link\s)/', 'crossorigin="anonymous" ', $tag );
	}

	return $tag;
}

/**
 * Retrieve analytics data added in backend.
 *
 * @since 0.7
 *
 * @param array $analytics Analytics entries.
 * @return array Analytics.
 */
function amp_get_analytics( $analytics = [] ) {
	$analytics_entries = AMP_Options_Manager::get_option( Option::ANALYTICS, [] );

	/**
	 * Add amp-analytics tags.
	 *
	 * This filter allows you to easily insert any amp-analytics tags without needing much heavy lifting.
	 * This filter should be used to alter entries for transitional mode.
	 *
	 * @since 0.7
	 *
	 * @param array $analytics_entries An associative array of the analytics entries we want to output. Each array entry must have a unique key, and the value should be an array with the following keys: `type`, `attributes`, `script_data`. See readme for more details.
	 */
	$analytics_entries = apply_filters( 'amp_analytics_entries', $analytics_entries );

	if ( ! $analytics_entries ) {
		return $analytics;
	}

	foreach ( $analytics_entries as $entry_id => $entry ) {
		$analytics[ $entry_id ] = [
			'type'        => $entry['type'],
			'attributes'  => isset( $entry['attributes'] ) ? $entry['attributes'] : [],
			'config_data' => json_decode( $entry['config'] ),
		];
	}

	return $analytics;
}

/**
 * Print analytics data.
 *
 * @since 0.7
 *
 * @param array|string $analytics Analytics entries, or empty string when called via wp_footer action.
 */
function amp_print_analytics( $analytics ) {
	if ( '' === $analytics ) {
		$analytics = [];
	}

	$analytics_entries = amp_get_analytics( $analytics );

	/**
	 * Triggers before analytics entries are printed as amp-analytics tags.
	 *
	 * This is useful for printing additional `amp-analytics` tags to the page without having to refactor any existing
	 * markup generation logic to use the data structure mutated by the `amp_analytics_entries` filter. For such cases,
	 * this action should be used for printing `amp-analytics` tags as opposed to using the `wp_footer` and
	 * `amp_post_template_footer` actions.
	 *
	 * @since 1.3
	 * @param array $analytics_entries Analytics entries, already potentially modified by the amp_analytics_entries filter.
	 */
	do_action( 'amp_print_analytics', $analytics_entries );

	if ( empty( $analytics_entries ) ) {
		return;
	}

	// Can enter multiple configs within backend.
	foreach ( $analytics_entries as $id => $analytics_entry ) {
		if ( ! isset( $analytics_entry['type'], $analytics_entry['attributes'], $analytics_entry['config_data'] ) ) {
			_doing_it_wrong(
				__FUNCTION__,
				sprintf(
					/* translators: 1: the analytics entry ID. 2: type. 3: attributes. 4: config_data. 5: comma-separated list of the actual entry keys. */
					esc_html__( 'Analytics entry for %1$s is missing one of the following keys: `%2$s`, `%3$s`, or `%4$s` (array keys: %5$s)', 'amp' ),
					esc_html( $id ),
					'type',
					'attributes',
					'config_data',
					esc_html( implode( ', ', array_keys( $analytics_entry ) ) )
				),
				'0.3.2'
			);
			continue;
		}
		$script_element = AMP_HTML_Utils::build_tag(
			'script',
			[
				'type' => 'application/json',
			],
			wp_json_encode( $analytics_entry['config_data'] )
		);

		$amp_analytics_attr = array_merge(
			[
				'id'   => $id,
				'type' => $analytics_entry['type'],
			],
			$analytics_entry['attributes']
		);

		echo AMP_HTML_Utils::build_tag( 'amp-analytics', $amp_analytics_attr, $script_element ); // phpcs:ignore WordPress.Security.EscapeOutput.OutputNotEscaped
	}
}

/**
 * Get content embed handlers.
 *
 * @since 0.7
 *
 * @param WP_Post $post Post that the content belongs to. Deprecated when theme supports AMP, as embeds may apply
 *                      to non-post data (e.g. Text widget).
 * @return array Embed handlers.
 */
function amp_get_content_embed_handlers( $post = null ) {
	if ( current_theme_supports( AMP_Theme_Support::SLUG ) && $post ) {
		_deprecated_argument(
			__FUNCTION__,
			'0.7',
			sprintf(
				/* translators: %s: $post */
				esc_html__( 'The %s argument is deprecated when theme supports AMP.', 'amp' ),
				'$post'
			)
		);
		$post = null;
	}

	/**
	 * Filters the content embed handlers.
	 *
	 * @since 0.2
	 * @since 0.7 Deprecated $post parameter.
	 *
	 * @param array   $handlers Handlers.
	 * @param WP_Post $post     Post. Deprecated. It will be null when `amp_is_canonical()`.
	 */
	return apply_filters(
		'amp_content_embed_handlers',
		[
			'AMP_Core_Block_Handler'         => [],
			'AMP_Twitter_Embed_Handler'      => [],
			'AMP_YouTube_Embed_Handler'      => [],
			'AMP_Crowdsignal_Embed_Handler'  => [],
			'AMP_DailyMotion_Embed_Handler'  => [],
			'AMP_Vimeo_Embed_Handler'        => [],
			'AMP_SoundCloud_Embed_Handler'   => [],
			'AMP_Instagram_Embed_Handler'    => [],
			'AMP_Issuu_Embed_Handler'        => [],
			'AMP_Meetup_Embed_Handler'       => [],
			'AMP_Vine_Embed_Handler'         => [],
			'AMP_Facebook_Embed_Handler'     => [],
			'AMP_Pinterest_Embed_Handler'    => [],
			'AMP_Playlist_Embed_Handler'     => [],
			'AMP_Reddit_Embed_Handler'       => [],
			'AMP_TikTok_Embed_Handler'       => [],
			'AMP_Tumblr_Embed_Handler'       => [],
			'AMP_Gallery_Embed_Handler'      => [],
			'AMP_Gfycat_Embed_Handler'       => [],
			'AMP_Hulu_Embed_Handler'         => [],
			'AMP_Imgur_Embed_Handler'        => [],
			'AMP_Scribd_Embed_Handler'       => [],
			'AMP_WordPress_TV_Embed_Handler' => [],
		],
		$post
	);
}

/**
 * Determine whether AMP dev mode is enabled.
 *
 * When enabled, the <html> element will get the data-ampdevmode attribute and the plugin will add the same attribute
 * to elements associated with the admin bar and other elements that are provided by the `amp_dev_mode_element_xpaths`
 * filter.
 *
 * @since 1.3
 *
 * @return bool Whether AMP dev mode is enabled.
 */
function amp_is_dev_mode() {

	/**
	 * Filters whether AMP mode is enabled.
	 *
	 * When enabled, the data-ampdevmode attribute will be added to the document element and it will allow the
	 * attributes to be added to the admin bar. It will also add the attribute to all elements which match the
	 * queries for the expressions returned by the 'amp_dev_mode_element_xpaths' filter.
	 *
	 * @since 1.3
	 * @param bool Whether AMP dev mode is enabled.
	 */
	return apply_filters(
		'amp_dev_mode_enabled',
		(
			// For the few sites that forcibly show the admin bar even when the user is logged out, only enable dev
			// mode if the user is actually logged in. This prevents the dev mode from being served to crawlers
			// when they index the AMP version. The theme support check disables dev mode in Reader mode.
			( is_admin_bar_showing() && is_user_logged_in() && current_theme_supports( 'amp' ) )
			||
			is_customize_preview()
		)
	);
}

/**
 * Get content sanitizers.
 *
 * @since 0.7
 * @since 1.1 Added AMP_Nav_Menu_Toggle_Sanitizer and AMP_Nav_Menu_Dropdown_Sanitizer.
 *
 * @param WP_Post $post Post that the content belongs to. Deprecated when theme supports AMP, as sanitizers apply
 *                      to non-post data (e.g. Text widget).
 * @return array Embed handlers.
 */
function amp_get_content_sanitizers( $post = null ) {
	$theme_support_args = AMP_Theme_Support::get_theme_support_args();

	if ( is_array( $theme_support_args ) && $post ) {
		_deprecated_argument(
			__FUNCTION__,
			'0.7',
			sprintf(
				/* translators: %s: $post */
				esc_html__( 'The %s argument is deprecated when theme supports AMP.', 'amp' ),
				'$post'
			)
		);
		$post = null;
	}

	$parsed_home_url = wp_parse_url( get_home_url() );
	$current_origin  = $parsed_home_url['scheme'] . '://' . $parsed_home_url['host'];
	if ( isset( $parsed_home_url['port'] ) ) {
		$current_origin .= ':' . $parsed_home_url['port'];
	}

	/**
	 * Filters whether AMP-to-AMP linking should be enabled.
	 *
	 * @since 1.4.0
	 * @param bool $amp_to_amp_linking_enabled Whether AMP-to-AMP linking should be enabled.
	 */
	$amp_to_amp_linking_enabled = (bool) apply_filters(
		'amp_to_amp_linking_enabled',
		AMP_Theme_Support::TRANSITIONAL_MODE_SLUG === AMP_Theme_Support::get_support_mode()
	);

	$sanitizers = [
		'AMP_Core_Theme_Sanitizer'        => [
			'template'       => get_template(),
			'stylesheet'     => get_stylesheet(),
			'theme_features' => [
				'force_svg_support' => [], // Always replace 'no-svg' class with 'svg' if it exists.
			],
		],
		'AMP_Img_Sanitizer'               => [
			'align_wide_support' => current_theme_supports( 'align-wide' ),
		],
		'AMP_Form_Sanitizer'              => [],
		'AMP_Comments_Sanitizer'          => [
			'comments_live_list' => ! empty( $theme_support_args['comments_live_list'] ),
		],
		'AMP_Video_Sanitizer'             => [],
		'AMP_O2_Player_Sanitizer'         => [],
		'AMP_Audio_Sanitizer'             => [],
		'AMP_Playbuzz_Sanitizer'          => [],
		'AMP_Embed_Sanitizer'             => [],
		'AMP_Iframe_Sanitizer'            => [
			'add_placeholder' => true,
			'current_origin'  => $current_origin,
		],
		'AMP_Gallery_Block_Sanitizer'     => [ // Note: Gallery block sanitizer must come after image sanitizers since itś logic is using the already sanitized images.
			'carousel_required' => ! is_array( $theme_support_args ), // For back-compat.
		],
		'AMP_Block_Sanitizer'             => [], // Note: Block sanitizer must come after embed / media sanitizers since its logic is using the already sanitized content.
		'AMP_Script_Sanitizer'            => [],
		'AMP_Style_Sanitizer'             => [],
		'AMP_Meta_Sanitizer'              => [],
		'AMP_Layout_Sanitizer'            => [],
		'AMP_Accessibility_Sanitizer'     => [],
		'AMP_Tag_And_Attribute_Sanitizer' => [], // Note: This whitelist sanitizer must come at the end to clean up any remaining issues the other sanitizers didn't catch.
	];

	if ( ! empty( $theme_support_args['nav_menu_toggle'] ) ) {
		$sanitizers['AMP_Nav_Menu_Toggle_Sanitizer'] = $theme_support_args['nav_menu_toggle'];
	}

	if ( ! empty( $theme_support_args['nav_menu_dropdown'] ) ) {
		$sanitizers['AMP_Nav_Menu_Dropdown_Sanitizer'] = $theme_support_args['nav_menu_dropdown'];
	}

	if ( $amp_to_amp_linking_enabled && AMP_Theme_Support::STANDARD_MODE_SLUG !== AMP_Theme_Support::get_support_mode() ) {

		/**
		 * Filters the list of URLs which are excluded from being included in AMP-to-AMP linking.
		 *
		 * This only applies when the amp_to_amp_linking_enabled filter returns true,
		 * which it does by default in Transitional mode. This filter can be used to opt-in
		 * when in Reader mode. This does not apply in Standard mode.
		 * Only frontend URLs on the frontend need be excluded, as all other URLs are never made into AMP links.
		 *
		 * @since 1.5.0
		 *
		 * @param string[] $excluded_urls The URLs to exclude from having AMP-to-AMP links.
		 */
		$excluded_urls = apply_filters( 'amp_to_amp_excluded_urls', [] );

		$sanitizers['AMP_Link_Sanitizer'] = array_merge(
			[ 'paired' => ! amp_is_canonical() ],
			compact( 'excluded_urls' )
		);
	}

	/**
	 * Filters the content sanitizers.
	 *
	 * @since 0.2
	 * @since 0.7 Deprecated $post parameter. It will be null when `amp_is_canonical()`.
	 *
	 * @param array   $handlers Handlers.
	 * @param WP_Post $post     Post. Deprecated.
	 */
	$sanitizers = apply_filters( 'amp_content_sanitizers', $sanitizers, $post );

	if ( amp_is_dev_mode() ) {
		/**
		 * Filters the XPath queries for elements that should be enabled for dev mode.
		 *
		 * By supplying XPath queries to this filter, the data-ampdevmode attribute will automatically be added to the
		 * root HTML element as well as to any elements that match the expressions. The attribute is added to the
		 * elements prior to running any of the sanitizers.
		 *
		 * @since 1.3
		 * @param string[] $element_xpaths XPath element queries. Context is the root element.
		 */
		$dev_mode_xpaths = (array) apply_filters( 'amp_dev_mode_element_xpaths', [] );
		if ( is_admin_bar_showing() ) {
			$dev_mode_xpaths[] = '//*[ @id = "wpadminbar" ]';
			$dev_mode_xpaths[] = '//*[ @id = "wpadminbar" ]//*';
			$dev_mode_xpaths[] = '//style[ @id = "admin-bar-inline-css" ]';
		}
		$sanitizers = array_merge(
			[
				'AMP_Dev_Mode_Sanitizer' => [
					'element_xpaths' => $dev_mode_xpaths,
				],
			],
			$sanitizers
		);
	}

	/**
	 * Filters whether parsed CSS is allowed to be cached in transients.
	 *
	 * When this is filtered to be false, parsed CSS will not be stored in transients. This is important when there is
	 * highly-variable CSS content in order to prevent filling up the wp_options table with an endless number of entries.
	 *
	 * @since 1.5.0
	 * @param bool $transient_caching_allowed Transient caching allowed.
	 */
	$sanitizers['AMP_Style_Sanitizer']['allow_transient_caching'] = apply_filters( 'amp_parsed_css_transient_caching_allowed', true );

	// Force style sanitizer and whitelist sanitizer to be at end.
	foreach ( [ 'AMP_Style_Sanitizer', 'AMP_Meta_Sanitizer', 'AMP_Tag_And_Attribute_Sanitizer' ] as $class_name ) {
		if ( isset( $sanitizers[ $class_name ] ) ) {
			$sanitizer = $sanitizers[ $class_name ];
			unset( $sanitizers[ $class_name ] );
			$sanitizers[ $class_name ] = $sanitizer;
		}
	}

	return $sanitizers;
}

/**
 * Grabs featured image or the first attached image for the post.
 *
 * @since 0.7 This originally was located in the private method AMP_Post_Template::get_post_image_metadata().
 *
 * @param WP_Post|int $post Post or post ID.
 * @return array|false $post_image_meta Post image metadata, or false if not found.
 */
function amp_get_post_image_metadata( $post = null ) {
	$post = get_post( $post );
	if ( ! $post ) {
		return false;
	}

	$post_image_meta = null;
	$post_image_id   = false;

	if ( has_post_thumbnail( $post->ID ) ) {
		$post_image_id = get_post_thumbnail_id( $post->ID );
	} elseif ( ( 'attachment' === $post->post_type ) && wp_attachment_is( 'image', $post ) ) {
		$post_image_id = $post->ID;
	} else {
		$attached_image_ids = get_posts(
			[
				'post_parent'      => $post->ID,
				'post_type'        => 'attachment',
				'post_mime_type'   => 'image',
				'posts_per_page'   => 1,
				'orderby'          => 'menu_order',
				'order'            => 'ASC',
				'fields'           => 'ids',
				'suppress_filters' => false,
			]
		);

		if ( ! empty( $attached_image_ids ) ) {
			$post_image_id = array_shift( $attached_image_ids );
		}
	}

	if ( ! $post_image_id ) {
		return false;
	}

	$post_image_src = wp_get_attachment_image_src( $post_image_id, 'full' );

	if ( is_array( $post_image_src ) ) {
		$post_image_meta = [
			'@type'  => 'ImageObject',
			'url'    => $post_image_src[0],
			'width'  => $post_image_src[1],
			'height' => $post_image_src[2],
		];
	}

	return $post_image_meta;
}

/**
 * Get the publisher logo.
 *
 * The following guidelines apply to logos used for general AMP pages.
 *
 * "The logo should be a rectangle, not a square. The logo should fit in a 60x600px rectangle.,
 * and either be exactly 60px high (preferred), or exactly 600px wide. For example, 450x45px
 * would not be acceptable, even though it fits in the 600x60px rectangle."
 *
 * @since 1.2.1
 * @link https://developers.google.com/search/docs/data-types/article#logo-guidelines
 *
 * @return string Publisher logo image URL. WordPress logo if no site icon or custom logo defined, and no logo provided via 'amp_site_icon_url' filter.
 */
function amp_get_publisher_logo() {
	$logo_image_url = null;

	/*
	 * This should be 60x600px rectangle. It *can* be larger than this, contrary to the current documentation.
	 * Only minimum size and ratio matters. So height should be at least 60px and width a minimum of 200px.
	 * An aspect ratio between 200/60 (10/3) and 600:60 (10/1) should be used. A square image still be used,
	 * but it is not preferred; a landscape logo should be provided if possible.
	 */
	$logo_width  = 600;
	$logo_height = 60;

	// Use the Custom Logo if set.
	$custom_logo_id = get_theme_mod( 'custom_logo' );
	if ( has_custom_logo() && $custom_logo_id ) {
		$custom_logo_img = wp_get_attachment_image_src( $custom_logo_id, [ $logo_width, $logo_height ], false );
		if ( ! empty( $custom_logo_img[0] ) ) {
			$logo_image_url = $custom_logo_img[0];
		}
	}

	// Try Site Icon if a custom logo is not set.
	$site_icon_id = get_option( 'site_icon' );
	if ( empty( $logo_image_url ) && $site_icon_id ) {
		$site_icon_src = wp_get_attachment_image_src( $site_icon_id, [ $logo_width, $logo_height ], false );
		if ( ! empty( $site_icon_src ) ) {
			$logo_image_url = $site_icon_src[0];
		}
	}

	/**
	 * Filters the publisher logo URL in the schema.org data.
	 *
	 * Previously, this only filtered the Site Icon, as that was the only possible schema.org publisher logo.
	 * But the Custom Logo is now the preferred publisher logo, if it exists and its dimensions aren't too big.
	 *
	 * @since 0.3
	 *
	 * @param string $schema_img_url URL of the publisher logo, either the Custom Logo or the Site Icon.
	 */
	$logo_image_url = apply_filters( 'amp_site_icon_url', $logo_image_url );

	// Fallback to serving the WordPress logo.
	if ( empty( $logo_image_url ) ) {
		$logo_image_url = amp_get_asset_url( 'images/amp-page-fallback-wordpress-publisher-logo.png' );
	}

	return $logo_image_url;
}

/**
 * Get schema.org metadata for the current query.
 *
 * @since 0.7
 * @see AMP_Post_Template::build_post_data() Where the logic in this function originally existed.
 *
 * @return array $metadata All schema.org metadata for the post.
 */
function amp_get_schemaorg_metadata() {
	$metadata = [
		'@context'  => 'http://schema.org',
		'publisher' => [
			'@type' => 'Organization',
			'name'  => get_bloginfo( 'name' ),
		],
	];

	$publisher_logo = amp_get_publisher_logo();
	if ( $publisher_logo ) {
		$metadata['publisher']['logo'] = $publisher_logo;
	}

	$post = get_queried_object();
	if ( $post instanceof WP_Post ) {
		$metadata = array_merge(
			$metadata,
			[
				'@type'            => is_page() ? 'WebPage' : 'BlogPosting',
				'mainEntityOfPage' => get_permalink(),
				'headline'         => get_the_title(),
				'datePublished'    => mysql2date( 'c', $post->post_date_gmt, false ),
				'dateModified'     => mysql2date( 'c', $post->post_modified_gmt, false ),
			]
		);

		$post_author = get_userdata( $post->post_author );
		if ( $post_author ) {
			$metadata['author'] = [
				'@type' => 'Person',
				'name'  => html_entity_decode( $post_author->display_name, ENT_QUOTES, get_bloginfo( 'charset' ) ),
			];
		}

		$image_metadata = amp_get_post_image_metadata( $post );
		if ( $image_metadata ) {
			$metadata['image'] = $image_metadata['url'];
		}

		/**
		 * Filters Schema.org metadata for a post.
		 *
		 * The 'post_template' in the filter name here is due to this filter originally being introduced in `AMP_Post_Template`.
		 * In general the `amp_schemaorg_metadata` filter should be used instead.
		 *
		 * @since 0.3
		 *
		 * @param array   $metadata Metadata.
		 * @param WP_Post $post     Post.
		 */
		$metadata = apply_filters( 'amp_post_template_metadata', $metadata, $post );
	}

	/**
	 * Filters Schema.org metadata for a query.
	 *
	 * Check the the main query for the context for which metadata should be added.
	 *
	 * @since 0.7
	 *
	 * @param array   $metadata Metadata.
	 */
	$metadata = apply_filters( 'amp_schemaorg_metadata', $metadata );

	return $metadata;
}

/**
 * Output schema.org metadata.
 *
 * @since 0.7
 * @since 1.1 we pass `JSON_UNESCAPED_UNICODE` to `wp_json_encode`.
 * @see https://github.com/ampproject/amp-wp/issues/1969
 */
function amp_print_schemaorg_metadata() {
	$metadata = amp_get_schemaorg_metadata();
	if ( empty( $metadata ) ) {
		return;
	}
	?>
	<script type="application/ld+json"><?php echo wp_json_encode( $metadata, JSON_UNESCAPED_UNICODE ); ?></script>
	<?php
}

/**
 * Filters content and keeps only allowable HTML elements by amp-mustache.
 *
 * @see wp_kses()
 * @since 1.0
 *
 * @param string $markup Markup to sanitize.
 * @return string HTML markup with tags allowed by amp-mustache.
 */
function amp_wp_kses_mustache( $markup ) {
	$amp_mustache_allowed_html_tags = [ 'strong', 'b', 'em', 'i', 'u', 's', 'small', 'mark', 'del', 'ins', 'sup', 'sub' ];
	return wp_kses( $markup, array_fill_keys( $amp_mustache_allowed_html_tags, [] ) );
}

/**
 * Add "View AMP" admin bar item for Transitional/Reader mode.
 *
 * Note that when theme support is present (in Native/Transitional modes), the admin bar item will be further amended by
 * the `AMP_Validation_Manager::add_admin_bar_menu_items()` method.
 *
 * @see \AMP_Validation_Manager::add_admin_bar_menu_items()
 *
 * @param WP_Admin_Bar $wp_admin_bar Admin bar.
 */
function amp_add_admin_bar_view_link( $wp_admin_bar ) {
	if ( is_admin() || amp_is_canonical() ) {
		return;
	}

	if ( current_theme_supports( 'amp' ) ) {
		$available = AMP_Theme_Support::get_template_availability()['supported'];
	} elseif ( is_singular() ) {
		$post      = get_queried_object();
		$available = ( $post instanceof WP_Post ) && post_supports_amp( $post );
	} else {
		$available = false;
	}
	if ( ! $available ) {
		// @todo Add note that AMP is not available?
		return;
	}

	// Show nothing if there are rejected validation errors for this URL.
	if (
		! is_amp_endpoint() &&
		AMP_Theme_Support::READER_MODE_SLUG !== AMP_Theme_Support::get_support_mode() &&
		count( AMP_Validated_URL_Post_Type::get_invalid_url_validation_errors( amp_get_current_url(), [ 'ignore_accepted' => true ] ) ) > 0
	) {
		return;
	}

	if ( is_amp_endpoint() ) {
		$href = amp_remove_endpoint( amp_get_current_url() );
	} elseif ( is_singular() ) {
		$href = amp_get_permalink( get_queried_object_id() ); // For sake of Reader mode.
	} else {
		$href = add_query_arg( amp_get_slug(), '', amp_get_current_url() );
	}

	$parent = [
		'id'    => 'amp',
		'title' => sprintf(
			'<span id="amp-admin-bar-item-status-icon" class="ab-icon amp-icon %s"></span> %s',
			Icon::LINK,
			esc_html( is_amp_endpoint() ? __( 'Non-AMP', 'amp' ) : __( 'AMP', 'amp' ) )
		),
		'href'  => esc_url( $href ),
	];

	$wp_admin_bar->add_node( $parent );
}

/**
 * Generate hash for inline amp-script.
 *
 * The sha384 hash used by amp-script is represented not as hexadecimal but as base64url, which is defined in RFC 4648
 * under section 5, "Base 64 Encoding with URL and Filename Safe Alphabet". It is sometimes referred to as "web safe".
 *
 * @since 1.4.0
 * @link https://amp.dev/documentation/components/amp-script/#security-features
 * @link https://github.com/ampproject/amphtml/blob/e8707858895c2af25903af25d396e144e64690ba/extensions/amp-script/0.1/amp-script.js#L401-L425
 * @link https://github.com/ampproject/amphtml/blob/27b46b9c8c0fb3711a00376668d808f413d798ed/src/service/crypto-impl.js#L67-L124
 * @link https://github.com/ampproject/amphtml/blob/c4a663d0ba13d0488c6fe73c55dc8c971ac6ec0d/src/utils/base64.js#L52-L61
 * @link https://tools.ietf.org/html/rfc4648#section-5
 *
 * @param string $script Script.
 * @return string|null Script hash or null if the sha384 algorithm is not supported.
 */
function amp_generate_script_hash( $script ) {
	$sha384 = hash( 'sha384', $script, true );
	if ( false === $sha384 ) {
		return null;
	}
	$hash = str_replace(
		[ '+', '/', '=' ],
		[ '-', '_', '.' ],
		base64_encode( $sha384 ) // phpcs:ignore WordPress.PHP.DiscouragedPHPFunctions.obfuscation_base64_encode
	);
	return 'sha384-' . $hash;
}

/*
 * The function below is copied from the ramsey/array_column package.
 *
 * Changes were made to code style to pass PHPCS requirements, but logic is unchanged.
 *
 * This can be removed once the required PHP version moves to PHP 5.5+.
 *
 * @link https://github.com/ramsey/array_column
 *
 * @copyright Copyright (c) Ben Ramsey (http://benramsey.com)
 * @license   http://opensource.org/licenses/MIT MIT
 */
if ( ! function_exists( 'array_column' ) ) {

	/**
	 * Returns the values from a single column of the input array, identified by
	 * the $columnKey.
	 *
	 * Optionally, you may provide an $indexKey to index the values in the returned
	 * array by the values from the $indexKey column in the input array.
	 *
	 * @param array $input      A multi-dimensional array (record set) from which to pull
	 *                          a column of values.
	 * @param mixed $column_key The column of values to return. This value may be the
	 *                          integer key of the column you wish to retrieve, or it
	 *                          may be the string key name for an associative array.
	 * @param mixed $index_key  (Optional.) The column to use as the index/keys for
	 *                          the returned array. This value may be the integer key
	 *                          of the column, or it may be the string key name.
	 * @return array|bool
	 */
	function array_column( $input = [], $column_key = null, $index_key = null ) {
		// Using func_get_args() in order to check for proper number of
		// parameters and trigger errors exactly as the built-in array_column()
		// does in PHP 5.5.
		$argc   = func_num_args();
		$params = func_get_args();

		if ( $argc < 2 ) {
			// phpcs:ignore WordPress.PHP.DevelopmentFunctions.error_log_trigger_error,WordPress.Security.EscapeOutput.OutputNotEscaped
			trigger_error( "array_column() expects at least 2 parameters, {$argc} given", E_USER_WARNING );
			return null;
		}

		if ( ! is_array( $params[0] ) ) {
			// phpcs:ignore WordPress.PHP.DevelopmentFunctions.error_log_trigger_error,WordPress.Security.EscapeOutput.OutputNotEscaped
			trigger_error( 'array_column() expects parameter 1 to be array, ' . gettype( $params[0] ) . ' given', E_USER_WARNING );
			return null;
		}

		if ( ! is_int( $params[1] )
			&& ! is_float( $params[1] )
			&& ! is_string( $params[1] )
			&& null !== $params[1]
			&& ! ( is_object( $params[1] ) && method_exists( $params[1], '__toString' ) )
		) {
			// phpcs:ignore WordPress.PHP.DevelopmentFunctions.error_log_trigger_error
			trigger_error( 'array_column(): The column key should be either a string or an integer', E_USER_WARNING );
			return false;
		}

		if ( isset( $params[2] )
			&& ! is_int( $params[2] )
			&& ! is_float( $params[2] )
			&& ! is_string( $params[2] )
			&& ! ( is_object( $params[2] ) && method_exists( $params[2], '__toString' ) )
		) {
			// phpcs:ignore WordPress.PHP.DevelopmentFunctions.error_log_trigger_error
			trigger_error( 'array_column(): The index key should be either a string or an integer', E_USER_WARNING );
			return false;
		}

		$params_input      = $params[0];
		$params_column_key = ( null !== $params[1] ) ? (string) $params[1] : null;

		$params_index_key = null;
		if ( isset( $params[2] ) ) {
			if ( is_float( $params[2] ) || is_int( $params[2] ) ) {
				$params_index_key = (int) $params[2];
			} else {
				$params_index_key = (string) $params[2];
			}
		}

		$result_array = [];

		foreach ( $params_input as $row ) {
			$key       = null;
			$value     = null;
			$key_set   = false;
			$value_set = false;

			if ( null !== $params_index_key && array_key_exists( $params_index_key, $row ) ) {
				$key_set = true;
				$key     = (string) $row[ $params_index_key ];
			}

			if ( null === $params_column_key ) {
				$value_set = true;
				$value     = $row;
			} elseif ( is_array( $row ) && array_key_exists( $params_column_key, $row ) ) {
				$value_set = true;
				$value     = $row[ $params_column_key ];
			}

			if ( $value_set ) {
				if ( $key_set ) {
					$result_array[ $key ] = $value;
				} else {
					$result_array[] = $value;
				}
			}
		}

		return $result_array;
	}
}<|MERGE_RESOLUTION|>--- conflicted
+++ resolved
@@ -5,11 +5,8 @@
  * @package AMP
  */
 
-<<<<<<< HEAD
 use AmpProject\AmpWP\Icon;
-=======
 use AmpProject\AmpWP\Option;
->>>>>>> 28a33fbd
 use AmpProject\AmpWP\Services;
 
 /**
