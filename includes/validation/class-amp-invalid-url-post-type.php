--- conflicted
+++ resolved
@@ -85,15 +85,6 @@
 			self::POST_TYPE_SLUG,
 			array(
 				'labels'       => array(
-<<<<<<< HEAD
-					'name'               => _x( 'Errors by URL', 'post type general name', 'amp' ),
-					'menu_name'          => __( 'Validation: URLs', 'amp' ),
-					'singular_name'      => __( 'Errors by URL', 'amp' ),
-					'not_found'          => __( 'No errors found', 'amp' ),
-					'not_found_in_trash' => __( 'No errors forgotten', 'amp' ),
-					'search_items'       => __( 'Search', 'amp' ),
-					'edit_item'          => __( 'Errors by URL', 'amp' ),
-=======
 					'name'               => _x( 'Invalid AMP Pages (URLs)', 'post type general name', 'amp' ),
 					'menu_name'          => __( 'Invalid Pages', 'amp' ),
 					'singular_name'      => __( 'Invalid AMP Page (URL)', 'amp' ),
@@ -101,7 +92,6 @@
 					'not_found_in_trash' => __( 'No forgotten invalid AMP pages', 'amp' ),
 					'search_items'       => __( 'Search invalid AMP pages', 'amp' ),
 					'edit_item'          => __( 'Invalid AMP Page (URL)', 'amp' ),
->>>>>>> b3e1b4d0
 				),
 				'supports'     => false,
 				'public'       => false,
