<?php
/**
 * Class AMP_Validation_Manager
 *
 * @package AMP
 */

/**
 * Class AMP_Validation_Manager
 *
 * @since 0.7
 */
class AMP_Validation_Manager {

	/**
	 * Query var that triggers validation.
	 *
	 * @var string
	 */
	const VALIDATE_QUERY_VAR = 'amp_validate';

	/**
	 * Query var for containing the number of validation errors on the frontend after redirection when invalid.
	 *
	 * @var string
	 */
	const VALIDATION_ERRORS_QUERY_VAR = 'amp_validation_errors';

	/**
	 * Query var for passing status preview/update for validation error.
	 *
	 * @var string
	 */
	const VALIDATION_ERROR_TERM_STATUS_QUERY_VAR = 'amp_validation_error_term_status';

	/**
	 * Query var for cache-busting.
	 *
	 * @var string
	 */
	const CACHE_BUST_QUERY_VAR = 'amp_cache_bust';

	/**
	 * Transient key to store validation errors when activating a plugin.
	 *
	 * @var string
	 */
	const PLUGIN_ACTIVATION_VALIDATION_ERRORS_TRANSIENT_KEY = 'amp_plugin_activation_validation_errors';

	/**
	 * The name of the REST API field with the AMP validation results.
	 *
	 * @var string
	 */
	const VALIDITY_REST_FIELD_NAME = 'amp_validity';

	/**
	 * The errors encountered when validating.
	 *
	 * @var array[][] {
	 *     @type array  $error     Error code.
	 *     @type bool   $sanitized Whether sanitized.
	 *     @type string $slug      Hash of the error.
	 * }
	 */
	public static $validation_results = array();

	/**
	 * Sources that enqueue each script.
	 *
	 * @var array
	 */
	public static $enqueued_script_sources = array();

	/**
	 * Sources that enqueue each style.
	 *
	 * @var array
	 */
	public static $enqueued_style_sources = array();

	/**
	 * Post IDs for posts that have been updated which need to be re-validated.
	 *
	 * Keys are post IDs and values are whether the post has been re-validated.
	 *
	 * @var bool[]
	 */
	public static $posts_pending_frontend_validation = array();

	/**
	 * Current sources gathered for a given hook currently being run.
	 *
	 * @see AMP_Validation_Manager::wrap_hook_callbacks()
	 * @see AMP_Validation_Manager::decorate_filter_source()
	 * @var array[]
	 */
	protected static $current_hook_source_stack = array();

	/**
	 * Index for where block appears in a post's content.
	 *
	 * @var int
	 */
	protected static $block_content_index = 0;

	/**
	 * Hook source stack.
	 *
	 * This has to be public for the sake of PHP 5.3.
	 *
	 * @since 0.7
	 * @var array[]
	 */
	public static $hook_source_stack = array();

	/**
	 * Whether validation error sources should be located.
	 *
	 * @var bool
	 */
	public static $should_locate_sources = false;

	/**
	 * Overrides for validation errors.
	 *
	 * @var array
	 */
	public static $validation_error_status_overrides = array();

	/**
	 * Whether the admin bar item was added for AMP.
	 *
	 * @var bool
	 */
	protected static $amp_admin_bar_item_added = false;

	/**
	 * Cached template directory to prevent infinite recursion.
	 *
	 * @see get_template_directory()
	 * @var string
	 */
	protected static $template_directory;

	/**
	 * Cached template slug to prevent infinite recursion.
	 *
	 * @see get_template()
	 * @var string
	 */
	protected static $template_slug;

	/**
	 * Cached stylesheet directory to prevent infinite recursion.
	 *
	 * @see get_stylesheet_directory()
	 * @var string
	 */
	protected static $stylesheet_directory;

	/**
	 * Cached stylesheet slug to prevent infinite recursion.
	 *
	 * @see get_stylesheet()
	 * @var string
	 */
	protected static $stylesheet_slug;

	/**
	 * Add the actions.
	 *
	 * @param array $args {
	 *     Args.
	 *
	 *     @type bool $should_locate_sources Whether to locate sources.
	 * }
	 * @return void
	 */
	public static function init( $args = array() ) {
		$args = array_merge(
			array(
				'should_locate_sources' => self::should_validate_response(),
			),
			$args
		);

		self::$should_locate_sources = $args['should_locate_sources'];

		AMP_Validated_URL_Post_Type::register();
		AMP_Validation_Error_Taxonomy::register();

		// Short-circuit if AMP is not supported as only the post types should be available.
		if ( ! current_theme_supports( AMP_Theme_Support::SLUG ) && ! AMP_Options_Manager::is_stories_experience_enabled() ) {
			return;
		}

		add_action( 'save_post', array( __CLASS__, 'handle_save_post_prompting_validation' ) );
		add_action( 'enqueue_block_editor_assets', array( __CLASS__, 'enqueue_block_validation' ) );
		add_action( 'edit_form_top', array( __CLASS__, 'print_edit_form_validation_status' ), 10, 2 );
		add_action( 'rest_api_init', array( __CLASS__, 'add_rest_api_fields' ) );

		// Add actions for checking theme support is present to determine plugin compatibility and show validation links in the admin bar.
		if ( AMP_Options_Manager::is_website_experience_enabled() && current_theme_supports( AMP_Theme_Support::SLUG ) ) {
			// Actions and filters involved in validation.
			add_action(
				'activate_plugin',
				function() {
					if ( ! has_action( 'shutdown', array( __CLASS__, 'validate_after_plugin_activation' ) ) ) {
						add_action( 'shutdown', array( __CLASS__, 'validate_after_plugin_activation' ) ); // Shutdown so all plugins will have been activated.
					}
				}
			);

			// Prevent query vars from persisting after redirect.
			add_filter(
				'removable_query_args',
				function( $query_vars ) {
					$query_vars[] = AMP_Validation_Manager::VALIDATION_ERRORS_QUERY_VAR;
					return $query_vars;
				}
			);

			add_action( 'all_admin_notices', array( __CLASS__, 'print_plugin_notice' ) );

			add_action( 'admin_bar_menu', array( __CLASS__, 'add_admin_bar_menu_items' ), 101 );
		}

		if ( self::$should_locate_sources ) {
			/*
			 * Always suppress the admin bar from being shown when performing a validation request. This ensures that
			 * user-initiated validation requests perform the same as validation requests initiated by the WP-CLI
			 * command `wp amp validate-site`, which does so as an unauthenticated user. Unauthenticated users should
			 * not be shown the admin bar, and normal site visitors who read AMP content (such as via an AMP Cache) are
			 * not authenticated, so it doesn't make sense to include the admin bar when doing validation.
			 */
			add_filter( 'show_admin_bar', '__return_false', PHP_INT_MAX );

			self::add_validation_error_sourcing();
		}
	}

	/**
	 * Determine if a post supports AMP validation.
	 *
	 * @since 1.2
	 *
	 * @param WP_Post|int $post Post.
	 * @return bool Whether post supports AMP validation.
	 */
	public static function post_supports_validation( $post ) {
		$post = get_post( $post );
		if ( ! $post ) {
			return false;
		}

		$supports_validation = (
			// Skip if the post type is not viewable on the frontend, since we need a permalink to validate.
			is_post_type_viewable( $post->post_type )
			&&
			! wp_is_post_autosave( $post )
			&&
			! wp_is_post_revision( $post )
			&&
			'auto-draft' !== $post->post_status
			&&
			'trash' !== $post->post_status
		);
		if ( ! $supports_validation ) {
			return false;
		}

		// Story post type always supports validation.
		if ( AMP_Story_Post_Type::POST_TYPE_SLUG === $post->post_type ) {
			return AMP_Options_Manager::is_stories_experience_enabled();
		}

		// Prevent doing post validation in Reader mode or if the Website experience is not enabled.
		if ( ! current_theme_supports( AMP_Theme_Support::SLUG ) || ! AMP_Options_Manager::is_website_experience_enabled() ) {
			return false;
		}

		return post_supports_amp( $post );
	}

	/**
	 * Determine whether AMP theme support is forced via the amp_validate query param.
	 *
	 * @since 1.0
	 *
	 * @return bool Whether theme support forced.
	 */
	public static function is_theme_support_forced() {
		return (
			isset( $_GET[ self::VALIDATE_QUERY_VAR ] ) // phpcs:ignore WordPress.Security.NonceVerification.Recommended
			&&
			( self::has_cap() || self::get_amp_validate_nonce() === $_GET[ self::VALIDATE_QUERY_VAR ] ) // phpcs:ignore WordPress.Security.NonceVerification.Recommended
		);
	}

	/**
	 * Return whether sanitization is forcibly accepted, whether because in AMP-first mode or via user option.
	 *
	 * @return bool Whether sanitization is forcibly accepted.
	 */
	public static function is_sanitization_auto_accepted() {
		return amp_is_canonical() || AMP_Options_Manager::get_option( 'auto_accept_sanitization' );
	}

	/**
	 * Add menu items to admin bar for AMP.
	 *
	 * When on a non-AMP response (transitional mode), then the admin bar item should include:
	 * - Icon: LINK SYMBOL when AMP not known to be invalid and sanitization is not forced, or CROSS MARK when AMP is known to be valid.
	 * - Parent admin item and first submenu item: link to AMP version.
	 * - Second submenu item: link to validate the URL.
	 *
	 * When on transitional AMP response:
	 * - Icon: CHECK MARK if no unaccepted validation errors on page, or WARNING SIGN if there are unaccepted validation errors which are being forcibly sanitized.
	 *         Otherwise, if there are unsanitized validation errors then a redirect to the non-AMP version will be done.
	 * - Parent admin item and first submenu item: link to non-AMP version.
	 * - Second submenu item: link to validate the URL.
	 *
	 * When on AMP-first response:
	 * - Icon: CHECK MARK if no unaccepted validation errors on page, or WARNING SIGN if there are unaccepted validation errors.
	 * - Parent admin and first submenu item: link to validate the URL.
	 *
	 * @see AMP_Validation_Manager::finalize_validation() Where the emoji is updated.
	 * @see amp_add_admin_bar_view_link() Where an admin bar item may have been added already for Reader/Transitional modes.
	 *
	 * @param WP_Admin_Bar $wp_admin_bar Admin bar.
	 */
	public static function add_admin_bar_menu_items( $wp_admin_bar ) {
		if ( is_admin() || ! self::has_cap() ) {
			self::$amp_admin_bar_item_added = false;
			return;
		}

		$availability = AMP_Theme_Support::get_template_availability();
		if ( ! $availability['supported'] ) {
			self::$amp_admin_bar_item_added = false;
			return;
		}

		$amp_validated_url_post = null;

		$current_url = amp_get_current_url();
		$non_amp_url = amp_remove_endpoint( $current_url );

		$amp_url = remove_query_arg(
			array_merge(
				wp_removable_query_args(),
				array(
					self::VALIDATE_QUERY_VAR,
					'amp_preserve_source_comments',
				)
			),
			$current_url
		);
		if ( ! amp_is_canonical() ) {
			$amp_url = add_query_arg( amp_get_slug(), '', $amp_url );
		}

		$error_count = -1;

		/*
		 * If not an AMP response, then obtain the count of validation errors from either the query param supplied after redirecting from AMP
		 * to non-AMP due to validation errors (see AMP_Theme_Support::prepare_response()), or if there is an amp_validated_url post that already
		 * is populated with the last-known validation errors. Otherwise, if it *is* an AMP response then the error count is obtained after
		 * when the response is being prepared by AMP_Validation_Manager::finalize_validation().
		 */
		if ( ! is_amp_endpoint() ) {
			if ( isset( $_GET[ self::VALIDATION_ERRORS_QUERY_VAR ] ) && is_numeric( $_GET[ self::VALIDATION_ERRORS_QUERY_VAR ] ) ) { // phpcs:ignore WordPress.Security.NonceVerification.Recommended
				$error_count = (int) $_GET[ self::VALIDATION_ERRORS_QUERY_VAR ]; // phpcs:ignore WordPress.Security.NonceVerification.Recommended
			}
			if ( $error_count < 0 ) {
				$amp_validated_url_post = AMP_Validated_URL_Post_Type::get_invalid_url_post( $amp_url );
				if ( $amp_validated_url_post ) {
					$error_count = 0;
					foreach ( AMP_Validated_URL_Post_Type::get_invalid_url_validation_errors( $amp_validated_url_post ) as $error ) {
						if ( AMP_Validation_Error_Taxonomy::VALIDATION_ERROR_ACK_REJECTED_STATUS === $error['term_status'] || AMP_Validation_Error_Taxonomy::VALIDATION_ERROR_NEW_REJECTED_STATUS === $error['term_status'] ) {
							$error_count++;
						}
					}
				}
			}
		}

		$user_can_revalidate = $amp_validated_url_post ? current_user_can( 'edit_post', $amp_validated_url_post->ID ) : current_user_can( 'manage_options' );
		if ( ! $user_can_revalidate ) {
			return;
		}

		// @todo The amp_validated_url post should probably only be accessible to users who can manage_options, or limit access to a post if the user has the cap to edit the queried object?
		$validate_url = AMP_Validated_URL_Post_Type::get_recheck_url( $amp_validated_url_post ?: $amp_url );

		// Construct the parent admin bar item.
		if ( is_amp_endpoint() ) {
			$icon = '&#x2705;'; // WHITE HEAVY CHECK MARK. This will get overridden in AMP_Validation_Manager::finalize_validation() if there are unaccepted errors.
			$href = $validate_url;
		} elseif ( $error_count > 0 ) {
			$icon = '&#x274C;'; // CROSS MARK.
			$href = $validate_url;
		} else {
			$icon = '&#x1F517;'; // LINK SYMBOL.
			$href = $amp_url;
		}
		$parent = array(
			'id'    => 'amp',
			'title' => sprintf(
				'<span id="amp-admin-bar-item-status-icon">%s</span> %s',
				$icon,
				esc_html__( 'AMP', 'amp' )
			),
			'href'  => esc_url( $href ),
		);

		// Construct admin bar item for validation.
		$validate_item = array(
			'parent' => 'amp',
			'id'     => 'amp-validity',
			'href'   => esc_url( $validate_url ),
		);
		if ( $error_count <= 0 ) {
			$validate_item['title'] = esc_html__( 'Re-validate', 'amp' );
		} else {
			$validate_item['title'] = esc_html(
				sprintf(
					/* translators: %s is count of validation errors */
					_n(
						'Re-validate (%s validation error)',
						'Re-validate (%s validation errors)',
						$error_count,
						'amp'
					),
					number_format_i18n( $error_count )
				)
			);
		}

		// Construct admin bar item to link to AMP version or non-AMP version.
		$link_item = array(
			'parent' => 'amp',
			'id'     => 'amp-view',
			'title'  => esc_html( is_amp_endpoint() ? __( 'View non-AMP version', 'amp' ) : __( 'View AMP version', 'amp' ) ),
			'href'   => esc_url( is_amp_endpoint() ? $non_amp_url : $amp_url ),
		);

		// Add admin bar item to switch between AMP and non-AMP if parent node is also an AMP link.
		$is_single_version_available = (
			amp_is_canonical()
			||
			( ! is_amp_endpoint() && $error_count > 0 )
		);

		// Add top-level menu item. Note that this will correctly merge/amend any existing AMP nav menu item added in amp_add_admin_bar_view_link().
		$wp_admin_bar->add_node( $parent );

		/*
		 * Add submenu items based on whether viewing AMP or not, and whether or not AMP is available.
		 * When
		 */
		if ( $is_single_version_available ) {
			$wp_admin_bar->add_node( $validate_item );
		} elseif ( ! is_amp_endpoint() ) {
			$wp_admin_bar->add_node( $link_item );
			$wp_admin_bar->add_node( $validate_item );
		} else {
			$wp_admin_bar->add_node( $validate_item );
			$wp_admin_bar->add_node( $link_item );
		}

		// Scrub the query var from the URL.
		if ( ! is_amp_endpoint() && isset( $_GET[ self::VALIDATION_ERRORS_QUERY_VAR ] ) ) { // phpcs:ignore WordPress.Security.NonceVerification.Recommended
			add_action(
				'wp_before_admin_bar_render',
				function() {
					?>
				<script>
				(function( queryVar ) {
					var urlParser = document.createElement( 'a' );
					urlParser.href = location.href;
					urlParser.search = urlParser.search.substr( 1 ).split( /&/ ).filter( function( part ) {
						return 0 !== part.indexOf( queryVar + '=' );
					} );
					if ( urlParser.href !== location.href ) {
						history.replaceState( {}, '', urlParser.href );
					}
				})( <?php echo wp_json_encode( AMP_Validation_Manager::VALIDATION_ERRORS_QUERY_VAR ); ?> );
				</script>
					<?php
				}
			);
		}

		self::$amp_admin_bar_item_added = true;
	}

	/**
	 * Add hooks for doing determining sources for validation errors during preprocessing/sanitizing.
	 */
	public static function add_validation_error_sourcing() {

		// Capture overrides validation error status overrides from query var.
		$can_override_validation_error_statuses = (
			isset( $_REQUEST[ self::VALIDATE_QUERY_VAR ] ) // phpcs:ignore WordPress.Security.NonceVerification.Recommended
			&&
			self::get_amp_validate_nonce() === $_REQUEST[ self::VALIDATE_QUERY_VAR ] // phpcs:ignore WordPress.Security.NonceVerification.Recommended
			&&
			isset( $_REQUEST[ self::VALIDATION_ERROR_TERM_STATUS_QUERY_VAR ] ) // phpcs:ignore WordPress.Security.NonceVerification.Recommended
			&&
			is_array( $_REQUEST[ self::VALIDATION_ERROR_TERM_STATUS_QUERY_VAR ] ) // phpcs:ignore WordPress.Security.NonceVerification.Recommended
		);
		if ( $can_override_validation_error_statuses ) {
			/*
			 * This can't just easily add an amp_validation_error_sanitized filter because the the filter_sanitizer_args() method
			 * currently needs to obtain the list of overrides to create a parsed_cache_variant.
			 */
			foreach ( $_REQUEST[ self::VALIDATION_ERROR_TERM_STATUS_QUERY_VAR ] as $slug => $status ) { // phpcs:ignore WordPress.Security.NonceVerification.Recommended
				$slug   = sanitize_key( $slug );
				$status = (int) $status;
				self::$validation_error_status_overrides[ $slug ] = $status;
				ksort( self::$validation_error_status_overrides );
			}
		}

		self::$template_directory   = wp_normalize_path( get_template_directory() );
		self::$template_slug        = get_template();
		self::$stylesheet_directory = wp_normalize_path( get_stylesheet_directory() );
		self::$stylesheet_slug      = get_stylesheet();

		add_action( 'wp', array( __CLASS__, 'wrap_widget_callbacks' ) );

		add_action( 'all', array( __CLASS__, 'wrap_hook_callbacks' ) );
		$wrapped_filters = array( 'the_content', 'the_excerpt' );
		foreach ( $wrapped_filters as $wrapped_filter ) {
			add_filter( $wrapped_filter, array( __CLASS__, 'decorate_filter_source' ), PHP_INT_MAX );
		}

		add_filter( 'do_shortcode_tag', array( __CLASS__, 'decorate_shortcode_source' ), PHP_INT_MAX, 2 );
		add_filter( 'embed_oembed_html', array( __CLASS__, 'decorate_embed_source' ), PHP_INT_MAX, 3 );

		$do_blocks_priority  = has_filter( 'the_content', 'do_blocks' );
		$is_gutenberg_active = (
			false !== $do_blocks_priority
			&&
			class_exists( 'WP_Block_Type_Registry' )
		);
		if ( $is_gutenberg_active ) {
			add_filter( 'the_content', array( __CLASS__, 'add_block_source_comments' ), $do_blocks_priority - 1 );
		}
	}

	/**
	 * Handle save_post action to queue re-validation of the post on the frontend.
	 *
	 * This is intended to only apply to post edits made in the classic editor.
	 *
	 * @see AMP_Validation_Manager::get_amp_validity_rest_field() The method responsible for validation post changes via Gutenberg.
	 * @see AMP_Validation_Manager::validate_queued_posts_on_frontend()
	 *
	 * @param int $post_id Post ID.
	 */
	public static function handle_save_post_prompting_validation( $post_id ) {
		global $pagenow;
		$post = get_post( $post_id );

		$is_classic_editor_post_save = (
			isset( $_SERVER['REQUEST_METHOD'] )
			&&
			'POST' === $_SERVER['REQUEST_METHOD']
			&&
			'post.php' === $pagenow
			&&
			isset( $_POST['post_ID'] ) // phpcs:ignore WordPress.Security.NonceVerification.Missing
			&&
			(int) $_POST['post_ID'] === (int) $post_id // phpcs:ignore WordPress.Security.NonceVerification.Missing
		);

		$should_validate_post = (
			$is_classic_editor_post_save
			&&
			self::post_supports_validation( $post )
			&&
			! isset( self::$posts_pending_frontend_validation[ $post_id ] )
		);
		if ( $should_validate_post ) {
			self::$posts_pending_frontend_validation[ $post_id ] = true;

			// The reason for shutdown is to ensure that all postmeta changes have been saved, including whether AMP is enabled.
			if ( ! has_action( 'shutdown', array( __CLASS__, 'validate_queued_posts_on_frontend' ) ) ) {
				add_action( 'shutdown', array( __CLASS__, 'validate_queued_posts_on_frontend' ) );
			}
		}
	}

	/**
	 * Validate the posts pending frontend validation.
	 *
	 * @see AMP_Validation_Manager::handle_save_post_prompting_validation()
	 *
	 * @return array Mapping of post ID to the result of validating or storing the validation result.
	 */
	public static function validate_queued_posts_on_frontend() {
		$posts = array_filter(
			array_map( 'get_post', array_keys( array_filter( self::$posts_pending_frontend_validation ) ) ),
			function( $post ) {
				return self::post_supports_validation( $post );
			}
		);

		$validation_posts = array();

		/*
		 * It is unlikely that there will be more than one post in the array.
		 * For the bulk recheck action, see AMP_Validated_URL_Post_Type::handle_bulk_action().
		 */
		foreach ( $posts as $post ) {
			$url = amp_get_permalink( $post->ID );
			if ( ! $url ) {
				$validation_posts[ $post->ID ] = new WP_Error( 'no_amp_permalink' );
				continue;
			}

			// Prevent re-validating.
			self::$posts_pending_frontend_validation[ $post->ID ] = false;

			$validity = self::validate_url( $url );
			if ( is_wp_error( $validity ) ) {
				$validation_posts[ $post->ID ] = $validity;
			} else {
				$invalid_url_post_id = (int) get_post_meta( $post->ID, '_amp_validated_url_post_id', true );

				$validation_posts[ $post->ID ] = AMP_Validated_URL_Post_Type::store_validation_errors(
					wp_list_pluck( $validity['results'], 'error' ),
					$validity['url'],
					array_merge(
						array(
							'invalid_url_post' => $invalid_url_post_id,
						),
						wp_array_slice_assoc( $validity, array( 'queried_object' ) )
					)
				);

				// Remember the amp_validated_url post so that when the slug changes the old amp_validated_url post can be updated.
				if ( ! is_wp_error( $validation_posts[ $post->ID ] ) && $invalid_url_post_id !== $validation_posts[ $post->ID ] ) {
					update_post_meta( $post->ID, '_amp_validated_url_post_id', $validation_posts[ $post->ID ] );
				}
			}
		}

		return $validation_posts;
	}

	/**
	 * Adds fields to the REST API responses, in order to display validation errors.
	 *
	 * @return void
	 */
	public static function add_rest_api_fields() {
		if ( ! current_theme_supports( AMP_Theme_Support::SLUG ) ) {
			$object_types = array( AMP_Story_Post_Type::POST_TYPE_SLUG ); // Eventually validation should be done in Reader mode as well, but for now, limit to stories.
		} elseif ( amp_is_canonical() ) {
			$object_types = get_post_types_by_support( 'editor' ); // @todo Shouldn't this actually only be those with 'amp' support, or if if all_templates_supported?
		} else {
			$object_types = array_intersect(
				get_post_types_by_support( 'amp' ),
				get_post_types(
					array(
						'show_in_rest' => true,
					)
				)
			);
		}

		register_rest_field(
			$object_types,
			self::VALIDITY_REST_FIELD_NAME,
			array(
				'get_callback' => array( __CLASS__, 'get_amp_validity_rest_field' ),
				'schema'       => array(
					'description' => __( 'AMP validity status', 'amp' ),
					'type'        => 'object',
				),
			)
		);
	}

	/**
	 * Adds a field to the REST API responses to display the validation status.
	 *
	 * First, get existing errors for the post.
	 * If there are none, validate the post and return any errors.
	 *
	 * @param array           $post_data  Data for the post.
	 * @param string          $field_name The name of the field to add.
	 * @param WP_REST_Request $request    The name of the field to add.
	 * @return array|null $validation_data Validation data if it's available, or null.
	 */
	public static function get_amp_validity_rest_field( $post_data, $field_name, $request ) {
		if ( ! current_user_can( 'edit_post', $post_data['id'] ) || ! self::has_cap() || ! self::post_supports_validation( $post_data['id'] ) ) {
			return null;
		}
		$post = get_post( $post_data['id'] );

		$validation_status_post = null;
		if ( in_array( $request->get_method(), array( 'PUT', 'POST' ), true ) ) {
			if ( ! isset( self::$posts_pending_frontend_validation[ $post->ID ] ) ) {
				self::$posts_pending_frontend_validation[ $post->ID ] = true;
			}
			$results = self::validate_queued_posts_on_frontend();
			if ( isset( $results[ $post->ID ] ) && is_int( $results[ $post->ID ] ) ) {
				$validation_status_post = get_post( $results[ $post->ID ] );
			}
		}

		if ( empty( $validation_status_post ) ) {
			$validation_status_post = AMP_Validated_URL_Post_Type::get_invalid_url_post( amp_get_permalink( $post->ID ) );
		}

		$field = array(
			'results'     => array(),
			'review_link' => null,
		);

		if ( $validation_status_post ) {
			$field['review_link'] = get_edit_post_link( $validation_status_post->ID, 'raw' );
			foreach ( AMP_Validated_URL_Post_Type::get_invalid_url_validation_errors( $validation_status_post ) as $result ) {
				$field['results'][] = array(
					'sanitized'   => AMP_Validation_Error_Taxonomy::VALIDATION_ERROR_ACK_ACCEPTED_STATUS === $result['status'],
					'error'       => $result['data'],
					'status'      => $result['status'],
					'term_status' => $result['term_status'],
					'forced'      => $result['forced'],
				);
			}
		}

		return $field;
	}

	/**
	 * Whether the user has the required capability.
	 *
	 * Checks for permissions before validating.
	 *
	 * @return boolean $has_cap Whether the current user has the capability.
	 */
	public static function has_cap() {
		return current_user_can( 'edit_posts' );
	}

	/**
	 * Add validation error.
	 *
	 * @param array $error Error info, especially code.
	 * @param array $data Additional data, including the node.
	 *
	 * @return bool Whether the validation error should result in sanitization.
	 */
	public static function add_validation_error( array $error, array $data = array() ) {
		$node    = null;
		$matches = null;
		$sources = null;

		if ( isset( $data['node'] ) && $data['node'] instanceof DOMNode ) {
			$node = $data['node'];
		}

		if ( self::$should_locate_sources ) {
			if ( ! empty( $error['sources'] ) ) {
				$sources = $error['sources'];
			} elseif ( $node ) {
				$sources = self::locate_sources( $node );
			}
		}
		unset( $error['sources'] );

		if ( ! isset( $error['code'] ) ) {
			$error['code'] = 'unknown';
		}

		/**
		 * Filters the validation error array.
		 *
		 * This allows plugins to add amend additional properties which can help with
		 * more accurately identifying a validation error beyond the name of the parent
		 * node and the element's attributes. The $sources are also omitted because
		 * these are only available during an explicit validation request and so they
		 * are not suitable for plugins to vary sanitization by. If looking to force a
		 * validation error to be ignored, use the 'amp_validation_error_sanitized'
		 * filter instead of attempting to return an empty value with this filter (as
		 * that is not supported).
		 *
		 * @since 1.0
		 *
		 * @param array $error Validation error to be printed.
		 * @param array $context   {
		 *     Context data for validation error sanitization.
		 *
		 *     @type DOMNode $node Node for which the validation error is being reported. May be null.
		 * }
		 */
		$error = apply_filters( 'amp_validation_error', $error, compact( 'node' ) );

		$sanitization = AMP_Validation_Error_Taxonomy::get_validation_error_sanitization( $error );
		$sanitized    = (
			AMP_Validation_Error_Taxonomy::VALIDATION_ERROR_NEW_ACCEPTED_STATUS === $sanitization['status']
			||
			AMP_Validation_Error_Taxonomy::VALIDATION_ERROR_ACK_ACCEPTED_STATUS === $sanitization['status']
		);

		/*
		 * Ignore validation errors which are forcibly sanitized by filter. This includes errors accepted via
		 * AMP_Validation_Error_Taxonomy::accept_validation_errors(), such as the acceptable_errors in core themes.
		 * This was introduced in <https://github.com/ampproject/amp-wp/pull/1413> to prevent forcibly-sanitized
		 * validation errors from being reported, to avoid noise and wasted storage. It was inadvertently
		 * reverted in de7b04b but then restored as part of <https://github.com/ampproject/amp-wp/pull/1413>.
		 */
		if ( $sanitized && 'with_filter' === $sanitization['forced'] ) {
			return true;
		}

		// Add sources back into the $error for referencing later. @todo It may be cleaner to store sources separately to avoid having to re-remove later during storage.
		$error = array_merge( $error, compact( 'sources' ) );

		self::$validation_results[] = compact( 'error', 'sanitized' );
		return $sanitized;
	}

	/**
	 * Reset the stored removed nodes and attributes.
	 *
	 * After testing if the markup is valid,
	 * these static values will remain.
	 * So reset them in case another test is needed.
	 *
	 * @return void
	 */
	public static function reset_validation_results() {
		self::$validation_results      = array();
		self::$enqueued_style_sources  = array();
		self::$enqueued_script_sources = array();
	}

	/**
	 * Checks the AMP validity of the post content.
	 *
	 * If it's not valid AMP, it displays an error message above the 'Classic' editor.
	 *
	 * This is essentially a PHP implementation of ampBlockValidation.handleValidationErrorsStateChange() in JS.
	 *
	 * @param WP_Post $post The updated post.
	 * @return void
	 */
	public static function print_edit_form_validation_status( $post ) {
		if ( ! self::post_supports_validation( $post ) || ! self::has_cap() ) {
			return;
		}

		$invalid_url_post = AMP_Validated_URL_Post_Type::get_invalid_url_post( get_permalink( $post->ID ) );
		if ( ! $invalid_url_post ) {
			return;
		}

		// Show all validation errors which have not been explicitly acknowledged as accepted.
		$validation_errors  = array();
		$has_rejected_error = false;
		foreach ( AMP_Validated_URL_Post_Type::get_invalid_url_validation_errors( $invalid_url_post ) as $error ) {
			$needs_moderation = (
				AMP_Validation_Error_Taxonomy::VALIDATION_ERROR_ACK_REJECTED_STATUS === $error['status'] || // @todo Show differently since moderated?
				AMP_Validation_Error_Taxonomy::VALIDATION_ERROR_NEW_REJECTED_STATUS === $error['status'] ||
				AMP_Validation_Error_Taxonomy::VALIDATION_ERROR_NEW_ACCEPTED_STATUS === $error['status']
			);
			if ( $needs_moderation ) {
				$validation_errors[] = $error['data'];
			}

			if (
				AMP_Validation_Error_Taxonomy::VALIDATION_ERROR_NEW_REJECTED_STATUS === $error['status']
				||
				AMP_Validation_Error_Taxonomy::VALIDATION_ERROR_ACK_REJECTED_STATUS === $error['status']
			) {
				$has_rejected_error = true;
			}
		}

		// No validation errors so abort.
		if ( empty( $validation_errors ) ) {
			return;
		}

		echo '<div class="notice notice-warning">';
		echo '<p>';
		// @todo Check if the error actually occurs in the_content, and if not, consider omitting the warning if the user does not have privileges to manage_options.
		esc_html_e( 'There is content which fails AMP validation.', 'amp' );
		echo ' ';

		// Auto-acceptance is from either checking 'Automatically accept sanitization...' or from being in AMP-first.
		if ( self::is_sanitization_auto_accepted() ) {
			if ( ! $has_rejected_error ) {
				esc_html_e( 'However, your site is configured to automatically accept sanitization of the offending markup. You should review the issues to confirm whether or not sanitization should be accepted or rejected.', 'amp' );
			} else {
				/*
				 * Even if the 'auto_accept_sanitization' option is true, if there are non-accepted errors in non-Standard mode, it will redirect to a non-AMP page.
				 * For example, the errors could have been stored as 'New Rejected' when auto-accept was false, and now auto-accept is true.
				 * In that case, this will block serving AMP.
				 * This could also apply if this is in 'Standard' mode and the user has rejected a validation error.
				 */
				esc_html_e( 'Though your site is configured to automatically accept sanitization errors, there are rejected error(s). This could be because auto-acceptance of errors was disabled earlier. You should review the issues to confirm whether or not sanitization should be accepted or rejected.', 'amp' );
			}
		} else {
			esc_html_e( 'Non-accepted validation errors prevent AMP from being served, and the user will be redirected to the non-AMP version.', 'amp' );
		}

		echo sprintf(
			' <a href="%s" target="_blank">%s</a>',
			esc_url( get_edit_post_link( $invalid_url_post ) ),
			esc_html__( 'Review issues', 'amp' )
		);
		echo '</p>';

		$results      = AMP_Validation_Error_Taxonomy::summarize_validation_errors( array_unique( $validation_errors, SORT_REGULAR ) );
		$removed_sets = array();
		if ( ! empty( $results[ AMP_Validation_Error_Taxonomy::REMOVED_ELEMENTS ] ) && is_array( $results[ AMP_Validation_Error_Taxonomy::REMOVED_ELEMENTS ] ) ) {
			$removed_sets[] = array(
				'label' => __( 'Invalid elements:', 'amp' ),
				'names' => array_map( 'sanitize_key', $results[ AMP_Validation_Error_Taxonomy::REMOVED_ELEMENTS ] ),
			);
		}
		if ( ! empty( $results[ AMP_Validation_Error_Taxonomy::REMOVED_ATTRIBUTES ] ) && is_array( $results[ AMP_Validation_Error_Taxonomy::REMOVED_ATTRIBUTES ] ) ) {
			$removed_sets[] = array(
				'label' => __( 'Invalid attributes:', 'amp' ),
				'names' => array_map( 'sanitize_key', $results[ AMP_Validation_Error_Taxonomy::REMOVED_ATTRIBUTES ] ),
			);
		}
		// @todo There are other kinds of errors other than REMOVED_ELEMENTS and REMOVED_ATTRIBUTES.
		foreach ( $removed_sets as $removed_set ) {
			printf( '<p>%s ', esc_html( $removed_set['label'] ) );
			$items = array();
			foreach ( $removed_set['names'] as $name => $count ) {
				if ( 1 === (int) $count ) {
					$items[] = sprintf( '<code>%s</code>', esc_html( $name ) );
				} else {
					$items[] = sprintf( '<code>%s</code> (%d)', esc_html( $name ), $count );
				}
			}
			echo implode( ', ', $items ); // phpcs:ignore WordPress.Security.EscapeOutput.OutputNotEscaped
			echo '</p>';
		}

		echo '</div>';
	}

	/**
	 * Get source start comment.
	 *
	 * @param array $source   Source data.
	 * @param bool  $is_start Whether the comment is the start or end.
	 * @return string HTML Comment.
	 */
	public static function get_source_comment( array $source, $is_start = true ) {
		unset( $source['reflection'] );
		return sprintf(
			'<!--%samp-source-stack %s-->',
			$is_start ? '' : '/',
			str_replace( '--', '', wp_json_encode( $source ) )
		);
	}

	/**
	 * Parse source comment.
	 *
	 * @param DOMComment $comment Comment.
	 * @return array|null Parsed source or null if not a source comment.
	 */
	public static function parse_source_comment( DOMComment $comment ) {
		if ( ! preg_match( '#^\s*(?P<closing>/)?amp-source-stack\s+(?P<args>{.+})\s*$#s', $comment->nodeValue, $matches ) ) {
			return null;
		}

		$source  = json_decode( $matches['args'], true );
		$closing = ! empty( $matches['closing'] );

		return compact( 'source', 'closing' );
	}

	/**
	 * Walk back tree to find the open sources.
	 *
	 * @todo This method and others for sourcing could be moved to a separate class.
	 *
	 * @param DOMNode $node Node to look for.
	 * @return array[][] {
	 *       The data of the removed sources (theme, plugin, or mu-plugin).
	 *
	 *       @type string $name The name of the source.
	 *       @type string $type The type of the source.
	 * }
	 */
	public static function locate_sources( DOMNode $node ) {
		$xpath    = new DOMXPath( $node->ownerDocument );
		$comments = $xpath->query( 'preceding::comment()[ starts-with( ., "amp-source-stack" ) or starts-with( ., "/amp-source-stack" ) ]', $node );
		$sources  = array();
		$matches  = array();

		foreach ( $comments as $comment ) {
			$parsed_comment = self::parse_source_comment( $comment );
			if ( ! $parsed_comment ) {
				continue;
			}
			if ( $parsed_comment['closing'] ) {
				array_pop( $sources );
			} else {
				$sources[] = $parsed_comment['source'];
			}
		}

		$is_enqueued_link = (
			$node instanceof DOMElement
			&&
			'link' === $node->nodeName
			&&
			preg_match( '/(?P<handle>.+)-css$/', (string) $node->getAttribute( 'id' ), $matches )
			&&
			isset( self::$enqueued_style_sources[ $matches['handle'] ] )
		);
		if ( $is_enqueued_link ) {
			$sources = array_merge(
				self::$enqueued_style_sources[ $matches['handle'] ],
				$sources
			);
		}

		/**
		 * Script dependency.
		 *
		 * @var _WP_Dependency $script_dependency
		 */
		if ( $node instanceof DOMElement && 'script' === $node->nodeName ) {
			$enqueued_script_handles = array_intersect( wp_scripts()->done, array_keys( self::$enqueued_script_sources ) );

			if ( $node->hasAttribute( 'src' ) ) {

				// External script.
				$src = $node->getAttribute( 'src' );
				foreach ( $enqueued_script_handles as $enqueued_script_handle ) {
					$script_dependency  = wp_scripts()->registered[ $enqueued_script_handle ];
					$is_matching_script = (
						$script_dependency
						&&
						$script_dependency->src
						&&
						// Script attribute is haystack because includes protocol and may include query args (like ver).
						false !== strpos( $src, preg_replace( '#^https?:(?=//)#', '', $script_dependency->src ) )
					);
					if ( $is_matching_script ) {
						$sources = array_merge(
							self::$enqueued_script_sources[ $enqueued_script_handle ],
							$sources
						);
						break;
					}
				}
			} elseif ( $node->firstChild ) {

				// Inline script.
				$text = $node->textContent;
				foreach ( $enqueued_script_handles as $enqueued_script_handle ) {
					$inline_scripts = array_filter(
						array_merge(
							(array) wp_scripts()->get_data( $enqueued_script_handle, 'data' ),
							(array) wp_scripts()->get_data( $enqueued_script_handle, 'before' ),
							(array) wp_scripts()->get_data( $enqueued_script_handle, 'after' )
						)
					);
					foreach ( $inline_scripts as $inline_script ) {
						/*
						 * Check to see if the inline script is inside (or the same) as the script in the document.
						 * Note that WordPress takes the registered inline script and will output it with newlines
						 * padding it, and sometimes with the script wrapped by CDATA blocks.
						 */
						if ( false !== strpos( $text, trim( $inline_script ) ) ) {
							$sources = array_merge(
								self::$enqueued_script_sources[ $enqueued_script_handle ],
								$sources
							);
							break;
						}
					}
				}
			}
		}

		return $sources;
	}

	/**
	 * Remove source comments.
	 *
	 * @param DOMDocument $dom Document.
	 */
	public static function remove_source_comments( $dom ) {
		$xpath    = new DOMXPath( $dom );
		$comments = array();
		foreach ( $xpath->query( '//comment()[ starts-with( ., "amp-source-stack" ) or starts-with( ., "/amp-source-stack" ) ]' ) as $comment ) {
			if ( self::parse_source_comment( $comment ) ) {
				$comments[] = $comment;
			}
		}
		foreach ( $comments as $comment ) {
			$comment->parentNode->removeChild( $comment );
		}
	}

	/**
	 * Add block source comments.
	 *
	 * @param string $content Content prior to blocks being processed.
	 * @return string Content with source comments added.
	 */
	public static function add_block_source_comments( $content ) {
		self::$block_content_index = 0;

		$start_block_pattern = implode(
			'',
			array(
				'#<!--\s+',
				'(?P<closing>/)?',
				'wp:(?P<name>\S+)',
				'(?:\s+(?P<attributes>\{.*?\}))?',
				'\s+(?P<self_closing>\/)?',
				'-->#s',
			)
		);

		return preg_replace_callback(
			$start_block_pattern,
			array( __CLASS__, 'handle_block_source_comment_replacement' ),
			$content
		);
	}

	/**
	 * Handle block source comment replacement.
	 *
	 * @see \AMP_Validation_Manager::add_block_source_comments()
	 *
	 * @param array $matches Matches.
	 *
	 * @return string Replaced.
	 */
	protected static function handle_block_source_comment_replacement( $matches ) {
		$replaced = $matches[0];

		// Obtain source information for block.
		$source = array(
			'block_name' => $matches['name'],
			'post_id'    => get_the_ID(),
		);

		if ( empty( $matches['closing'] ) ) {
			$source['block_content_index'] = self::$block_content_index;
			self::$block_content_index++;
		}

		// Make implicit core namespace explicit.
		$is_implicit_core_namespace = ( false === strpos( $source['block_name'], '/' ) );
		$source['block_name']       = $is_implicit_core_namespace ? 'core/' . $source['block_name'] : $source['block_name'];

		if ( ! empty( $matches['attributes'] ) ) {
			$source['block_attrs'] = json_decode( $matches['attributes'] );
		}
		$block_type = WP_Block_Type_Registry::get_instance()->get_registered( $source['block_name'] );
		if ( $block_type && $block_type->is_dynamic() ) {
			$callback_source = self::get_source( $block_type->render_callback );
			if ( $callback_source ) {
				$source = array_merge(
					$source,
					$callback_source
				);
			}
		}

		if ( ! empty( $matches['closing'] ) ) {
			$replaced .= self::get_source_comment( $source, false );
		} else {
			$replaced = self::get_source_comment( $source, true ) . $replaced;
			if ( ! empty( $matches['self_closing'] ) ) {
				unset( $source['block_content_index'] );
				$replaced .= self::get_source_comment( $source, false );
			}
		}
		return $replaced;
	}

	/**
	 * Wrap callbacks for registered widgets to keep track of queued assets and the source for anything printed for validation.
	 *
	 * @global array $wp_filter
	 * @return void
	 */
	public static function wrap_widget_callbacks() {
		global $wp_registered_widgets;
		foreach ( $wp_registered_widgets as $widget_id => &$registered_widget ) {
			$source = self::get_source( $registered_widget['callback'] );
			if ( ! $source ) {
				continue;
			}
			$source['widget_id'] = $widget_id;
			unset( $source['reflection'] ); // Omit from stored source.

			$function      = $registered_widget['callback'];
			$accepted_args = 2; // For the $instance and $args arguments.
			$callback      = compact( 'function', 'accepted_args', 'source' );

			$registered_widget['callback'] = self::wrapped_callback( $callback );
		}
	}

	/**
	 * Wrap filter/action callback functions for a given hook.
	 *
	 * Wrapped callback functions are reset to their original functions after invocation.
	 * This runs at the 'all' action. The shutdown hook is excluded.
	 *
	 * @global WP_Hook[] $wp_filter
	 * @param string $hook Hook name for action or filter.
	 * @return void
	 */
	public static function wrap_hook_callbacks( $hook ) {
		global $wp_filter;

		if ( ! isset( $wp_filter[ $hook ] ) || 'shutdown' === $hook ) {
			return;
		}

		self::$current_hook_source_stack[ $hook ] = array();
		foreach ( $wp_filter[ $hook ]->callbacks as $priority => &$callbacks ) {
			foreach ( $callbacks as &$callback ) {
				$source = self::get_source( $callback['function'] );
				if ( ! $source ) {
					continue;
				}

				$reflection = $source['reflection'];
				unset( $source['reflection'] ); // Omit from stored source.

				// Add hook to stack for decorate_filter_source to read from.
				self::$current_hook_source_stack[ $hook ][] = $source;

				/*
				 * A current limitation with wrapping callbacks is that the wrapped function cannot have
				 * any parameters passed by reference. Without this the result is:
				 *
				 * > PHP Warning:  Parameter 1 to wp_default_styles() expected to be a reference, value given.
				 */
				if ( self::has_parameters_passed_by_reference( $reflection ) ) {
					continue;
				}

				$source['hook']    = $hook;
				$original_function = $callback['function'];
				$wrapped_callback  = self::wrapped_callback(
					array_merge(
						$callback,
						compact( 'priority', 'source' )
					)
				);

				$callback['function'] = function() use ( &$callback, $wrapped_callback, $original_function ) {
					$callback['function'] = $original_function; // Restore original.
					return call_user_func_array( $wrapped_callback, func_get_args() );
				};
			}
		}
	}

	/**
	 * Determine whether the given reflection method/function has params passed by reference.
	 *
	 * @since 0.7
	 * @param ReflectionFunction|ReflectionMethod $reflection Reflection.
	 * @return bool Whether there are parameters passed by reference.
	 */
	protected static function has_parameters_passed_by_reference( $reflection ) {
		foreach ( $reflection->getParameters() as $parameter ) {
			if ( $parameter->isPassedByReference() ) {
				return true;
			}
		}
		return false;
	}

	/**
	 * Filters the output created by a shortcode callback.
	 *
	 * @since 0.7
	 *
	 * @param string $output Shortcode output.
	 * @param string $tag    Shortcode name.
	 * @return string Output.
	 * @global array $shortcode_tags
	 */
	public static function decorate_shortcode_source( $output, $tag ) {
		global $shortcode_tags;
		if ( ! isset( $shortcode_tags[ $tag ] ) ) {
			return $output;
		}
		$source = self::get_source( $shortcode_tags[ $tag ] );
		if ( empty( $source ) ) {
			return $output;
		}
		$source['shortcode'] = $tag;

		$output = implode(
			'',
			array(
				self::get_source_comment( $source, true ),
				$output,
				self::get_source_comment( $source, false ),
			)
		);
		return $output;
	}

	/**
	 * Filters the output created by embeds.
	 *
	 * @since 1.0
	 *
	 * @param string $output Embed output.
	 * @param string $url    URL.
	 * @param array  $attr   Attributes.
	 * @return string Output.
	 */
	public static function decorate_embed_source( $output, $url, $attr ) {
		$source = array(
			'embed' => $url,
			'attr'  => $attr,
		);
		return implode(
			'',
			array(
				self::get_source_comment( $source, true ),
				trim( $output ),
				self::get_source_comment( $source, false ),
			)
		);
	}

	/**
	 * Wraps output of a filter to add source stack comments.
	 *
	 * @todo Duplicate with AMP_Validation_Manager::wrap_buffer_with_source_comments()?
	 * @param string $value Value.
	 * @return string Value wrapped in source comments.
	 */
	public static function decorate_filter_source( $value ) {

		// Abort if the output is not a string and it doesn't contain any HTML tags.
		if ( ! is_string( $value ) || ! preg_match( '/<.+?>/s', $value ) ) {
			return $value;
		}

		$post   = get_post();
		$source = array(
			'hook'   => current_filter(),
			'filter' => true,
		);
		if ( $post ) {
			$source['post_id']   = $post->ID;
			$source['post_type'] = $post->post_type;
		}
		if ( isset( self::$current_hook_source_stack[ current_filter() ] ) ) {
			$sources = self::$current_hook_source_stack[ current_filter() ];
			array_pop( $sources ); // Remove self.
			$source['sources'] = $sources;
		}
		return implode(
			'',
			array(
				self::get_source_comment( $source, true ),
				$value,
				self::get_source_comment( $source, false ),
			)
		);
	}

	/**
	 * Gets the plugin or theme of the callback, if one exists.
	 *
	 * @param string|array $callback The callback for which to get the plugin.
	 * @return array|null {
	 *     The source data.
	 *
	 *     @type string $type Source type (core, plugin, mu-plugin, or theme).
	 *     @type string $name Source name.
	 *     @type string $function Normalized function name.
	 *     @type ReflectionMethod|ReflectionFunction $reflection
	 * }
	 */
	public static function get_source( $callback ) {
		$reflection = null;
		$class_name = null; // Because ReflectionMethod::getDeclaringClass() can return a parent class.
		$file       = null;
		try {
			if ( is_string( $callback ) && is_callable( $callback ) ) {
				// The $callback is a function or static method.
				$exploded_callback = explode( '::', $callback, 2 );
				if ( 2 === count( $exploded_callback ) ) {
					$class_name = $exploded_callback[0];
					$reflection = new ReflectionMethod( $exploded_callback[0], $exploded_callback[1] );
				} else {
					$reflection = new ReflectionFunction( $callback );
				}
			} elseif ( is_array( $callback ) && isset( $callback[0], $callback[1] ) && method_exists( $callback[0], $callback[1] ) ) {
				// The $callback is a method.
				if ( is_string( $callback[0] ) ) {
					$class_name = $callback[0];
				} elseif ( is_object( $callback[0] ) ) {
					$class_name = get_class( $callback[0] );
				}

				/*
				 * Obtain file from ReflectionClass because if the method is not on base class then
				 * file returned by ReflectionMethod will be for the base class not the subclass.
				 */
				$reflection = new ReflectionClass( $callback[0] );
				$file       = $reflection->getFileName();

				// This is needed later for AMP_Validation_Manager::has_parameters_passed_by_reference().
				$reflection = new ReflectionMethod( $callback[0], $callback[1] );
			} elseif ( is_object( $callback ) && ( 'Closure' === get_class( $callback ) ) ) {
				$reflection = new ReflectionFunction( $callback );
			}
			if ( $reflection && ! $file ) {
				$file = $reflection->getFileName();
			}
		} catch ( Exception $e ) {
			return null;
		}

		if ( ! $reflection ) {
			return null;
		}

		$source = compact( 'reflection' );

		if ( $file ) {
			$file         = wp_normalize_path( $file );
			$slug_pattern = '([^/]+)';
			if ( preg_match( ':' . preg_quote( trailingslashit( wp_normalize_path( WP_PLUGIN_DIR ) ), ':' ) . $slug_pattern . ':s', $file, $matches ) ) {
				$source['type'] = 'plugin';
				$source['name'] = $matches[1];
			} elseif ( preg_match( ':' . preg_quote( trailingslashit( self::$template_directory ), ':' ) . $slug_pattern . ':s', $file ) ) {
				$source['type'] = 'theme';
				$source['name'] = self::$template_slug;
			} elseif ( preg_match( ':' . preg_quote( trailingslashit( self::$stylesheet_directory ), ':' ) . $slug_pattern . ':s', $file ) ) {
				$source['type'] = 'theme';
				$source['name'] = self::$stylesheet_slug;
			} elseif ( preg_match( ':' . preg_quote( trailingslashit( wp_normalize_path( WPMU_PLUGIN_DIR ) ), ':' ) . $slug_pattern . ':s', $file, $matches ) ) {
				$source['type'] = 'mu-plugin';
				$source['name'] = $matches[1];
			} elseif ( preg_match( ':' . preg_quote( trailingslashit( wp_normalize_path( ABSPATH ) ), ':' ) . '(wp-admin|wp-includes)/:s', $file, $matches ) ) {
				$source['type'] = 'core';
				$source['name'] = $matches[1];
			}
		}

		if ( $class_name ) {
			$source['function'] = $class_name . '::' . $reflection->getName();
		} else {
			$source['function'] = $reflection->getName();
		}

		return $source;
	}

	/**
	 * Check whether or not output buffering is currently possible.
	 *
	 * This is to guard against a fatal error: "ob_start(): Cannot use output buffering in output buffering display handlers".
	 *
	 * @return bool Whether output buffering is allowed.
	 */
	public static function can_output_buffer() {

		// Output buffering for validation can only be done while overall output buffering is being done for the response.
		if ( ! AMP_Theme_Support::is_output_buffering() ) {
			return false;
		}

		// Abort when in shutdown since output has finished, when we're likely in the overall output buffering display handler.
		if ( did_action( 'shutdown' ) ) {
			return false;
		}

		// Check if any functions in call stack are output buffering display handlers.
		$called_functions = array();
		if ( defined( 'DEBUG_BACKTRACE_IGNORE_ARGS' ) ) {
			$arg = DEBUG_BACKTRACE_IGNORE_ARGS; // phpcs:ignore PHPCompatibility.Constants.NewConstants.debug_backtrace_ignore_argsFound
		} else {
			$arg = false;
		}
		$backtrace = debug_backtrace( $arg ); // phpcs:ignore WordPress.PHP.DevelopmentFunctions.error_log_debug_backtrace -- Only way to find out if we are in a buffering display handler.
		foreach ( $backtrace as $call_stack ) {
			if ( '{closure}' === $call_stack['function'] ) {
				$called_functions[] = 'Closure::__invoke';
			} elseif ( isset( $call_stack['class'] ) ) {
				$called_functions[] = sprintf( '%s::%s', $call_stack['class'], $call_stack['function'] );
			} else {
				$called_functions[] = $call_stack['function'];
			}
		}
		return 0 === count( array_intersect( ob_list_handlers(), $called_functions ) );
	}

	/**
	 * Wraps a callback in comments if it outputs markup.
	 *
	 * If the sanitizer removes markup,
	 * this indicates which plugin it was from.
	 * The call_user_func_array() logic is mainly copied from WP_Hook:apply_filters().
	 *
	 * @param array $callback {
	 *     The callback data.
	 *
	 *     @type callable $function
	 *     @type int      $accepted_args
	 *     @type array    $source
	 * }
	 * @return AMP_Validation_Callback_Wrapper $wrapped_callback The callback, wrapped in comments.
	 */
	public static function wrapped_callback( $callback ) {
<<<<<<< HEAD
		return function() use ( $callback ) {
			global $wp_styles, $wp_scripts;

			$function      = $callback['function'];
			$accepted_args = $callback['accepted_args'];
			$args          = func_get_args();

			$before_styles_enqueued = array();
			if ( isset( $wp_styles, $wp_styles->queue ) ) {
				$before_styles_enqueued = $wp_styles->queue;
			}
			$before_scripts_enqueued = array();
			if ( isset( $wp_scripts, $wp_scripts->queue ) ) {
				$before_scripts_enqueued = $wp_scripts->queue;
			}

			$is_filter = isset( $callback['source']['hook'] ) && ! did_action( $callback['source']['hook'] );

			// Wrap the markup output of (action) hooks in source comments.
			AMP_Validation_Manager::$hook_source_stack[] = $callback['source'];
			$has_buffer_started                          = false;
			if ( ! $is_filter && AMP_Validation_Manager::can_output_buffer() ) {
				$has_buffer_started = ob_start( array( __CLASS__, 'wrap_buffer_with_source_comments' ) );
			}
			$result = call_user_func_array( $function, array_slice( $args, 0, (int) $accepted_args ) );
			if ( $has_buffer_started ) {
				ob_end_flush();
			}
			array_pop( AMP_Validation_Manager::$hook_source_stack );

			// Keep track of which source enqueued the styles.
			if ( isset( $wp_styles, $wp_styles->queue ) ) {
				foreach ( array_diff( $wp_styles->queue, $before_styles_enqueued ) as $handle ) {
					AMP_Validation_Manager::$enqueued_style_sources[ $handle ][] = array_merge( $callback['source'], compact( 'handle' ) );
				}
			}

			// Keep track of which source enqueued the scripts, and immediately report validity.
			if ( isset( $wp_scripts, $wp_scripts->queue ) ) {
				foreach ( array_diff( $wp_scripts->queue, $before_scripts_enqueued ) as $queued_handle ) {
					$handles = array( $queued_handle );

					// Account for case where registered script is a placeholder for a set of scripts (e.g. jquery).
					if ( isset( $wp_scripts->registered[ $queued_handle ] ) && false === $wp_scripts->registered[ $queued_handle ]->src ) {
						$handles = array_merge( $handles, $wp_scripts->registered[ $queued_handle ]->deps );
					}

					foreach ( $handles as $handle ) {
						AMP_Validation_Manager::$enqueued_script_sources[ $handle ][] = array_merge( $callback['source'], compact( 'handle' ) );
					}
				}
			}

			return $result;
		};
=======
		return new AMP_Validation_Callback_Wrapper( $callback );
>>>>>>> c950781a
	}

	/**
	 * Wrap output buffer with source comments.
	 *
	 * A key reason for why this is a method and not a closure is so that
	 * the can_output_buffer method will be able to identify it by name.
	 *
	 * @since 0.7
	 * @todo Is duplicate of \AMP_Validation_Manager::decorate_filter_source()?
	 *
	 * @param string $output Output buffer.
	 * @return string Output buffer conditionally wrapped with source comments.
	 */
	public static function wrap_buffer_with_source_comments( $output ) {
		if ( empty( self::$hook_source_stack ) ) {
			return $output;
		}

		$source = self::$hook_source_stack[ count( self::$hook_source_stack ) - 1 ];

		// Wrap output that contains HTML tags (as opposed to actions that trigger in HTML attributes).
		if ( ! empty( $output ) && preg_match( '/<.+?>/s', $output ) ) {
			$output = implode(
				'',
				array(
					self::get_source_comment( $source, true ),
					$output,
					self::get_source_comment( $source, false ),
				)
			);
		}
		return $output;
	}

	/**
	 * Get nonce for performing amp_validate request.
	 *
	 * The returned nonce is irrespective of the authenticated user.
	 *
	 * @return string Nonce.
	 */
	public static function get_amp_validate_nonce() {
		return substr( wp_hash( self::VALIDATE_QUERY_VAR . wp_nonce_tick(), 'nonce' ), -12, 10 );
	}

	/**
	 * Whether to validate the front end response.
	 *
	 * @return boolean Whether to validate.
	 */
	public static function should_validate_response() {
		if ( ! isset( $_GET[ self::VALIDATE_QUERY_VAR ] ) ) { // phpcs:ignore WordPress.Security.NonceVerification.Recommended
			return false;
		}
		if ( self::has_cap() ) {
			return true;
		}
		$validate_key = wp_unslash( $_GET[ self::VALIDATE_QUERY_VAR ] ); // phpcs:ignore WordPress.Security.NonceVerification.Recommended
		return self::get_amp_validate_nonce() === $validate_key;
	}

	/**
	 * Finalize validation.
	 *
	 * @see AMP_Validation_Manager::add_admin_bar_menu_items()
	 *
	 * @param DOMDocument $dom Document.
	 * @param array       $args {
	 *     Args.
	 *
	 *     @type bool $remove_source_comments           Whether source comments should be removed. Defaults to true.
	 *     @type bool $append_validation_status_comment Whether the validation errors should be appended as an HTML comment. Defaults to true.
	 * }
	 */
	public static function finalize_validation( DOMDocument $dom, $args = array() ) {
		$args = array_merge(
			array(
				'remove_source_comments'           => true,
				'append_validation_status_comment' => true,
			),
			$args
		);

		/*
		 * Override AMP status in admin bar set in \AMP_Validation_Manager::add_admin_bar_menu_items()
		 * when there are validation errors which have not been explicitly accepted.
		 */
		if ( is_admin_bar_showing() && self::$amp_admin_bar_item_added ) {
			$error_count = 0;
			foreach ( self::$validation_results as $validation_result ) {
				$validation_status = AMP_Validation_Error_Taxonomy::get_validation_error_sanitization( $validation_result['error'] );

				$is_unaccepted = 'with_preview' === $validation_status['forced'] ?
					AMP_Validation_Error_Taxonomy::VALIDATION_ERROR_ACK_ACCEPTED_STATUS !== $validation_status['status']
					:
					AMP_Validation_Error_Taxonomy::VALIDATION_ERROR_ACK_ACCEPTED_STATUS !== $validation_status['term_status'];
				if ( $is_unaccepted ) {
					$error_count++;
				}
			}

			if ( $error_count > 0 ) {
				$validate_item = $dom->getElementById( 'wp-admin-bar-amp-validity' );
				if ( $validate_item ) {
					$link = $validate_item->getElementsByTagName( 'a' )->item( 0 );
					if ( $link ) {
						$link->textContent = sprintf(
							/* translators: %s is count of validation errors */
							_n(
								'Re-validate (%s validation error)',
								'Re-validate (%s validation errors)',
								$error_count,
								'amp'
							),
							number_format_i18n( $error_count )
						);
					}
				}

				$admin_bar_icon = $dom->getElementById( 'amp-admin-bar-item-status-icon' );
				if ( $admin_bar_icon ) {
					$admin_bar_icon->textContent = "\xE2\x9A\xA0\xEF\xB8\x8F"; // WARNING SIGN: U+26A0, U+FE0F.
				}
			}
		}

		if ( self::should_validate_response() ) {
			if ( $args['remove_source_comments'] ) {
				self::remove_source_comments( $dom );
			}

			if ( $args['append_validation_status_comment'] ) {
				$data = array(
					'results' => self::$validation_results,
				);
				if ( get_queried_object() ) {
					$data['queried_object'] = array();
					if ( get_queried_object_id() ) {
						$data['queried_object']['id'] = get_queried_object_id();
					}
					if ( get_queried_object() instanceof WP_Post ) {
						$data['queried_object']['type'] = 'post';
					} elseif ( get_queried_object() instanceof WP_Term ) {
						$data['queried_object']['type'] = 'term';
					} elseif ( get_queried_object() instanceof WP_User ) {
						$data['queried_object']['type'] = 'user';
					} elseif ( get_queried_object() instanceof WP_Post_Type ) {
						$data['queried_object']['type'] = 'post_type';
					}
				}

				$encoded = wp_json_encode( $data, 128 /* JSON_PRETTY_PRINT */ );
				$encoded = str_replace( '--', '\u002d\u002d', $encoded ); // Prevent "--" in strings from breaking out of HTML comments.
				$comment = $dom->createComment( 'AMP_VALIDATION:' . $encoded . "\n" );
				$dom->documentElement->appendChild( $comment );
			}
		}
	}

	/**
	 * Adds the validation callback if front-end validation is needed.
	 *
	 * @param array $sanitizers The AMP sanitizers.
	 * @return array $sanitizers The filtered AMP sanitizers.
	 */
	public static function filter_sanitizer_args( $sanitizers ) {
		foreach ( $sanitizers as $sanitizer => &$args ) {
			$args['validation_error_callback'] = __CLASS__ . '::add_validation_error';
		}

		if ( isset( $sanitizers['AMP_Style_Sanitizer'] ) ) {
			$sanitizers['AMP_Style_Sanitizer']['should_locate_sources'] = self::$should_locate_sources;

			$css_validation_errors = array();
			foreach ( self::$validation_error_status_overrides as $slug => $status ) {
				$term = AMP_Validation_Error_Taxonomy::get_term( $slug );
				if ( ! $term ) {
					continue;
				}
				$validation_error = json_decode( $term->description, true );

				$is_css_validation_error = (
					is_array( $validation_error )
					&&
					isset( $validation_error['code'] )
					&&
					in_array( $validation_error['code'], AMP_Style_Sanitizer::get_css_parser_validation_error_codes(), true )
				);
				if ( $is_css_validation_error ) {
					$css_validation_errors[ $slug ] = $status;
				}
			}
			if ( ! empty( $css_validation_errors ) ) {
				$sanitizers['AMP_Style_Sanitizer']['parsed_cache_variant'] = md5( wp_json_encode( $css_validation_errors ) );
			}
		}

		return $sanitizers;
	}

	/**
	 * Validates the latest published post.
	 *
	 * @return array|WP_Error The validation errors, or WP_Error.
	 */
	public static function validate_after_plugin_activation() {
		$url = amp_admin_get_preview_permalink();
		if ( ! $url ) {
			return new WP_Error( 'no_published_post_url_available' );
		}
		$validity = self::validate_url( $url );
		if ( is_wp_error( $validity ) ) {
			return $validity;
		}
		$validation_errors = wp_list_pluck( $validity['results'], 'error' );
		if ( is_array( $validity ) && count( $validation_errors ) > 0 ) { // @todo This should only warn when there are unaccepted validation errors.
			AMP_Validated_URL_Post_Type::store_validation_errors(
				$validation_errors,
				$validity['url'],
				wp_array_slice_assoc( $validity, array( 'queried_object_id', 'queried_object_type' ) )
			);
			set_transient( self::PLUGIN_ACTIVATION_VALIDATION_ERRORS_TRANSIENT_KEY, $validation_errors, 60 );
		} else {
			delete_transient( self::PLUGIN_ACTIVATION_VALIDATION_ERRORS_TRANSIENT_KEY );
		}
		return $validation_errors;
	}

	/**
	 * Validates a given URL.
	 *
	 * The validation errors will be stored in the validation status custom post type,
	 * as well as in a transient.
	 *
	 * @param string $url The URL to validate. This need not include the amp query var.
	 * @return WP_Error|array {
	 *     Response.
	 *
	 *     @type array  $results             Validation results, where each nested array contains an error key and sanitized key.
	 *     @type string $url                 Final URL that was checked or redirected to.
	 *     @type int    $queried_object_id   Queried object ID.
	 *     @type string $queried_object_type Queried object type.
	 * }
	 */
	public static function validate_url( $url ) {

		$added_query_vars = array(
			self::VALIDATE_QUERY_VAR   => self::get_amp_validate_nonce(),
			self::CACHE_BUST_QUERY_VAR => wp_rand(),
		);
		$validation_url   = add_query_arg( $added_query_vars, $url );

		$r = null;

		/** This filter is documented in wp-includes/class-http.php */
		$allowed_redirects = apply_filters( 'http_request_redirection_count', 5 );
		for ( $redirect_count = 0; $redirect_count < $allowed_redirects; $redirect_count++ ) {
			$r = wp_remote_get(
				$validation_url,
				array(
					'cookies'     => wp_unslash( $_COOKIE ), // Pass along cookies so private pages and drafts can be accessed.
					'timeout'     => 15, // Increase from default of 5 to give extra time for the plugin to identify the sources for any given validation errors; also, response caching is disabled when validating.
					'sslverify'   => false,
					'redirection' => 0, // Because we're in a loop for redirection.
					'headers'     => array(
						'Cache-Control' => 'no-cache',
					),
				)
			);

			// If the response is not a redirect, then break since $r is all we need.
			$response_code   = wp_remote_retrieve_response_code( $r );
			$location_header = wp_remote_retrieve_header( $r, 'Location' );
			$is_redirect     = (
				$response_code
				&&
				$response_code > 300 && $response_code < 400
				&&
				$location_header
			);
			if ( ! $is_redirect ) {
				break;
			}

			// Ensure absolute URL.
			if ( 0 === strpos( $location_header, '/' ) ) {
				$location_header = preg_replace( '#(^https?://[^/]+)/.*#', '$1', home_url( '/' ) ) . $location_header;
			}

			// Block redirecting to a different host.
			$location_header = wp_validate_redirect( $location_header );
			if ( ! $location_header ) {
				break;
			}

			$validation_url = $location_header;
		}

		if ( is_wp_error( $r ) ) {
			return $r;
		}
		if ( wp_remote_retrieve_response_code( $r ) >= 300 ) {
			return new WP_Error(
				wp_remote_retrieve_response_code( $r ),
				wp_remote_retrieve_response_message( $r )
			);
		}

		$url = remove_query_arg(
			array_keys( $added_query_vars ),
			$validation_url
		);

		$response = wp_remote_retrieve_body( $r );
		if ( '' === trim( $response ) ) {
			$error_code = 'white_screen_of_death';
			return new WP_Error( $error_code, self::get_validate_url_error_message( $error_code ) );
		}
		if ( ! preg_match( '#</body>.*?<!--\s*AMP_VALIDATION\s*:\s*(\{.*?\})\s*-->#s', $response, $matches ) ) {
			$error_code = 'response_comment_absent';
			return new WP_Error( $error_code, self::get_validate_url_error_message( $error_code ) );
		}
		$validation = json_decode( $matches[1], true );
		if ( json_last_error() || ! isset( $validation['results'] ) || ! is_array( $validation['results'] ) ) {
			$error_code = 'malformed_json_validation_errors';
			return new WP_Error( $error_code, self::get_validate_url_error_message( $error_code ) );
		}

		return array_merge(
			$validation,
			compact( 'url' )
		);
	}

	/**
	 * Get error message for a validate URL failure.
	 *
	 * @param string $error_code Error code.
	 * @return string Error message.
	 */
	public static function get_validate_url_error_message( $error_code ) {
		switch ( $error_code ) {
			case 'http_request_failed':
				return __( 'Failed to fetch URL(s) to validate. This may be due to a request timeout.', 'amp' );
			case 'white_screen_of_death':
				return __( 'Unable to validate URL. Encountered a white screen of death likely due to a fatal error. Please check your server\'s PHP error logs.', 'amp' );
			case '404':
				return __( 'The fetched URL was not found. It may have been deleted. If so, you can trash this.', 'amp' );
			case '500':
				return __( 'An internal server error occurred when fetching the URL for validation.', 'amp' );
			case 'response_comment_absent':
				return sprintf(
					/* translators: %s: AMP_VALIDATION */
					__( 'URL validation failed to due to the absence of the expected JSON-containing %s comment after the body.', 'amp' ),
					'AMP_VALIDATION'
				);
			case 'malformed_json_validation_errors':
				return sprintf(
					/* translators: %s: AMP_VALIDATION */
					__( 'URL validation failed to due to unexpected JSON in the %s comment after the body.', 'amp' ),
					'AMP_VALIDATION'
				);
			default:
				/* translators: %s is error code */
				return sprintf( __( 'URL validation failed. Error code: %s.', 'amp' ), $error_code ); // Note that $error_code has been sanitized with sanitize_key(); will be escaped below as well.
		}
	}

	/**
	 * On activating a plugin, display a notice if a plugin causes an AMP validation error.
	 *
	 * @return void
	 */
	public static function print_plugin_notice() {
		global $pagenow;
		if ( ( 'plugins.php' === $pagenow ) && ( ! empty( $_GET['activate'] ) || ! empty( $_GET['activate-multi'] ) ) ) { // phpcs:ignore WordPress.Security.NonceVerification.Recommended
			$validation_errors = get_transient( self::PLUGIN_ACTIVATION_VALIDATION_ERRORS_TRANSIENT_KEY );
			if ( empty( $validation_errors ) || ! is_array( $validation_errors ) ) {
				return;
			}
			delete_transient( self::PLUGIN_ACTIVATION_VALIDATION_ERRORS_TRANSIENT_KEY );
			$errors          = AMP_Validation_Error_Taxonomy::summarize_validation_errors( $validation_errors );
			$invalid_plugins = isset( $errors[ AMP_Validation_Error_Taxonomy::SOURCES_INVALID_OUTPUT ]['plugin'] ) ? array_unique( $errors[ AMP_Validation_Error_Taxonomy::SOURCES_INVALID_OUTPUT ]['plugin'] ) : null;
			if ( isset( $invalid_plugins ) ) {
				$reported_plugins = array();
				foreach ( $invalid_plugins as $plugin ) {
					$reported_plugins[] = sprintf( '<code>%s</code>', esc_html( $plugin ) );
				}

				$more_details_link = sprintf(
					'<a href="%s">%s</a>',
					esc_url(
						add_query_arg(
							'post_type',
							AMP_Validated_URL_Post_Type::POST_TYPE_SLUG,
							admin_url( 'edit.php' )
						)
					),
					__( 'More details', 'amp' )
				);

				printf(
					'<div class="notice notice-warning is-dismissible"><p>%s %s %s</p><button type="button" class="notice-dismiss"><span class="screen-reader-text">%s</span></button></div>',
					esc_html( _n( 'Warning: The following plugin may be incompatible with AMP:', 'Warning: The following plugins may be incompatible with AMP:', count( $invalid_plugins ), 'amp' ) ),
					implode( ', ', $reported_plugins ), // phpcs:ignore WordPress.Security.EscapeOutput.OutputNotEscaped
					$more_details_link, // phpcs:ignore WordPress.Security.EscapeOutput.OutputNotEscaped
					esc_html__( 'Dismiss this notice.', 'amp' )
				);
			}
		}
	}

	/**
	 * Enqueues the block validation script.
	 *
	 * @return void
	 */
	public static function enqueue_block_validation() {
		/*
		 * The AMP_Validation_Manager::post_supports_validation() method is not being used here because
		 * a post's status for validation checking can change during the life of the editor, such as when
		 * the user toggles AMP back on after having turned it off, and then gets the validation
		 * warnings appearing due to the amp-block-validation having been enqueued already.
		 */
		$should_enqueue_block_validation = (
			self::has_cap()
			&&
			(
				( AMP_Options_Manager::is_website_experience_enabled() && current_theme_supports( AMP_Theme_Support::SLUG ) )
				||
				( AMP_Options_Manager::is_stories_experience_enabled() && AMP_Story_Post_Type::POST_TYPE_SLUG === get_post_type() )
			)
		);
		if ( ! $should_enqueue_block_validation ) {
			return;
		}

		$slug = 'amp-block-validation';

		$script_deps_path    = AMP__DIR__ . '/assets/js/' . $slug . '.deps.json';
		$script_dependencies = file_exists( $script_deps_path )
			? json_decode( file_get_contents( $script_deps_path ), false ) // phpcs:ignore WordPress.WP.AlternativeFunctions.file_get_contents_file_get_contents
			: array();

		wp_enqueue_script(
			$slug,
			amp_get_asset_url( "js/{$slug}.js" ),
			$script_dependencies,
			AMP__VERSION,
			true
		);

		$status_and_errors = AMP_Post_Meta_Box::get_status_and_errors( get_post() );
		$enabled_status    = $status_and_errors['status'];

		$data = array(
			'isSanitizationAutoAccepted' => self::is_sanitization_auto_accepted() || AMP_Story_Post_Type::POST_TYPE_SLUG === get_post_type(),
			'possibleStatuses'           => array( AMP_Post_Meta_Box::ENABLED_STATUS, AMP_Post_Meta_Box::DISABLED_STATUS ),
			'defaultStatus'              => $enabled_status,
		);

		wp_localize_script(
			$slug,
			'ampBlockValidation',
			$data
		);

		if ( function_exists( 'wp_set_script_translations' ) ) {
			wp_set_script_translations( $slug, 'amp' );
		} elseif ( function_exists( 'wp_get_jed_locale_data' ) || function_exists( 'gutenberg_get_jed_locale_data' ) ) {
			$locale_data  = function_exists( 'wp_get_jed_locale_data' ) ? wp_get_jed_locale_data( 'amp' ) : gutenberg_get_jed_locale_data( 'amp' );
			$translations = wp_json_encode( $locale_data );

			wp_add_inline_script(
				$slug,
				'wp.i18n.setLocaleData( ' . $translations . ', "amp" );',
				'after'
			);
		}
	}
}<|MERGE_RESOLUTION|>--- conflicted
+++ resolved
@@ -1533,65 +1533,7 @@
 	 * @return AMP_Validation_Callback_Wrapper $wrapped_callback The callback, wrapped in comments.
 	 */
 	public static function wrapped_callback( $callback ) {
-<<<<<<< HEAD
-		return function() use ( $callback ) {
-			global $wp_styles, $wp_scripts;
-
-			$function      = $callback['function'];
-			$accepted_args = $callback['accepted_args'];
-			$args          = func_get_args();
-
-			$before_styles_enqueued = array();
-			if ( isset( $wp_styles, $wp_styles->queue ) ) {
-				$before_styles_enqueued = $wp_styles->queue;
-			}
-			$before_scripts_enqueued = array();
-			if ( isset( $wp_scripts, $wp_scripts->queue ) ) {
-				$before_scripts_enqueued = $wp_scripts->queue;
-			}
-
-			$is_filter = isset( $callback['source']['hook'] ) && ! did_action( $callback['source']['hook'] );
-
-			// Wrap the markup output of (action) hooks in source comments.
-			AMP_Validation_Manager::$hook_source_stack[] = $callback['source'];
-			$has_buffer_started                          = false;
-			if ( ! $is_filter && AMP_Validation_Manager::can_output_buffer() ) {
-				$has_buffer_started = ob_start( array( __CLASS__, 'wrap_buffer_with_source_comments' ) );
-			}
-			$result = call_user_func_array( $function, array_slice( $args, 0, (int) $accepted_args ) );
-			if ( $has_buffer_started ) {
-				ob_end_flush();
-			}
-			array_pop( AMP_Validation_Manager::$hook_source_stack );
-
-			// Keep track of which source enqueued the styles.
-			if ( isset( $wp_styles, $wp_styles->queue ) ) {
-				foreach ( array_diff( $wp_styles->queue, $before_styles_enqueued ) as $handle ) {
-					AMP_Validation_Manager::$enqueued_style_sources[ $handle ][] = array_merge( $callback['source'], compact( 'handle' ) );
-				}
-			}
-
-			// Keep track of which source enqueued the scripts, and immediately report validity.
-			if ( isset( $wp_scripts, $wp_scripts->queue ) ) {
-				foreach ( array_diff( $wp_scripts->queue, $before_scripts_enqueued ) as $queued_handle ) {
-					$handles = array( $queued_handle );
-
-					// Account for case where registered script is a placeholder for a set of scripts (e.g. jquery).
-					if ( isset( $wp_scripts->registered[ $queued_handle ] ) && false === $wp_scripts->registered[ $queued_handle ]->src ) {
-						$handles = array_merge( $handles, $wp_scripts->registered[ $queued_handle ]->deps );
-					}
-
-					foreach ( $handles as $handle ) {
-						AMP_Validation_Manager::$enqueued_script_sources[ $handle ][] = array_merge( $callback['source'], compact( 'handle' ) );
-					}
-				}
-			}
-
-			return $result;
-		};
-=======
 		return new AMP_Validation_Callback_Wrapper( $callback );
->>>>>>> c950781a
 	}
 
 	/**
