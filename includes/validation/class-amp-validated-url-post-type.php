--- conflicted
+++ resolved
@@ -903,11 +903,7 @@
 					continue;
 				}
 				foreach ( $validation_error['data']['sources'] as $source ) {
-<<<<<<< HEAD
-					if ( ! isset( $source['type'], $source['name'] ) || ! $validation_error['term'] instanceof WP_Term ) {
-=======
 					if ( ! isset( $source['type'], $source['name'] ) ) {
->>>>>>> f8fde446
 						continue;
 					}
 					$data = json_decode( $validation_error['term']->description, true );
@@ -962,11 +958,7 @@
 	 *
 	 *     @type string $theme   The theme that was active but is no longer. Absent if theme is the same.
 	 *     @type array  $plugins Plugins that used to be active but are no longer, or which are active now but weren't. Also includes plugins that have version updates. Absent if the plugins were the same.
-<<<<<<< HEAD
-	 *     @type array  $options Options that are now different. Absent if the options were the same.
-=======
 	 *     @type array  $options Options that used to be set. Absent if the options were the same.
->>>>>>> f8fde446
 	 * }
 	 */
 	public static function get_post_staleness( $post ) {
