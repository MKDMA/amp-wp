--- conflicted
+++ resolved
@@ -615,13 +615,8 @@
 		$url = $post->post_title;
 
 		// Add AMP query var if in transitional mode.
-<<<<<<< HEAD
-		if ( ! amp_is_canonical() && ! $is_amp_story ) {
+		if ( ! amp_is_canonical() ) {
 			$url = amp_url( $url );
-=======
-		if ( ! amp_is_canonical() ) {
-			$url = add_query_arg( amp_get_slug(), '', $url );
->>>>>>> 7460a0e3
 		}
 
 		// Set URL scheme based on whether HTTPS is current.
