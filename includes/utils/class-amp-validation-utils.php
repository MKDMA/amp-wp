--- conflicted
+++ resolved
@@ -196,13 +196,13 @@
 	protected static $current_hook_source_stack = array();
 
 	/**
-<<<<<<< HEAD
 	 * Index for where block appears in a post's content.
 	 *
 	 * @var int
 	 */
 	protected static $block_content_index = 0;
-=======
+
+	/**
 	 * Hook source stack.
 	 *
 	 * This has to be public for the sake of PHP 5.3.
@@ -211,7 +211,6 @@
 	 * @var array[]
 	 */
 	public static $hook_source_stack = array();
->>>>>>> 84265941
 
 	/**
 	 * Add the actions.
