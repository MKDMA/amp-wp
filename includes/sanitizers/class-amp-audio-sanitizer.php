<?php
/**
 * Class AMP_Audio_Sanitizer
 *
 * @package AMP
 */

/**
 * Class AMP_Audio_Sanitizer
 *
 * Converts <audio> tags to <amp-audio>
 */
class AMP_Audio_Sanitizer extends AMP_Base_Sanitizer {
	use AMP_Noscript_Fallback;

	/**
	 * Tag.
	 *
	 * @var string HTML audio tag to identify and replace with AMP version.
	 * @since 0.2
	 */
	public static $tag = 'audio';

	/**
<<<<<<< HEAD
	 * Placeholder for default args.
	 *
	 * @since 1.2
=======
	 * Default args.
>>>>>>> 70934bba
	 *
	 * @var array
	 */
	protected $DEFAULT_ARGS = array(
		'add_noscript_fallback' => true,
	);

	/**
	 * Get mapping of HTML selectors to the AMP component selectors which they may be converted into.
	 *
	 * @return array Mapping.
	 */
	public function get_selector_conversion_mapping() {
		return array(
			'audio' => array( 'amp-audio' ),
		);
	}

	/**
	 * Sanitize the <audio> elements from the HTML contained in this instance's DOMDocument.
	 *
	 * @since 0.2
	 */
	public function sanitize() {
		$nodes     = $this->dom->getElementsByTagName( self::$tag );
		$num_nodes = $nodes->length;
		if ( 0 === $num_nodes ) {
			return;
		}

		if ( $this->args['add_noscript_fallback'] ) {
			$this->initialize_noscript_allowed_attributes( self::$tag );
		}

		for ( $i = $num_nodes - 1; $i >= 0; $i-- ) {
			$node = $nodes->item( $i );

			// Skip element if already inside of an AMP element as a noscript fallback.
			if ( $this->is_inside_amp_noscript( $node ) ) {
				continue;
			}

			$old_attributes = AMP_DOM_Utils::get_node_attributes_as_assoc_array( $node );

			// For amp-audio, the default width and height are inferred from browser.
			$sources        = array();
			$new_attributes = $this->filter_attributes( $old_attributes );
			if ( ! empty( $new_attributes['src'] ) ) {
				$sources[] = $new_attributes['src'];
			}

			/**
			 * Original node.
			 *
			 * @var DOMElement $old_node
			 */
			$old_node = $node->cloneNode( false );

			// Gather all child nodes and supply empty video dimensions from sources.
			$fallback    = null;
			$child_nodes = array();
			while ( $node->firstChild ) {
				$child_node = $node->removeChild( $node->firstChild );
				if ( $child_node instanceof DOMElement && 'source' === $child_node->nodeName && $child_node->hasAttribute( 'src' ) ) {
					$src = $this->maybe_enforce_https_src( $child_node->getAttribute( 'src' ), true );
					if ( ! $src ) {
						// @todo $this->remove_invalid_child( $child_node ), but this will require refactoring the while loop since it uses firstChild.
						continue; // Skip adding source.
					}
					$sources[] = $src;
					$child_node->setAttribute( 'src', $src );
					$new_attributes = $this->filter_attributes( $new_attributes );
				}

				if ( ! $fallback && $child_node instanceof DOMElement && ! ( 'source' === $child_node->nodeName || 'track' === $child_node->nodeName ) ) {
					$fallback = $child_node;
					$fallback->setAttribute( 'fallback', '' );
				}

				$child_nodes[] = $child_node;
			}

			/*
			 * Add fallback for audio shortcode which is not present by default since wp_mediaelement_fallback()
			 * is not called when wp_audio_shortcode_library is filtered from mediaelement to amp.
			 */
			if ( ! $fallback && ! empty( $sources ) ) {
				$fallback = $this->dom->createElement( 'a' );
				$fallback->setAttribute( 'href', $sources[0] );
				$fallback->setAttribute( 'fallback', '' );
				$fallback->appendChild( $this->dom->createTextNode( $sources[0] ) );
				$child_nodes[] = $fallback;
			}

			/*
			 * Audio in WordPress is responsive with 100% width, so this infers fixed-layout.
			 * In AMP, the amp-audio's default height is inferred from the browser.
			 */
			$new_attributes['width'] = 'auto';

			// @todo Make sure poster and artwork attributes are HTTPS.
			$new_node = AMP_DOM_Utils::create_node( $this->dom, 'amp-audio', $new_attributes );
			foreach ( $child_nodes as $child_node ) {
				$new_node->appendChild( $child_node );
				if ( ! ( $child_node instanceof DOMElement ) || ! $child_node->hasAttribute( 'fallback' ) ) {
					$old_node->appendChild( $child_node->cloneNode( true ) );
				}
			}

			// Make sure the updated src and poster are applied to the original.
			foreach ( array( 'src', 'poster', 'artwork' ) as $attr_name ) {
				if ( $new_node->hasAttribute( $attr_name ) ) {
					$old_node->setAttribute( $attr_name, $new_node->getAttribute( $attr_name ) );
				}
			}

			/*
			 * If the node has at least one valid source, replace the old node with it.
			 * Otherwise, just remove the node.
			 *
			 * @todo Add a fallback handler.
			 * See: https://github.com/ampproject/amphtml/issues/2261
			 */
			if ( empty( $sources ) ) {
				$this->remove_invalid_child( $node );
			} else {
				$node->parentNode->replaceChild( $new_node, $node );

<<<<<<< HEAD
				if ( ! empty( $this->args['add_noscript_fallback'] ) ) {
					$noscript = $this->dom->createElement( 'noscript' );
					$new_node->appendChild( $noscript );
					$noscript->appendChild( $old_node );
=======
				if ( $this->args['add_noscript_fallback'] ) {
					// Preserve original node in noscript for no-JS environments.
					$this->append_old_node_noscript( $new_node, $old_node, $this->dom );
>>>>>>> 70934bba
				}
			}

			$this->did_convert_elements = true;
		}
	}

	/**
	 * "Filter" HTML attributes for <amp-audio> elements.
	 *
	 * @since 0.2
	 *
	 * @param string[] $attributes {
	 *      Attributes.
	 *
	 *      @type string $src Audio URL - Empty if HTTPS required per $this->args['require_https_src']
	 *      @type int $width <audio> attribute - Set to numeric value if px or %
	 *      @type int $height <audio> attribute - Set to numeric value if px or %
	 *      @type string $class <audio> attribute - Pass along if found
	 *      @type bool $loop <audio> attribute - Convert 'false' to empty string ''
	 *      @type bool $muted <audio> attribute - Convert 'false' to empty string ''
	 *      @type bool $autoplay <audio> attribute - Convert 'false' to empty string ''
	 * }
	 * @return array Returns HTML attributes; removes any not specifically declared above from input.
	 */
	private function filter_attributes( $attributes ) {
		$out = array();

		foreach ( $attributes as $name => $value ) {
			switch ( $name ) {
				case 'src':
					$out[ $name ] = $this->maybe_enforce_https_src( $value );
					break;

				case 'width':
				case 'height':
					$out[ $name ] = $this->sanitize_dimension( $value, $name );
					break;

				case 'class':
					$out[ $name ] = $value;
					break;
				case 'loop':
				case 'muted':
				case 'autoplay':
					if ( 'false' !== $value ) {
						$out[ $name ] = '';
					}
					break;

				case 'data-amp-layout':
					$out['layout'] = $value;
					break;

				case 'data-amp-noloading':
					$out['noloading'] = $value;
					break;

				default:
					$out[ $name ] = $value;
			}
		}

		return $out;
	}
}<|MERGE_RESOLUTION|>--- conflicted
+++ resolved
@@ -22,13 +22,7 @@
 	public static $tag = 'audio';
 
 	/**
-<<<<<<< HEAD
-	 * Placeholder for default args.
-	 *
-	 * @since 1.2
-=======
 	 * Default args.
->>>>>>> 70934bba
 	 *
 	 * @var array
 	 */
@@ -157,16 +151,9 @@
 			} else {
 				$node->parentNode->replaceChild( $new_node, $node );
 
-<<<<<<< HEAD
-				if ( ! empty( $this->args['add_noscript_fallback'] ) ) {
-					$noscript = $this->dom->createElement( 'noscript' );
-					$new_node->appendChild( $noscript );
-					$noscript->appendChild( $old_node );
-=======
 				if ( $this->args['add_noscript_fallback'] ) {
 					// Preserve original node in noscript for no-JS environments.
 					$this->append_old_node_noscript( $new_node, $old_node, $this->dom );
->>>>>>> 70934bba
 				}
 			}
 
