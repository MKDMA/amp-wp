--- conflicted
+++ resolved
@@ -1150,7 +1150,6 @@
 	}
 
 	/**
-<<<<<<< HEAD
 	 * Adds 'data-amp-layout' to the allowed <img> attributes for wp_kses().
 	 *
 	 * @since 0.7
@@ -1162,8 +1161,11 @@
 		if ( ! empty( $context['img']['width'] ) && ! empty( $context['img']['height'] ) ) {
 			$context['img']['data-amp-layout'] = true;
 		}
+
 		return $context;
-=======
+	}
+
+	/**
 	 * Enqueue AMP assets if this is an AMP endpoint.
 	 *
 	 * @since 0.7
@@ -1175,6 +1177,5 @@
 
 		// Enqueue default styles expected by sanitizer.
 		wp_enqueue_style( 'amp-default', amp_get_asset_url( 'css/amp-default.css' ), array(), AMP__VERSION );
->>>>>>> d53af32a
 	}
 }