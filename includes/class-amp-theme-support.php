<?php
/**
 * Class AMP_Theme_Support
 *
 * @package AMP
 */

/**
 * Class AMP_Theme_Support
 *
 * Callbacks for adding AMP-related things when theme support is added.
 */
class AMP_Theme_Support {

	/**
	 * Replaced with the necessary scripts depending on components used in output.
	 *
	 * @var string
	 */
	const SCRIPTS_PLACEHOLDER = '<!-- AMP:SCRIPTS_PLACEHOLDER -->';

	/**
	 * Sanitizer classes.
	 *
	 * @var array
	 */
	protected static $sanitizer_classes = array();

	/**
	 * Embed handlers.
	 *
	 * @var AMP_Base_Embed_Handler[]
	 */
	protected static $embed_handlers = array();

	/**
	 * Template types.
	 *
	 * @var array
	 */
	protected static $template_types = array(
		'paged', // Deprecated.
		'index',
		'404',
		'archive',
		'author',
		'category',
		'tag',
		'taxonomy',
		'date',
		'home',
		'front_page',
		'page',
		'search',
		'single',
		'embed',
		'singular',
		'attachment',
	);

	/**
	 * AMP-specific query vars that were purged.
	 *
	 * @since 0.7
	 * @see AMP_Theme_Support::purge_amp_query_vars()
	 * @var string[]
	 */
	public static $purged_amp_query_vars = array();

	/**
	 * Start time when init was called.
	 *
	 * @since 1.0
	 * @var float
	 */
	public static $init_start_time;

	/**
	 * Whether output buffering has started.
	 *
	 * @since 0.7
	 * @var bool
	 */
	protected static $is_output_buffering = false;

	/**
	 * Initialize.
	 *
	 * @since 0.7
	 */
	public static function init() {
		if ( ! current_theme_supports( 'amp' ) ) {
			return;
		}

		self::$init_start_time = microtime( true );

		self::purge_amp_query_vars();
		self::handle_xhr_request();

		require_once AMP__DIR__ . '/includes/amp-post-template-actions.php';

		// Validate theme support usage.
		$support = get_theme_support( 'amp' );
		if ( WP_DEBUG && is_array( $support ) ) {
			$args = array_shift( $support );
			if ( ! is_array( $args ) ) {
				trigger_error( esc_html__( 'Expected AMP theme support arg to be array.', 'amp' ) ); // phpcs:ignore WordPress.PHP.DevelopmentFunctions.error_log_trigger_error
			} elseif ( count( array_diff( array_keys( $args ), array( 'template_dir', 'available_callback', 'comments_live_list' ) ) ) !== 0 ) {
				trigger_error( esc_html__( 'Expected AMP theme support to only have template_dir and/or available_callback.', 'amp' ) ); // phpcs:ignore WordPress.PHP.DevelopmentFunctions.error_log_trigger_error
			}
		}

		add_action( 'widgets_init', array( __CLASS__, 'register_widgets' ) );

		/*
		 * Note that wp action is use instead of template_redirect because some themes/plugins output
		 * the response at this action and then short-circuit with exit. So this is why the the preceding
		 * action to template_redirect--the wp action--is used instead.
		 */
		add_action( 'wp', array( __CLASS__, 'finish_init' ), PHP_INT_MAX );
	}

	/**
	 * Finish initialization once query vars are set.
	 *
	 * @since 0.7
	 */
	public static function finish_init() {
		if ( ! is_amp_endpoint() ) {
			// Add amphtml link when paired mode is available.
			if ( self::is_paired_available() ) {
				amp_add_frontend_actions(); // @todo This function is poor in how it requires a file that then does add_action().
				if ( ! has_action( 'wp_head', 'amp_frontend_add_canonical' ) ) {
					add_action( 'wp_head', 'amp_frontend_add_canonical' );
				}
			}
			return;
		}

		if ( amp_is_canonical() ) {
			self::redirect_canonical_amp();
		} else {
			self::register_paired_hooks();
		}

		self::add_hooks();
		self::$sanitizer_classes = amp_get_content_sanitizers();
		self::$embed_handlers    = self::register_content_embed_handlers();
	}

	/**
	 * Redirect to canonical URL if the AMP URL was loaded, since canonical is now AMP.
	 *
	 * @since 0.7
	 */
	public static function redirect_canonical_amp() {
		if ( false !== get_query_var( amp_get_slug(), false ) ) { // Because is_amp_endpoint() now returns true if amp_is_canonical().
			$url = preg_replace( '#^(https?://.+?)(/.*)$#', '$1', home_url( '/' ) );
			if ( isset( $_SERVER['REQUEST_URI'] ) ) {
				$url .= wp_unslash( $_SERVER['REQUEST_URI'] );
			}

			$url = amp_remove_endpoint( $url );

			wp_safe_redirect( $url, 302 ); // Temporary redirect because canonical may change in future.
			exit;
		}
	}

	/**
	 * Determines whether paired mode is available.
	 *
	 * When 'amp' theme support has not been added or canonical mode is enabled, then this returns false.
	 * Returns true when there is a template_dir defined in theme support, and if a defined available_callback
	 * returns true.
	 *
	 * @return bool Whether available.
	 */
	public static function is_paired_available() {
		$support = get_theme_support( 'amp' );
		if ( empty( $support ) || amp_is_canonical() ) {
			return false;
		}

		if ( is_singular() && ! post_supports_amp( get_queried_object() ) ) {
			return false;
		}

		$args = array_shift( $support );

		if ( isset( $args['available_callback'] ) && is_callable( $args['available_callback'] ) ) {
			return call_user_func( $args['available_callback'] );
		}
		return true;
	}

	/**
	 * Determine whether the user is in the Customizer preview iframe.
	 *
	 * @since 0.7
	 *
	 * @return bool Whether in Customizer preview iframe.
	 */
	public static function is_customize_preview_iframe() {
		global $wp_customize;
		return is_customize_preview() && $wp_customize->get_messenger_channel();
	}

	/**
	 * Register hooks for paired mode.
	 */
	public static function register_paired_hooks() {
		foreach ( self::$template_types as $template_type ) {
			add_filter( "{$template_type}_template_hierarchy", array( __CLASS__, 'filter_paired_template_hierarchy' ) );
		}
		add_filter( 'template_include', array( __CLASS__, 'filter_paired_template_include' ), 100 );
	}

	/**
	 * Register hooks.
	 */
	public static function add_hooks() {

		// Remove core actions which are invalid AMP.
		remove_action( 'wp_head', 'wp_post_preview_js', 1 );
		remove_action( 'wp_head', 'print_emoji_detection_script', 7 );
		remove_action( 'wp_print_styles', 'print_emoji_styles' );
		remove_action( 'wp_head', 'wp_oembed_add_host_js' );

		// Prevent MediaElement.js scripts/styles from being enqueued.
		add_filter( 'wp_video_shortcode_library', function() {
			return 'amp';
		} );
		add_filter( 'wp_audio_shortcode_library', function() {
			return 'amp';
		} );

		/*
		 * Add additional markup required by AMP <https://www.ampproject.org/docs/reference/spec#required-markup>.
		 * Note that the meta[name=viewport] is not added here because a theme may want to define one with additional
		 * properties than included in the default configuration. If a theme doesn't include one, then the meta viewport
		 * will be added when output buffering is finished. Note that meta charset _is_ output here because the output
		 * buffer will need it to parse the document properly, and it must be exactly as is to be valid AMP. Nevertheless,
		 * in this case too we should defer to the theme as well to output the meta charset because it is possible the
		 * install is not on utf-8 and we may need to do a encoding conversion.
		 */
		add_action( 'wp_print_styles', array( __CLASS__, 'print_amp_styles' ), 0 ); // Print boilerplate before theme and plugin stylesheets.
		add_action( 'wp_head', 'amp_add_generator_metadata', 20 );

		add_action( 'wp_enqueue_scripts', array( __CLASS__, 'enqueue_assets' ) );
		add_action( 'wp_enqueue_scripts', array( __CLASS__, 'dequeue_customize_preview_scripts' ), 1000 );
		add_filter( 'customize_partial_render', array( __CLASS__, 'filter_customize_partial_render' ) );

		add_action( 'wp_footer', 'amp_print_analytics' );

		/*
		 * Disable admin bar because admin-bar.css (28K) and Dashicons (48K) alone
		 * combine to surpass the 50K limit imposed for the amp-custom style.
		 */
		add_filter( 'show_admin_bar', '__return_false', 100 );

		/*
		 * Start output buffering at very low priority for sake of plugins and themes that use template_redirect
		 * instead of template_include.
		 */
		$priority = defined( 'PHP_INT_MIN' ) ? PHP_INT_MIN : ~PHP_INT_MAX; // phpcs:ignore PHPCompatibility.PHP.NewConstants.php_int_minFound
		add_action( 'template_redirect', array( __CLASS__, 'start_output_buffering' ), $priority );

		// Add validation hooks *after* output buffering has started for the response.
		if ( AMP_Validation_Utils::should_validate_response() ) {
			AMP_Validation_Utils::add_validation_hooks();
		}

		// Commenting hooks.
		add_filter( 'wp_list_comments_args', array( __CLASS__, 'set_comments_walker' ), PHP_INT_MAX );
		add_filter( 'comment_form_defaults', array( __CLASS__, 'filter_comment_form_defaults' ) );
		add_filter( 'comment_reply_link', array( __CLASS__, 'filter_comment_reply_link' ), 10, 4 );
		add_filter( 'cancel_comment_reply_link', array( __CLASS__, 'filter_cancel_comment_reply_link' ), 10, 3 );
		add_action( 'comment_form', array( __CLASS__, 'amend_comment_form' ), 100 );
		remove_action( 'comment_form', 'wp_comment_form_unfiltered_html_nonce' );
		add_filter( 'wp_kses_allowed_html', array( __CLASS__, 'whitelist_layout_in_wp_kses_allowed_html' ), 10 );

		// @todo Add character conversion.
	}

	/**
	 * Remove query vars that come in requests such as for amp-live-list.
	 *
	 * WordPress should generally not respond differently to requests when these parameters
	 * are present. In some cases, when a query param such as __amp_source_origin is present
	 * then it would normally get included into pagination links generated by get_pagenum_link().
	 * The whitelist sanitizer empties out links that contain this string as it matches the
	 * blacklisted_value_regex. So by preemptively scrubbing any reference to these query vars
	 * we can ensure that WordPress won't end up referencing them in any way.
	 *
	 * @since 0.7
	 */
	public static function purge_amp_query_vars() {
		$query_vars = array(
			'__amp_source_origin',
			'_wp_amp_action_xhr_converted',
			'amp_latest_update_time',
			'amp_last_check_time',
		);

		// Scrub input vars.
		foreach ( $query_vars as $query_var ) {
			if ( ! isset( $_GET[ $query_var ] ) ) { // phpcs:ignore
				continue;
			}
			self::$purged_amp_query_vars[ $query_var ] = wp_unslash( $_GET[ $query_var ] ); // phpcs:ignore
			unset( $_REQUEST[ $query_var ], $_GET[ $query_var ] );
			$scrubbed = true;
		}

		if ( isset( $scrubbed ) ) {
			$build_query = function( $query ) use ( $query_vars ) {
				$pattern = '/^(' . join( '|', $query_vars ) . ')(?==|$)/';
				$pairs   = array();
				foreach ( explode( '&', $query ) as $pair ) {
					if ( ! preg_match( $pattern, $pair ) ) {
						$pairs[] = $pair;
					}
				}
				return join( '&', $pairs );
			};

			// Scrub QUERY_STRING.
			if ( ! empty( $_SERVER['QUERY_STRING'] ) ) {
				$_SERVER['QUERY_STRING'] = $build_query( $_SERVER['QUERY_STRING'] );
			}

			// Scrub REQUEST_URI.
			if ( ! empty( $_SERVER['REQUEST_URI'] ) ) {
				list( $path, $query ) = explode( '?', $_SERVER['REQUEST_URI'], 2 );

				$pairs                  = $build_query( $query );
				$_SERVER['REQUEST_URI'] = $path;
				if ( ! empty( $pairs ) ) {
					$_SERVER['REQUEST_URI'] .= "?{$pairs}";
				}
			}
		}
	}

	/**
	 * Hook into a POST form submissions, such as the comment form or some other form submission.
	 *
	 * @since 0.7.0
	 */
	public static function handle_xhr_request() {
		$is_amp_xhr = (
			! empty( self::$purged_amp_query_vars['_wp_amp_action_xhr_converted'] )
			&&
			! empty( self::$purged_amp_query_vars['__amp_source_origin'] )
			&&
			( ! empty( $_SERVER['REQUEST_METHOD'] ) && 'POST' === $_SERVER['REQUEST_METHOD'] )
		);
		if ( ! $is_amp_xhr ) {
			return;
		}

		// Send AMP response header.
		$origin = wp_validate_redirect( wp_sanitize_redirect( esc_url_raw( self::$purged_amp_query_vars['__amp_source_origin'] ) ) );
		if ( $origin ) {
			AMP_Response_Headers::send_header( 'AMP-Access-Control-Allow-Source-Origin', $origin, array( 'replace' => true ) );
		}

		// Intercept POST requests which redirect.
		add_filter( 'wp_redirect', array( __CLASS__, 'intercept_post_request_redirect' ), PHP_INT_MAX );

		// Add special handling for redirecting after comment submission.
		add_filter( 'comment_post_redirect', array( __CLASS__, 'filter_comment_post_redirect' ), PHP_INT_MAX, 2 );

		// Add die handler for AMP error display, most likely due to problem with comment.
		add_filter( 'wp_die_handler', function() {
			return array( __CLASS__, 'handle_wp_die' );
		} );

	}

	/**
	 * Strip tags that are not allowed in amp-mustache.
	 *
	 * @since 0.7.0
	 *
	 * @param string $text Text to sanitize.
	 * @return string Sanitized text.
	 */
	protected static function wp_kses_amp_mustache( $text ) {
		$amp_mustache_allowed_html_tags = array( 'strong', 'b', 'em', 'i', 'u', 's', 'small', 'mark', 'del', 'ins', 'sup', 'sub' );
		return wp_kses( $text, array_fill_keys( $amp_mustache_allowed_html_tags, array() ) );
	}

	/**
	 * Handle comment_post_redirect to ensure page reload is done when comments_live_list is not supported, while sending back a success message when it is.
	 *
	 * @since 0.7.0
	 *
	 * @param string     $url     Comment permalink to redirect to.
	 * @param WP_Comment $comment Posted comment.
	 * @return string URL.
	 */
	public static function filter_comment_post_redirect( $url, $comment ) {
		$theme_support = get_theme_support( 'amp' );

		// Cause a page refresh if amp-live-list is not implemented for comments via add_theme_support( 'amp', array( 'comments_live_list' => true ) ).
		if ( empty( $theme_support[0]['comments_live_list'] ) ) {
			/*
			 * Add the comment ID to the URL to force AMP to refresh the page.
			 * This is ideally a temporary workaround to deal with https://github.com/ampproject/amphtml/issues/14170
			 */
			$url = add_query_arg( 'comment', $comment->comment_ID, $url );

			// Pass URL along to wp_redirect().
			return $url;
		}

		// Create a success message to display to the user.
		if ( '1' === (string) $comment->comment_approved ) {
			$message = __( 'Your comment has been posted.', 'amp' );
		} else {
			$message = __( 'Your comment is awaiting moderation.', 'default' ); // Note core string re-use.
		}

		/**
		 * Filters the message when comment submitted success message when
		 *
		 * @since 0.7
		 */
		$message = apply_filters( 'amp_comment_posted_message', $message, $comment );

		// Message will be shown in template defined by AMP_Theme_Support::amend_comment_form().
		wp_send_json( array(
			'message' => self::wp_kses_amp_mustache( $message ),
		) );
	}

	/**
	 * New error handler for AMP form submission.
	 *
	 * @since 0.7.0
	 * @see wp_die()
	 *
	 * @param WP_Error|string  $error The error to handle.
	 * @param string|int       $title Optional. Error title. If `$message` is a `WP_Error` object,
	 *                                error data with the key 'title' may be used to specify the title.
	 *                                If `$title` is an integer, then it is treated as the response
	 *                                code. Default empty.
	 * @param string|array|int $args {
	 *     Optional. Arguments to control behavior. If `$args` is an integer, then it is treated
	 *     as the response code. Default empty array.
	 *
	 *     @type int $response The HTTP response code. Default 200 for Ajax requests, 500 otherwise.
	 * }
	 */
	public static function handle_wp_die( $error, $title = '', $args = array() ) {
		if ( is_int( $title ) ) {
			$status_code = $title;
		} elseif ( is_int( $args ) ) {
			$status_code = $args;
		} elseif ( is_array( $args ) && isset( $args['response'] ) ) {
			$status_code = $args['response'];
		} else {
			$status_code = 500;
		}
		status_header( $status_code );

		if ( is_wp_error( $error ) ) {
			$error = $error->get_error_message();
		}

		// Message will be shown in template defined by AMP_Theme_Support::amend_comment_form().
		wp_send_json( array(
			'error' => self::wp_kses_amp_mustache( $error ),
		) );
	}

	/**
	 * Intercept the response to a POST request.
	 *
	 * @since 0.7.0
	 * @see wp_redirect()
	 *
	 * @param string $location The location to redirect to.
	 */
	public static function intercept_post_request_redirect( $location ) {

		// Make sure relative redirects get made absolute.
		$parsed_location = array_merge(
			array(
				'scheme' => 'https',
				'host'   => wp_parse_url( home_url(), PHP_URL_HOST ),
				'path'   => isset( $_SERVER['REQUEST_URI'] ) ? strtok( wp_unslash( $_SERVER['REQUEST_URI'] ), '?' ) : '/',
			),
			wp_parse_url( $location )
		);

		$absolute_location = '';
		if ( 'https' === $parsed_location['scheme'] ) {
			$absolute_location .= $parsed_location['scheme'] . ':';
		}
		$absolute_location .= '//' . $parsed_location['host'];
		if ( isset( $parsed_location['port'] ) ) {
			$absolute_location .= ':' . $parsed_location['port'];
		}
		$absolute_location .= $parsed_location['path'];
		if ( isset( $parsed_location['query'] ) ) {
			$absolute_location .= '?' . $parsed_location['query'];
		}
		if ( isset( $parsed_location['fragment'] ) ) {
			$absolute_location .= '#' . $parsed_location['fragment'];
		}

		AMP_Response_Headers::send_header( 'AMP-Redirect-To', $absolute_location );
		AMP_Response_Headers::send_header( 'Access-Control-Expose-Headers', 'AMP-Redirect-To' );

		wp_send_json_success();
	}

	/**
	 * Register/override widgets.
	 *
	 * @global WP_Widget_Factory
	 * @return void
	 */
	public static function register_widgets() {
		global $wp_widget_factory;
		foreach ( $wp_widget_factory->widgets as $registered_widget ) {
			$registered_widget_class_name = get_class( $registered_widget );
			if ( ! preg_match( '/^WP_Widget_(.+)$/', $registered_widget_class_name, $matches ) ) {
				continue;
			}
			$amp_class_name = 'AMP_Widget_' . $matches[1];
			if ( ! class_exists( $amp_class_name ) || is_a( $amp_class_name, $registered_widget_class_name ) ) {
				continue;
			}

			unregister_widget( $registered_widget_class_name );
			register_widget( $amp_class_name );
		}
	}

	/**
	 * Register content embed handlers.
	 *
	 * This was copied from `AMP_Content::register_embed_handlers()` due to being a private method
	 * and due to `AMP_Content` not being well suited for use in AMP canonical.
	 *
	 * @see AMP_Content::register_embed_handlers()
	 * @global int $content_width
	 * @return AMP_Base_Embed_Handler[] Handlers.
	 */
	public static function register_content_embed_handlers() {
		global $content_width;

		$embed_handlers = array();
		foreach ( amp_get_content_embed_handlers() as $embed_handler_class => $args ) {

			/**
			 * Embed handler.
			 *
			 * @type AMP_Base_Embed_Handler $embed_handler
			 */
			$embed_handler = new $embed_handler_class( array_merge(
				array(
					'content_max_width' => ! empty( $content_width ) ? $content_width : AMP_Post_Template::CONTENT_MAX_WIDTH, // Back-compat.
				),
				$args
			) );

			if ( ! is_subclass_of( $embed_handler, 'AMP_Base_Embed_Handler' ) ) {
				/* translators: %s is embed handler */
				_doing_it_wrong( __METHOD__, esc_html( sprintf( __( 'Embed Handler (%s) must extend `AMP_Embed_Handler`', 'amp' ), $embed_handler_class ) ), '0.1' );
				continue;
			}

			$embed_handler->register_embed();
			$embed_handlers[] = $embed_handler;
		}

		return $embed_handlers;
	}

	/**
	 * Add the comments template placeholder marker
	 *
	 * @param array $args the args for the comments list..
	 * @return array Args to return.
	 */
	public static function set_comments_walker( $args ) {
		$amp_walker     = new AMP_Comment_Walker();
		$args['walker'] = $amp_walker;
		return $args;
	}

	/**
	 * Adds the form submit success and fail templates.
	 */
	public static function amend_comment_form() {
		?>
		<?php if ( is_singular() && ! amp_is_canonical() ) : ?>
			<input type="hidden" name="redirect_to" value="<?php echo esc_url( amp_get_permalink( get_the_ID() ) ); ?>">
		<?php endif; ?>

		<div submit-success>
			<template type="amp-mustache">
				<p>{{{message}}}</p>
			</template>
		</div>
		<div submit-error>
			<template type="amp-mustache">
				<p class="amp-comment-submit-error">{{{error}}}</p>
			</template>
		</div>
		<?php
	}

	/**
	 * Prepends template hierarchy with template_dir for AMP paired mode templates.
	 *
	 * @see get_query_template()
	 *
	 * @param array $templates Template hierarchy.
	 * @returns array Templates.
	 */
	public static function filter_paired_template_hierarchy( $templates ) {
		$support = get_theme_support( 'amp' );
		$args    = array_shift( $support );
		if ( isset( $args['template_dir'] ) ) {
			$amp_templates = array();
			foreach ( $templates as $template ) {
				$amp_templates[] = $args['template_dir'] . '/' . $template;
			}
			$templates = $amp_templates;
		}
		return $templates;
	}

	/**
	 * Redirect to the non-canonical URL when the template to include is empty.
	 *
	 * This is a failsafe in case an index.php is not located in the AMP template_dir,
	 * and the available_callback fails to omit a given request from being available in AMP.
	 *
	 * @param string $template Template to include.
	 * @return string Template to include.
	 */
	public static function filter_paired_template_include( $template ) {
		if ( empty( $template ) || ! self::is_paired_available() ) {
			wp_safe_redirect( self::get_current_canonical_url(), 302 ); // Temporary redirect because support may come later.
			exit;
		}
		return $template;
	}

	/**
	 * Get canonical URL for current request.
	 *
	 * @see rel_canonical()
	 * @global WP $wp
	 * @global WP_Rewrite $wp_rewrite
	 * @link https://www.ampproject.org/docs/reference/spec#canon.
	 * @link https://core.trac.wordpress.org/ticket/18660
	 *
	 * @return string Canonical non-AMP URL.
	 */
	public static function get_current_canonical_url() {
		global $wp, $wp_rewrite;

		$url = null;
		if ( is_singular() ) {
			$url = wp_get_canonical_url();
		}

		// For non-singular queries, make use of the request URI and public query vars to determine canonical URL.
		if ( empty( $url ) ) {
			$added_query_vars = $wp->query_vars;
			if ( ! $wp_rewrite->permalink_structure || empty( $wp->request ) ) {
				$url = home_url( '/' );
			} else {
				$url = home_url( user_trailingslashit( $wp->request ) );
				parse_str( $wp->matched_query, $matched_query_vars );
				foreach ( $wp->query_vars as $key => $value ) {

					// Remove query vars that were matched in the rewrite rules for the request.
					if ( isset( $matched_query_vars[ $key ] ) ) {
						unset( $added_query_vars[ $key ] );
					}
				}
			}
		}

		if ( ! empty( $added_query_vars ) ) {
			$url = add_query_arg( $added_query_vars, $url );
		}

		return amp_remove_endpoint( $url );
	}

	/**
	 * Get the ID for the amp-state.
	 *
	 * @since 0.7
	 *
	 * @param int $post_id Post ID.
	 * @return string ID for amp-state.
	 */
	public static function get_comment_form_state_id( $post_id ) {
		return sprintf( 'commentform_post_%d', $post_id );
	}

	/**
	 * Filter comment form args to an element with [text] AMP binding wrap the title reply.
	 *
	 * @since 0.7
	 * @see comment_form()
	 *
	 * @param array $args Comment form args.
	 * @return array Filtered comment form args.
	 */
	public static function filter_comment_form_defaults( $args ) {
		$state_id = self::get_comment_form_state_id( get_the_ID() );

		$text_binding = sprintf(
			'%s.replyToName ? %s : %s',
			$state_id,
			str_replace(
				'%s',
				sprintf( '" + %s.replyToName + "', $state_id ),
				wp_json_encode( $args['title_reply_to'] )
			),
			wp_json_encode( $args['title_reply'] )
		);

		$args['title_reply_before'] .= sprintf(
			'<span [text]="%s">',
			esc_attr( $text_binding )
		);
		$args['cancel_reply_before'] = '</span>' . $args['cancel_reply_before'];
		return $args;
	}

	/**
	 * Modify the comment reply link for AMP.
	 *
	 * @since 0.7
	 * @see get_comment_reply_link()
	 *
	 * @param string     $link    The HTML markup for the comment reply link.
	 * @param array      $args    An array of arguments overriding the defaults.
	 * @param WP_Comment $comment The object of the comment being replied.
	 * @return string Comment reply link.
	 */
	public static function filter_comment_reply_link( $link, $args, $comment ) {

		// Continue to show default link to wp-login when user is not logged-in.
		if ( get_option( 'comment_registration' ) && ! is_user_logged_in() ) {
			return $link;
		}

		$state_id  = self::get_comment_form_state_id( get_the_ID() );
		$tap_state = array(
			$state_id => array(
				'replyToName' => $comment->comment_author,
				'values'      => array(
					'comment_parent' => (string) $comment->comment_ID,
				),
			),
		);

		// @todo Figure out how to support add_below. Instead of moving the form, what about letting the form get a fixed position?
		$link = sprintf(
			'<a rel="nofollow" class="comment-reply-link" href="%s" on="%s" aria-label="%s">%s</a>',
			esc_attr( '#' . $args['respond_id'] ),
			esc_attr( sprintf( 'tap:AMP.setState( %s )', wp_json_encode( $tap_state ) ) ),
			esc_attr( sprintf( $args['reply_to_text'], $comment->comment_author ) ),
			$args['reply_text']
		);
		return $link;
	}

	/**
	 * Filters the cancel comment reply link HTML.
	 *
	 * @since 0.7
	 * @see get_cancel_comment_reply_link()
	 *
	 * @param string $formatted_link The HTML-formatted cancel comment reply link.
	 * @param string $link           Cancel comment reply link URL.
	 * @param string $text           Cancel comment reply link text.
	 * @return string Cancel reply link.
	 */
	public static function filter_cancel_comment_reply_link( $formatted_link, $link, $text ) {
		unset( $formatted_link, $link );
		if ( empty( $text ) ) {
			$text = __( 'Click here to cancel reply.', 'default' );
		}

		$state_id  = self::get_comment_form_state_id( get_the_ID() );
		$tap_state = array(
			$state_id => array(
				'replyToName' => '',
				'values'      => array(
					'comment_parent' => '0',
				),
			),
		);

		$respond_id = 'respond'; // Hard-coded in comment_form() and default value in get_comment_reply_link().
		return sprintf(
			'<a id="cancel-comment-reply-link" href="%s" %s [hidden]="%s" on="%s">%s</a>',
			esc_url( remove_query_arg( 'replytocom' ) . '#' . $respond_id ),
			isset( $_GET['replytocom'] ) ? '' : ' hidden', // phpcs:ignore
			esc_attr( sprintf( '%s.values.comment_parent == "0"', self::get_comment_form_state_id( get_the_ID() ) ) ),
			esc_attr( sprintf( 'tap:AMP.setState( %s )', wp_json_encode( $tap_state ) ) ),
			esc_html( $text )
		);
	}

	/**
	 * Print AMP boilerplate and custom styles.
	 */
	public static function print_amp_styles() {
		echo amp_get_boilerplate_code() . "\n"; // WPCS: XSS OK.
		echo "<style amp-custom></style>\n"; // This will by populated by AMP_Style_Sanitizer.
	}

	/**
	 * Ensure markup required by AMP <https://www.ampproject.org/docs/reference/spec#required-markup>.
	 *
	 * Ensure meta[charset], meta[name=viewport], and link[rel=canonical]; a the whitelist sanitizer
	 * may have removed an illegal meta[http-equiv] or meta[name=viewport]. Core only outputs a
	 * canonical URL by default if a singular post.
	 *
	 * @since 0.7
	 * @todo All of this might be better placed inside of a sanitizer.
	 *
	 * @param DOMDocument $dom Doc.
	 */
	public static function ensure_required_markup( DOMDocument $dom ) {
		$head = $dom->getElementsByTagName( 'head' )->item( 0 );
		if ( ! $head ) {
			$head = $dom->createElement( 'head' );
			$dom->documentElement->insertBefore( $head, $dom->documentElement->firstChild );
		}
		$meta_charset  = null;
		$meta_viewport = null;
		foreach ( $head->getElementsByTagName( 'meta' ) as $meta ) {
			/**
			 * Meta.
			 *
			 * @var DOMElement $meta
			 */
			if ( $meta->hasAttribute( 'charset' ) && 'utf-8' === strtolower( $meta->getAttribute( 'charset' ) ) ) { // @todo Also look for meta[http-equiv="Content-Type"]?
				$meta_charset = $meta;
			} elseif ( 'viewport' === $meta->getAttribute( 'name' ) ) {
				$meta_viewport = $meta;
			}
		}
		if ( ! $meta_charset ) {
			// Warning: This probably means the character encoding needs to be converted.
			$meta_charset = AMP_DOM_Utils::create_node( $dom, 'meta', array(
				'charset' => 'utf-8',
			) );
			$head->insertBefore( $meta_charset, $head->firstChild );
		}
		if ( ! $meta_viewport ) {
			$meta_viewport = AMP_DOM_Utils::create_node( $dom, 'meta', array(
				'name'    => 'viewport',
				'content' => 'width=device-width,minimum-scale=1',
			) );
			$head->insertBefore( $meta_viewport, $meta_charset->nextSibling );
		}
		// Prevent schema.org duplicates.
		$has_schema_org_metadata = false;
		foreach ( $head->getElementsByTagName( 'script' ) as $script ) {
			if ( 'application/ld+json' === $script->getAttribute( 'type' ) && false !== strpos( $script->nodeValue, 'schema.org' ) ) {
				$has_schema_org_metadata = true;
				break;
			}
		}
		if ( ! $has_schema_org_metadata ) {
			$script = $dom->createElement( 'script', wp_json_encode( amp_get_schemaorg_metadata() ) );
			$script->setAttribute( 'type', 'application/ld+json' );
			$head->appendChild( $script );
		}
		// Ensure rel=canonical link.
		$rel_canonical = null;
		foreach ( $head->getElementsByTagName( 'link' ) as $link ) {
			if ( 'canonical' === $link->getAttribute( 'rel' ) ) {
				$rel_canonical = $link;
				break;
			}
		}
		if ( ! $rel_canonical ) {
			$rel_canonical = AMP_DOM_Utils::create_node( $dom, 'link', array(
				'rel'  => 'canonical',
				'href' => self::get_current_canonical_url(),
			) );
			$head->appendChild( $rel_canonical );
		}
	}

	/**
	 * Dequeue Customizer assets which are not necessary outside the preview iframe.
	 *
	 * Prevent enqueueing customize-preview styles if not in customizer preview iframe.
	 * These are only needed for when there is live editing of content, such as selective refresh.
	 *
	 * @since 0.7
	 */
	public static function dequeue_customize_preview_scripts() {

		// Dequeue styles unnecessary unless in customizer preview iframe when editing (such as for edit shortcuts).
		if ( ! self::is_customize_preview_iframe() ) {
			wp_dequeue_style( 'customize-preview' );
			foreach ( wp_styles()->registered as $handle => $dependency ) {
				if ( in_array( 'customize-preview', $dependency->deps, true ) ) {
					wp_dequeue_style( $handle );
				}
			}
		}
	}

	/**
	 * Start output buffering.
	 *
	 * @since 0.7
	 * @see AMP_Theme_Support::finish_output_buffering()
	 */
	public static function start_output_buffering() {
		/*
		 * Disable the New Relic Browser agent on AMP responses.
		 * This prevents the New Relic from causing invalid AMP responses due the NREUM script it injects after the meta charset:
		 * https://docs.newrelic.com/docs/browser/new-relic-browser/troubleshooting/google-amp-validator-fails-due-3rd-party-script
		 * Sites with New Relic will need to specially configure New Relic for AMP:
		 * https://docs.newrelic.com/docs/browser/new-relic-browser/installation/monitor-amp-pages-new-relic-browser
		 */
		if ( function_exists( 'newrelic_disable_autorum' ) ) {
			newrelic_disable_autorum();
		}

		ob_start( array( __CLASS__, 'finish_output_buffering' ) );
		self::$is_output_buffering = true;
	}

	/**
	 * Determine whether output buffering has started.
	 *
	 * @since 0.7
	 * @see AMP_Theme_Support::start_output_buffering()
	 * @see AMP_Theme_Support::finish_output_buffering()
	 *
	 * @return bool Whether output buffering has started.
	 */
	public static function is_output_buffering() {
		return self::$is_output_buffering;
	}

	/**
	 * Finish output buffering.
	 *
	 * @since 0.7
	 * @see AMP_Theme_Support::start_output_buffering()
	 *
	 * @param string $response Buffered Response.
	 * @return string Processed Response.
	 */
<<<<<<< HEAD
	public static function finish_output_buffering() {
		AMP_Response_Headers::send_server_timing( 'amp_output_buffer', -self::$init_start_time, 'AMP Output Buffer' );

		// Flush output buffer stack until we get to the output buffer we started.
		while ( ob_get_level() > self::$initial_ob_level ) {
			ob_end_flush();
		}

		echo self::prepare_response( ob_get_clean() ); // WPCS: xss ok.
=======
	public static function finish_output_buffering( $response ) {
		self::$is_output_buffering = false;
		return self::prepare_response( $response );
>>>>>>> 84265941
	}

	/**
	 * Filter rendered partial to convert to AMP.
	 *
	 * @see WP_Customize_Partial::render()
	 *
	 * @param string|mixed $partial Rendered partial.
	 * @return string|mixed Filtered partial.
	 * @global int $content_width
	 */
	public static function filter_customize_partial_render( $partial ) {
		global $content_width;
		if ( is_string( $partial ) && preg_match( '/<\w/', $partial ) ) {
			$dom  = AMP_DOM_Utils::get_dom_from_content( $partial );
			$args = array(
				'content_max_width'    => ! empty( $content_width ) ? $content_width : AMP_Post_Template::CONTENT_MAX_WIDTH, // Back-compat.
				'use_document_element' => false,
				'allow_dirty_styles'   => true,
				'allow_dirty_scripts'  => false,
			);
			AMP_Content_Sanitizer::sanitize_document( $dom, self::$sanitizer_classes, $args ); // @todo Include script assets in response?
			$partial = AMP_DOM_Utils::get_content_from_dom( $dom );
		}
		return $partial;
	}

	/**
	 * Process response to ensure AMP validity.
	 *
	 * @since 0.7
	 *
	 * @param string $response HTML document response. By default it expects a complete document.
	 * @param array  $args {
	 *     Args to send to the preprocessor/sanitizer.
	 *
	 *     @type callable $remove_invalid_callback Function to call whenever a node is removed due to being invalid.
	 * }
	 * @return string AMP document response.
	 * @global int $content_width
	 */
	public static function prepare_response( $response, $args = array() ) {
		global $content_width;

		/*
		 * Check if the response starts with HTML markup.
		 * Without this check, JSON responses will be erroneously corrupted,
		 * being wrapped in HTML documents.
		 */
		if ( '<' !== substr( ltrim( $response ), 0, 1 ) ) {
			return $response;
		}

		$is_validation_debug_mode = isset( $_REQUEST[ AMP_Validation_Utils::DEBUG_QUERY_VAR ] ); // WPCS: csrf ok.

		$args = array_merge(
			array(
				'content_max_width'       => ! empty( $content_width ) ? $content_width : AMP_Post_Template::CONTENT_MAX_WIDTH, // Back-compat.
				'use_document_element'    => true,
				'allow_dirty_styles'      => self::is_customize_preview_iframe(), // Dirty styles only needed when editing (e.g. for edit shortcodes).
				'allow_dirty_scripts'     => is_customize_preview(), // Scripts are always needed to inject changeset UUID.
				'disable_invalid_removal' => $is_validation_debug_mode,
			),
			$args
		);

		$dom_parse_start = microtime( true );

		/*
		 * Make sure that <meta charset> is present in output prior to parsing.
		 * Note that the meta charset is supposed to appear within the first 1024 bytes.
		 * See <https://www.w3.org/International/questions/qa-html-encoding-declarations>.
		 */
		if ( ! preg_match( '#<meta[^>]+charset=#i', substr( $response, 0, 1024 ) ) ) {
			$response = preg_replace(
				'/(<head[^>]*>)/i',
				'$1' . sprintf( '<meta charset="%s">', esc_attr( get_bloginfo( 'charset' ) ) ),
				$response,
				1
			);
		}
		$dom = AMP_DOM_Utils::get_dom( $response );

		$xpath = new DOMXPath( $dom );

		$head = $dom->getElementsByTagName( 'head' )->item( 0 );

		if ( isset( $head ) ) {
			// Make sure scripts from the body get moved to the head.
			foreach ( $xpath->query( '//body//script[ @custom-element or @custom-template ]' ) as $script ) {
				$head->appendChild( $script );
			}
		}

		// Ensure the mandatory amp attribute is present on the html element, as otherwise it will be stripped entirely.
		if ( ! $dom->documentElement->hasAttribute( 'amp' ) && ! $dom->documentElement->hasAttribute( '⚡️' ) ) {
			$dom->documentElement->setAttribute( 'amp', '' );
		}

		AMP_Response_Headers::send_server_timing( 'amp_dom_parse', -$dom_parse_start, 'AMP DOM Parse' );

		$assets = AMP_Content_Sanitizer::sanitize_document( $dom, self::$sanitizer_classes, $args );

		$dom_serialize_start = microtime( true );
		self::ensure_required_markup( $dom );

		// @todo If 'utf-8' is not the blog charset, then we'll need to do some character encoding conversation or "entityification".
		if ( 'utf-8' !== strtolower( get_bloginfo( 'charset' ) ) ) {
			/* translators: %s is the charset of the current site */
			trigger_error( esc_html( sprintf( __( 'The database has the %s encoding when it needs to be utf-8 to work with AMP.', 'amp' ), get_bloginfo( 'charset' ) ) ), E_USER_WARNING ); // phpcs:ignore WordPress.PHP.DevelopmentFunctions.error_log_trigger_error
		}

		if ( AMP_Validation_Utils::should_validate_response() ) {
			AMP_Validation_Utils::finalize_validation( $dom, array(
				'remove_source_comments' => ! $is_validation_debug_mode,
			) );
		}

		$response  = "<!DOCTYPE html>\n";
		$response .= AMP_DOM_Utils::get_content_from_dom_node( $dom, $dom->documentElement );

		$amp_scripts = $assets['scripts'];
		foreach ( self::$embed_handlers as $embed_handler ) {
			$amp_scripts = array_merge(
				$amp_scripts,
				$embed_handler->get_scripts()
			);
		}

		// Allow for embed handlers to override the default extension version by defining a different URL.
		foreach ( $amp_scripts as $handle => $value ) {
			if ( is_string( $value ) && wp_script_is( $handle, 'registered' ) ) {
				wp_scripts()->registered[ $handle ]->src = $value;
			}
		}

		/*
		 * Inject additional AMP component scripts which have been discovered by the sanitizers into the head.
		 * This is adapted from wp_scripts()->do_items(), but it runs only the bare minimum required to output
		 * the missing scripts, without allowing other filters to apply which may cause an invalid AMP response.
		 */
		$script_tags = '';
		foreach ( array_diff( array_keys( $amp_scripts ), wp_scripts()->done ) as $handle ) {
			if ( ! wp_script_is( $handle, 'registered' ) ) {
				continue;
			}
			$script_dep   = wp_scripts()->registered[ $handle ];
			$script_tags .= amp_filter_script_loader_tag(
				sprintf(
					"<script type='text/javascript' src='%s'></script>\n", // phpcs:ignore WordPress.WP.EnqueuedResources.NonEnqueuedScript
					esc_url( $script_dep->src )
				),
				$handle
			);
		}
		if ( ! empty( $script_tags ) ) {
			$response = preg_replace(
				'#(?=</head>)#',
				$script_tags,
				$response,
				1
			);
		}

		AMP_Response_Headers::send_server_timing( 'amp_dom_serialize', -$dom_serialize_start, 'AMP DOM Serialize' );

		return $response;
	}

	/**
	 * Adds 'data-amp-layout' to the allowed <img> attributes for wp_kses().
	 *
	 * @since 0.7
	 *
	 * @param array $context Allowed tags and their allowed attributes.
	 * @return array $context Filtered allowed tags and attributes.
	 */
	public static function whitelist_layout_in_wp_kses_allowed_html( $context ) {
		if ( ! empty( $context['img']['width'] ) && ! empty( $context['img']['height'] ) ) {
			$context['img']['data-amp-layout'] = true;
		}

		return $context;
	}

	/**
	 * Enqueue AMP assets if this is an AMP endpoint.
	 *
	 * @since 0.7
	 *
	 * @return void
	 */
	public static function enqueue_assets() {
		wp_enqueue_script( 'amp-runtime' );

		// Enqueue default styles expected by sanitizer.
		wp_enqueue_style( 'amp-default', amp_get_asset_url( 'css/amp-default.css' ), array(), AMP__VERSION );
	}
}<|MERGE_RESOLUTION|>--- conflicted
+++ resolved
@@ -968,21 +968,11 @@
 	 * @param string $response Buffered Response.
 	 * @return string Processed Response.
 	 */
-<<<<<<< HEAD
-	public static function finish_output_buffering() {
+	public static function finish_output_buffering( $response ) {
 		AMP_Response_Headers::send_server_timing( 'amp_output_buffer', -self::$init_start_time, 'AMP Output Buffer' );
 
-		// Flush output buffer stack until we get to the output buffer we started.
-		while ( ob_get_level() > self::$initial_ob_level ) {
-			ob_end_flush();
-		}
-
-		echo self::prepare_response( ob_get_clean() ); // WPCS: xss ok.
-=======
-	public static function finish_output_buffering( $response ) {
 		self::$is_output_buffering = false;
 		return self::prepare_response( $response );
->>>>>>> 84265941
 	}
 
 	/**
