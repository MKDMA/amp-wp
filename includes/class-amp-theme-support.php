<?php
/**
 * Class AMP_Theme_Support
 *
 * @package AMP
 */

use AmpProject\Amp;
use AmpProject\AmpWP\CachedRemoteGetRequest;
use AmpProject\AmpWP\ConfigurationArgument;
use AmpProject\AmpWP\Transformer;
use AmpProject\Attribute;
use AmpProject\Dom\Document;
use AmpProject\Extension;
use AmpProject\Optimizer;
use AmpProject\RemoteRequest\CurlRemoteGetRequest;
use AmpProject\RemoteRequest\FallbackRemoteGetRequest;
use AmpProject\RemoteRequest\FilesystemRemoteGetRequest;
use AmpProject\Tag;

/**
 * Class AMP_Theme_Support
 *
 * Callbacks for adding AMP-related things when theme support is added.
 */
class AMP_Theme_Support {

	/**
	 * Theme support slug.
	 *
	 * @var string
	 */
	const SLUG = 'amp';

	/**
	 * Response cache group name.
	 *
	 * @var string
	 */
	const RESPONSE_CACHE_GROUP = 'amp-response';

	/**
	 * Post-processor cache effectiveness group name.
	 *
	 * @var string
	 */
	const POST_PROCESSOR_CACHE_EFFECTIVENESS_GROUP = 'post_processor_cache_effectiveness_group';

	/**
	 * Post-processor cache effectiveness key name.
	 *
	 * @var string
	 */
	const POST_PROCESSOR_CACHE_EFFECTIVENESS_KEY = 'post_processor_cache_effectiveness';

	/**
	 * Cache miss threshold for determining when to disable post-processor cache.
	 *
	 * @var int
	 */
	const CACHE_MISS_THRESHOLD = 20;

	/**
	 * Cache miss URL option name.
	 *
	 * @var string
	 */
	const CACHE_MISS_URL_OPTION = 'amp_cache_miss_url';

	/**
	 * Slug identifying standard website mode.
	 *
	 * @since 1.2
	 * @var string
	 */
	const STANDARD_MODE_SLUG = 'standard';

	/**
	 * Slug identifying transitional website mode.
	 *
	 * @since 1.2
	 * @var string
	 */
	const TRANSITIONAL_MODE_SLUG = 'transitional';

	/**
	 * Slug identifying reader website mode.
	 *
	 * @since 1.2
	 * @var string
	 */
	const READER_MODE_SLUG = 'reader';

	/**
	 * Flag used in args passed to add_theme_support('amp') to indicate transitional mode supported.
	 *
	 * @since 1.2
	 * @var string
	 */
	const PAIRED_FLAG = 'paired';

	/**
	 * The directory name in a theme where Reader Mode templates can be.
	 *
	 * For example, this could be at your-theme-name/amp.
	 *
	 * @var string
	 */
	const READER_MODE_TEMPLATE_DIRECTORY = 'amp';

	const PAIRED_BROWSING_QUERY_VAR = 'amp-paired-browsing';

	/**
	 * Sanitizer classes.
	 *
	 * @var array
	 */
	protected static $sanitizer_classes = [];

	/**
	 * Embed handlers.
	 *
	 * @var AMP_Base_Embed_Handler[]
	 */
	protected static $embed_handlers = [];

	/**
	 * Template types.
	 *
	 * @var array
	 */
	protected static $template_types = [
		'paged', // Deprecated.
		'index',
		'404',
		'archive',
		'author',
		'category',
		'tag',
		'taxonomy',
		'date',
		'home',
		'front_page',
		'page',
		'search',
		'single',
		'embed',
		'singular',
		'attachment',
	];

	/**
	 * Start time when init was called.
	 *
	 * @since 1.0
	 * @var float
	 */
	public static $init_start_time;

	/**
	 * Whether output buffering has started.
	 *
	 * @since 0.7
	 * @var bool
	 */
	protected static $is_output_buffering = false;

	/**
	 * Theme support mode that was added via option.
	 *
	 * This should be either null (reader), 'standard', or 'transitional'.
	 *
	 * @since 1.0
	 * @var null|string
	 */
	protected static $support_added_via_option;

	/**
	 * Theme support mode which was added via the theme.
	 *
	 * This should be either null (reader), 'standard', or 'transitional'.
	 *
	 * @var null|string
	 */
	protected static $support_added_via_theme;

	/**
	 * Initialize.
	 *
	 * @since 0.7
	 */
	public static function init() {
		self::read_theme_support();

		self::$init_start_time = microtime( true );

		if ( self::READER_MODE_SLUG !== self::get_support_mode() ) {
			// Ensure extra theme support for core themes is in place.
			AMP_Core_Theme_Sanitizer::extend_theme_support();
		}

		add_action( 'widgets_init', [ __CLASS__, 'register_widgets' ] );

		/*
		 * Note that wp action is use instead of template_redirect because some themes/plugins output
		 * the response at this action and then short-circuit with exit. So this is why the the preceding
		 * action to template_redirect--the wp action--is used instead.
		 */
		add_action( 'wp', [ __CLASS__, 'finish_init' ], PHP_INT_MAX );
	}

	/**
	 * Determine whether theme support was added via admin option.
	 *
	 * @since 1.0
	 * @see AMP_Theme_Support::read_theme_support()
	 * @see AMP_Theme_Support::get_support_mode()
	 * @codeCoverageIgnore
	 * @deprecated Use AMP_Theme_Support::get_support_mode_added_via_option().
	 *
	 * @return bool Support added via option.
	 */
	public static function is_support_added_via_option() {
		_deprecated_function( __METHOD__, '1.2', 'AMP_Theme_Support::get_support_mode_added_via_option' );
		return null !== self::$support_added_via_option;
	}

	/**
	 * Get the theme support mode added via admin option.
	 *
	 * @return null|string Support added via option, with null meaning Reader, and otherwise being 'standard' or 'transitional'.
	 * @see AMP_Theme_Support::read_theme_support()
	 * @see AMP_Theme_Support::TRANSITIONAL_MODE_SLUG
	 * @see AMP_Theme_Support::STANDARD_MODE_SLUG
	 *
	 * @since 1.2
	 */
	public static function get_support_mode_added_via_option() {
		return self::$support_added_via_option;
	}

	/**
	 * Get the theme support mode added via admin option.
	 *
	 * @return null|string Support added via option, with null meaning Reader, and otherwise being 'standard' or 'transitional'.
	 * @see AMP_Theme_Support::read_theme_support()
	 * @see AMP_Theme_Support::TRANSITIONAL_MODE_SLUG
	 * @see AMP_Theme_Support::STANDARD_MODE_SLUG
	 *
	 * @since 1.2
	 */
	public static function get_support_mode_added_via_theme() {
		return self::$support_added_via_theme;
	}

	/**
	 * Get theme support mode.
	 *
	 * @return string Theme support mode.
	 * @see AMP_Theme_Support::read_theme_support()
	 * @see AMP_Theme_Support::TRANSITIONAL_MODE_SLUG
	 * @see AMP_Theme_Support::STANDARD_MODE_SLUG
	 *
	 * @since 1.2
	 */
	public static function get_support_mode() {
		$theme_support = self::get_support_mode_added_via_option();
		if ( ! $theme_support ) {
			$theme_support = self::get_support_mode_added_via_theme();
		}
		if ( ! $theme_support ) {
			$theme_support = self::READER_MODE_SLUG;
		}
		return $theme_support;
	}

	/**
	 * Check theme support args or add theme support if option is set in the admin.
	 *
	 * The DB option is only considered if the theme does not already explicitly support AMP.
	 *
	 * @see AMP_Theme_Support::get_support_mode_added_via_theme()
	 * @see AMP_Theme_Support::get_support_mode_added_via_option()
	 * @see AMP_Post_Type_Support::add_post_type_support() For where post type support is added, since it is irrespective of theme support.
	 */
	public static function read_theme_support() {
		self::$support_added_via_theme  = null;
		self::$support_added_via_option = null;

		$theme_support_option = AMP_Options_Manager::get_option( 'theme_support' );
		if ( current_theme_supports( self::SLUG ) ) {
			$args = self::get_theme_support_args();

			// Validate theme support usage.
			$keys = [ 'template_dir', 'comments_live_list', self::PAIRED_FLAG, 'templates_supported', 'available_callback', 'service_worker', 'nav_menu_toggle', 'nav_menu_dropdown' ];

			if ( count( array_diff( array_keys( $args ), $keys ) ) !== 0 ) {
				_doing_it_wrong(
					'add_theme_support',
					esc_html(
						sprintf(  // phpcs:ignore WordPress.PHP.DevelopmentFunctions.error_log_trigger_error
							/* translators: 1: comma-separated list of expected keys, 2: comma-separated list of actual keys */
							__( 'Expected AMP theme support to keys (%1$s) but saw (%2$s)', 'amp' ),
							implode( ', ', $keys ),
							implode( ', ', array_keys( $args ) )
						)
					),
					'1.0'
				);
			}

			if ( isset( $args['available_callback'] ) ) {
				_doing_it_wrong(
					'add_theme_support',
					sprintf(
						/* translators: 1: available_callback. 2: supported_templates */
						esc_html__( 'The %1$s is deprecated when adding amp theme support in favor of declaratively setting the %2$s.', 'amp' ),
						'available_callback',
						'supported_templates'
					),
					'1.0'
				);
			}

			// See amp_is_canonical().
			$is_paired = isset( $args[ self::PAIRED_FLAG ] ) ? $args[ self::PAIRED_FLAG ] : ! empty( $args['template_dir'] );

			self::$support_added_via_theme  = $is_paired ? self::TRANSITIONAL_MODE_SLUG : self::STANDARD_MODE_SLUG;
			self::$support_added_via_option = $theme_support_option;

			// Make sure the user option can override what the theme has specified.
			if ( $is_paired && self::STANDARD_MODE_SLUG === $theme_support_option ) {
				$args[ self::PAIRED_FLAG ] = false;
				add_theme_support( self::SLUG, $args );
			} elseif ( ! $is_paired && self::TRANSITIONAL_MODE_SLUG === $theme_support_option ) {
				$args[ self::PAIRED_FLAG ] = true;
				add_theme_support( self::SLUG, $args );
			} elseif ( self::READER_MODE_SLUG === $theme_support_option ) {
				remove_theme_support( self::SLUG );
			}
		} elseif ( self::READER_MODE_SLUG !== $theme_support_option ) {
			$is_paired = ( self::TRANSITIONAL_MODE_SLUG === $theme_support_option );
			add_theme_support(
				self::SLUG,
				[
					self::PAIRED_FLAG => $is_paired,
				]
			);
			self::$support_added_via_option = $is_paired ? self::TRANSITIONAL_MODE_SLUG : self::STANDARD_MODE_SLUG;
		} elseif ( true === AMP_Validation_Manager::should_validate_response() ) { // @todo Eventually reader mode should allow for validate requests.
			self::$support_added_via_option = self::STANDARD_MODE_SLUG;
			add_theme_support( self::SLUG );
		}
	}

	/**
	 * Get the theme support args.
	 *
	 * This avoids having to repeatedly call `get_theme_support()`, check the args, shift an item off the array, and so on.
	 *
	 * @since 1.0
	 *
	 * @return array|false Theme support args, or false if theme support is not present.
	 */
	public static function get_theme_support_args() {
		if ( ! current_theme_supports( self::SLUG ) ) {
			return false;
		}
		$support = get_theme_support( self::SLUG );
		if ( true === $support ) {
			return [
				self::PAIRED_FLAG => false,
			];
		}
		if ( ! isset( $support[0] ) || ! is_array( $support[0] ) ) {
			return [];
		}
		return $support[0];
	}

	/**
	 * Gets whether the parent or child theme supports Reader Mode.
	 *
	 * True if the theme does not call add_theme_support( 'amp' ) at all,
	 * and it has an amp/ directory for templates.
	 *
	 * @return bool Whether the theme supports Reader Mode.
	 */
	public static function supports_reader_mode() {
		return (
			! self::get_support_mode_added_via_theme()
			&&
			(
				is_dir( trailingslashit( get_template_directory() ) . self::READER_MODE_TEMPLATE_DIRECTORY )
				||
				is_dir( trailingslashit( get_stylesheet_directory() ) . self::READER_MODE_TEMPLATE_DIRECTORY )
			)
		);
	}

	/**
	 * Finish initialization once query vars are set.
	 *
	 * @since 0.7
	 */
	public static function finish_init() {
		if ( self::is_paired_available() ) {
			self::setup_paired_browsing_client();
			add_action( 'template_redirect', [ __CLASS__, 'sanitize_url_for_paired_browsing' ] );
			add_filter( 'template_include', [ __CLASS__, 'serve_paired_browsing_experience' ] );
		}

		$is_amp_url     = is_amp_url();
		$is_reader_mode = self::READER_MODE_SLUG === self::get_support_mode();

		if (
			$is_reader_mode
			&&
			$is_amp_url
			&&
			( ! is_singular() || ! post_supports_amp( get_post( get_queried_object_id() ) ) )
		) {
			// Reader mode only supports the singular template (for now) so redirect non-singular queries in reader mode to non-AMP version.
			// Also ensure redirecting to non-AMP version when accessing a post which does not support AMP.
			// A temporary redirect is used for admin users to allow them to see changes between reader mode and transitional modes.
			wp_safe_redirect( amp_remove_endpoint( amp_get_current_url() ), current_user_can( 'manage_options' ) ? 302 : 301 );
			return;
		} elseif ( ! is_amp_endpoint() ) {
			/*
			 * Redirect to AMP-less URL if AMP is not available for this URL and yet the query var is present.
			 * Temporary redirect is used for admin users because implied transitional mode and template support can be
			 * enabled by user ay any time, so they will be able to make AMP available for this URL and see the change
			 * without wrestling with the redirect cache.
			 */
			if ( $is_amp_url ) {
				self::redirect_non_amp_url( current_user_can( 'manage_options' ) ? 302 : 301, true );
			}

			amp_add_frontend_actions();
			return;
		}

		self::ensure_proper_amp_location();

		$theme_support = self::get_theme_support_args();
		if ( ! empty( $theme_support['template_dir'] ) ) {
			self::add_amp_template_filters();
		} elseif ( $is_reader_mode ) {
			add_filter(
				'template_include',
				static function() {
					return AMP__DIR__ . '/includes/templates/reader-template-loader.php';
				},
				PHP_INT_MAX
			);
		}

		self::add_hooks();
		self::$sanitizer_classes = amp_get_content_sanitizers();
		if ( ! $is_reader_mode ) {
			self::$sanitizer_classes = AMP_Validation_Manager::filter_sanitizer_args( self::$sanitizer_classes );
		}
		self::$embed_handlers = self::register_content_embed_handlers();
		self::$sanitizer_classes['AMP_Embed_Sanitizer']['embed_handlers'] = self::$embed_handlers;

		foreach ( self::$sanitizer_classes as $sanitizer_class => $args ) {
			if ( method_exists( $sanitizer_class, 'add_buffering_hooks' ) ) {
				call_user_func( [ $sanitizer_class, 'add_buffering_hooks' ], $args );
			}
		}
	}

	/**
	 * Ensure that the current AMP location is correct.
	 *
	 * @since 1.0
	 *
	 * @param bool $exit Whether to exit after redirecting.
	 * @return bool Whether redirection was done. Naturally this is irrelevant if $exit is true.
	 */
	public static function ensure_proper_amp_location( $exit = true ) {
<<<<<<< HEAD
		if ( amp_is_canonical() || is_singular( AMP_Story_Post_Type::POST_TYPE_SLUG ) ) {
=======
		$has_query_var = false !== get_query_var( amp_get_slug(), false ); // May come from URL param or endpoint slug.
		$has_url_param = isset( $_GET[ amp_get_slug() ] ); // phpcs:ignore WordPress.Security.NonceVerification.Recommended

		if ( amp_is_canonical() ) {
>>>>>>> 7460a0e3
			/*
			 * When AMP-first/canonical, then when there is an /amp/ endpoint or ?amp URL param,
			 * then a redirect needs to be done to the URL without any AMP indicator in the URL.
			 * Permanent redirect is used for unauthenticated users since switching between modes
			 * should happen infrequently. For admin users, this is kept temporary to allow them
			 * to not be hampered by browser remembering permanent redirects and preventing test.
			 */
			if ( is_amp_url() ) {
				return self::redirect_non_amp_url( current_user_can( 'manage_options' ) ? 302 : 301, $exit );
			}
		} elseif ( ! is_amp_url() ) {
			/*
			 * When in AMP reader or transitional mode *with* theme support, then the proper AMP URL has the 'amp' URL
			 * param and not the /amp/ endpoint. The URL param is now the exclusive way to mark AMP in reader mode &
			 * transitional mode when amp theme support is present. This is important for plugins to be able to reliably call
			 * is_amp_endpoint() before the parse_query action.
			 */
			$old_url = amp_get_current_url();
			$new_url = amp_url( amp_remove_endpoint( $old_url ) );
			if ( $old_url !== $new_url ) {
				// A temporary redirect is used for admin users to allow them to see changes between reader mode and transitional modes.
				wp_safe_redirect( $new_url, current_user_can( 'manage_options' ) ? 302 : 301 );
				// @codeCoverageIgnoreStart
				if ( $exit ) {
					exit;
				}
				return true;
				// @codeCoverageIgnoreEnd
			}
		}
		return false;
	}

	/**
	 * Redirect to non-AMP version of the current URL, such as because AMP is canonical or there are unaccepted validation errors.
	 *
	 * If the current URL is already AMP-less then do nothing.
	 *
	 * @since 0.7
	 * @since 1.0 Added $exit param.
	 * @since 1.0 Renamed from redirect_canonical_amp().
	 *
	 * @param int  $status Status code (301 or 302).
	 * @param bool $exit   Whether to exit after redirecting.
	 * @return bool Whether redirection was done. Naturally this is irrelevant if $exit is true.
	 */
	public static function redirect_non_amp_url( $status = 302, $exit = true ) {
		$current_url = amp_get_current_url();
		$non_amp_url = amp_remove_endpoint( $current_url );
		if ( $non_amp_url === $current_url ) {
			return false;
		}

		wp_safe_redirect( $non_amp_url, $status );
		// @codeCoverageIgnoreStart
		if ( $exit ) {
			exit;
		}
		return true;
		// @codeCoverageIgnoreEnd
	}

	/**
	 * Determines whether transitional mode is available.
	 *
	 * When 'amp' theme support has not been added or canonical mode is enabled, then this returns false.
	 *
	 * @since 0.7
	 *
	 * @see amp_is_canonical()
	 * @return bool Whether available.
	 */
	public static function is_paired_available() {
		if ( ! current_theme_supports( self::SLUG ) ) {
			return false;
		}

		if ( amp_is_canonical() ) {
			return false;
		}

		$availability = self::get_template_availability();
		return $availability['supported'];
	}

	/**
	 * Determine whether the user is in the Customizer preview iframe.
	 *
	 * @since 0.7
	 *
	 * @return bool Whether in Customizer preview iframe.
	 */
	public static function is_customize_preview_iframe() {
		global $wp_customize;
		return is_customize_preview() && $wp_customize->get_messenger_channel();
	}

	/**
	 * Register filters for loading AMP-specific templates.
	 */
	public static function add_amp_template_filters() {
		foreach ( self::$template_types as $template_type ) {
			// See get_query_template().
			$template_type = preg_replace( '|[^a-z0-9-]+|', '', $template_type );

			add_filter( "{$template_type}_template_hierarchy", [ __CLASS__, 'filter_amp_template_hierarchy' ] );
		}
	}

	/**
	 * Determine template availability of AMP for the given query.
	 *
	 * This is not intended to return whether AMP is available for a _specific_ post. For that, use `post_supports_amp()`.
	 *
	 * @since 1.0
	 * @global WP_Query $wp_query
	 * @see post_supports_amp()
	 *
	 * @param WP_Query|WP_Post|null $query Query or queried post. If null then the global query will be used.
	 * @return array {
	 *     Template availability.
	 *
	 *     @type bool        $supported Whether the template is supported in AMP.
	 *     @type bool|null   $immutable Whether the supported status is known to be unchangeable.
	 *     @type string|null $template  The ID of the matched template (conditional), such as 'is_singular', or null if nothing was matched.
	 *     @type string[]    $errors    List of the errors or reasons for why the template is not available.
	 * }
	 */
	public static function get_template_availability( $query = null ) {
		global $wp_query;
		if ( ! $query ) {
			$query = $wp_query;
		} elseif ( $query instanceof WP_Post ) {
			$post  = $query;
			$query = new WP_Query();
			if ( 'page' === $post->post_type ) {
				$query->set( 'page_id', $post->ID );
			} else {
				$query->set( 'p', $post->ID );
			}
			$query->queried_object    = $post;
			$query->queried_object_id = $post->ID;
			$query->parse_query_vars();
		}

		$default_response = [
			'errors'    => [],
			'supported' => false,
			'immutable' => null,
			'template'  => null,
		];

		if ( ! ( $query instanceof WP_Query ) ) {
			_doing_it_wrong( __METHOD__, esc_html__( 'No WP_Query available.', 'amp' ), '1.0' );
			return array_merge(
				$default_response,
				[ 'errors' => [ 'no_query_available' ] ]
			);
		}

		$theme_support_args = self::get_theme_support_args();
		if ( false === $theme_support_args ) {
			return array_merge(
				$default_response,
				[ 'errors' => [ 'no_theme_support' ] ]
			);
		}

		// Support available_callback from 0.7, though it is deprecated.
		if ( isset( $theme_support_args['available_callback'] ) && is_callable( $theme_support_args['available_callback'] ) ) {
			/**
			 * Queried object.
			 *
			 * @var WP_Post $queried_object
			 */
			$queried_object = $query->get_queried_object();
			if ( ( is_singular() || $query->is_posts_page ) && ! post_supports_amp( $queried_object ) ) {
				return array_merge(
					$default_response,
					[
						'errors'    => [ 'no-post-support' ],
						'supported' => false,
						'immutable' => true,
					]
				);
			}

			$response = array_merge(
				$default_response,
				[
					'supported' => call_user_func( $theme_support_args['available_callback'] ),
					'immutable' => true,
				]
			);
			if ( ! $response['supported'] ) {
				$response['errors'][] = 'available_callback';
			}
			return $response;
		}

		$all_templates_supported_by_theme_support = false;
		if ( isset( $theme_support_args['templates_supported'] ) ) {
			$all_templates_supported_by_theme_support = 'all' === $theme_support_args['templates_supported'];
		}
		$all_templates_supported = (
			$all_templates_supported_by_theme_support || AMP_Options_Manager::get_option( 'all_templates_supported' )
		);

		// Make sure global $wp_query is set in case of conditionals that unfortunately look at global scope.
		$prev_query = $wp_query;
		$wp_query   = $query; // phpcs:ignore WordPress.WP.GlobalVariablesOverride.Prohibited

		$matching_templates    = [];
		$supportable_templates = self::get_supportable_templates();
		foreach ( $supportable_templates as $id => $supportable_template ) {
			if ( empty( $supportable_template['callback'] ) ) {
				$callback = $id;
			} else {
				$callback = $supportable_template['callback'];
			}

			// If the callback is a method on the query, then call the method on the query itself.
			if ( is_string( $callback ) && 'is_' === substr( $callback, 0, 3 ) && method_exists( $query, $callback ) ) {
				$is_match = call_user_func( [ $query, $callback ] );
			} elseif ( is_callable( $callback ) ) {
				$is_match = $callback( $query );
			} else {
				/* translators: %s: the supportable template ID. */
				_doing_it_wrong( __FUNCTION__, esc_html( sprintf( __( 'Supportable template "%s" does not have a callable callback.', 'amp' ), $id ) ), '1.0' );
				$is_match = false;
			}

			if ( $is_match ) {
				$matching_templates[ $id ] = [
					'template'  => $id,
					'supported' => ! empty( $supportable_template['supported'] ),
					'immutable' => ! empty( $supportable_template['immutable'] ),
				];
			}
		}

		// Restore previous $wp_query (if any).
		$wp_query = $prev_query; // phpcs:ignore WordPress.WP.GlobalVariablesOverride.Prohibited

		// Make sure children override their parents.
		$matching_template_ids = array_keys( $matching_templates );
		foreach ( array_diff( array_keys( $supportable_templates ), $matching_template_ids ) as $template_id ) {
			unset( $supportable_templates[ $template_id ] );
		}
		foreach ( $matching_template_ids as $id ) {
			$has_children = false;
			foreach ( $supportable_templates as $other_id => $supportable_template ) {
				if ( $other_id === $id ) {
					continue;
				}
				if ( isset( $supportable_template['parent'] ) && $id === $supportable_template['parent'] ) {
					$has_children = true;
					break;
				}
			}

			// Delete all matching parent templates since the child will override them.
			if ( ! $has_children ) {
				$supportable_template = $supportable_templates[ $id ];
				while ( ! empty( $supportable_template['parent'] ) ) {
					$parent = $supportable_template['parent'];

					/*
					 * If the parent is not amongst the supportable templates, then something is off in terms of hierarchy.
					 * Either the matching is off-track, or the template is badly configured.
					 */
					if ( ! array_key_exists( $parent, $supportable_templates ) ) {
						_doing_it_wrong(
							__METHOD__,
							esc_html(
								sprintf(
									/* translators: %s: amp_supportable_templates */
									__( 'An expected parent was not found. Did you filter %s to not honor the template hierarchy?', 'amp' ),
									'amp_supportable_templates'
								)
							),
							'1.4'
						);
						break;
					}

					$supportable_template = $supportable_templates[ $parent ];

					// Let the child supported status override the parent's supported status.
					unset( $matching_templates[ $parent ] );
				}
			}
		}

		// If there is more than 1 matching template, the is_home() condition is the default so discard it if there are other matching templates.
		if ( count( $matching_templates ) > 1 && isset( $matching_templates['is_home'] ) ) {
			unset( $matching_templates['is_home'] );
		}

		/*
		 * When there is still more than one matching template, account for ambiguous cases, informed by the order in template-loader.php.
		 * See <https://github.com/WordPress/wordpress-develop/blob/5.1.0/src/wp-includes/template-loader.php#L49-L68>.
		 */
		if ( count( $matching_templates ) > 1 ) {
			$template_conditional_priority_order = [
				'is_embed',
				'is_404',
				'is_search',
				'is_front_page',
				'is_home',
				'is_post_type_archive',
				'is_tax',
				'is_attachment',
				'is_single',
				'is_page',
				'is_singular',
				'is_category',
				'is_tag',
				'is_author',
				'is_date',
				'is_archive',
			];

			// Obtain the template conditionals for each matching template ID (e.g. 'is_post_type_archive[product]' => 'is_post_type_archive').
			$template_conditional_id_mapping = [];
			foreach ( array_keys( $matching_templates ) as $template_id ) {
				$template_conditional_id_mapping[ strtok( $template_id, '[' ) ] = $template_id;
			}

			// If there are any custom supportable templates, only consider them since they would override the conditional logic in core.
			$custom_template_conditions = array_diff(
				array_keys( $template_conditional_id_mapping ),
				$template_conditional_priority_order
			);
			if ( ! empty( $custom_template_conditions ) ) {
				$matching_templates = wp_array_slice_assoc(
					$matching_templates,
					array_values( wp_array_slice_assoc( $template_conditional_id_mapping, $custom_template_conditions ) )
				);
			} else {
				/*
				 * Otherwise, iterate over the template conditionals in the order they occur in the if/elseif/else conditional chain.
				 * to then populate $matching_templates with just this one entry.
				 */
				foreach ( $template_conditional_priority_order as $template_conditional ) {
					if ( isset( $template_conditional_id_mapping[ $template_conditional ] ) ) {
						$template_id        = $template_conditional_id_mapping[ $template_conditional ];
						$matching_templates = [
							$template_id => $matching_templates[ $template_id ],
						];
						break;
					}
				}
			}
		}

		/*
		 * If there are more than one matching templates, then something is probably not right.
		 * Template conditions need to be set up properly to prevent this from happening.
		 */
		if ( count( $matching_templates ) > 1 ) {
			_doing_it_wrong(
				__METHOD__,
				esc_html(
					sprintf(
						/* translators: %s: amp_supportable_templates */
						__( 'Did not expect there to be more than one matching template. Did you filter %s to not honor the template hierarchy?', 'amp' ),
						'amp_supportable_templates'
					)
				),
				'1.0'
			);
		}

		$matching_template = array_shift( $matching_templates );

		// If there aren't any matching templates left that are supported, then we consider it to not be available.
		if ( ! $matching_template ) {
			if ( $all_templates_supported ) {
				return array_merge(
					$default_response,
					[
						'supported' => true,
					]
				);
			}

			return array_merge(
				$default_response,
				[ 'errors' => [ 'no_matching_template' ] ]
			);
		}
		$matching_template = array_merge( $default_response, $matching_template );

		// If there aren't any matching templates left that are supported, then we consider it to not be available.
		if ( empty( $matching_template['supported'] ) ) {
			$matching_template['errors'][] = 'template_unsupported';
		}

		// For singular queries, post_supports_amp() is given the final say.
		if ( $query->is_singular() || $query->is_posts_page ) {
			/**
			 * Queried object.
			 *
			 * @var WP_Post $queried_object
			 */
			$queried_object = $query->get_queried_object();
			if ( $queried_object instanceof WP_Post ) {
				$support_errors = AMP_Post_Type_Support::get_support_errors( $queried_object );
				if ( ! empty( $support_errors ) ) {
					$matching_template['errors']    = array_merge( $matching_template['errors'], $support_errors );
					$matching_template['supported'] = false;
				}
			}
		}

		return $matching_template;
	}

	/**
	 * Get the templates which can be supported.
	 *
	 * @return array Supportable templates.
	 */
	public static function get_supportable_templates() {
		$templates = [
			'is_singular' => [
				'label'       => __( 'Singular', 'amp' ),
				'description' => __( 'Required for the above content types.', 'amp' ),
			],
		];
		if ( 'page' === get_option( 'show_on_front' ) ) {
			$templates['is_front_page'] = [
				'label'  => __( 'Homepage', 'amp' ),
				'parent' => 'is_singular',
			];
			if ( AMP_Post_Meta_Box::DISABLED_STATUS === get_post_meta( get_option( 'page_on_front' ), AMP_Post_Meta_Box::STATUS_POST_META_KEY, true ) ) {
				/* translators: %s: the URL to the edit post screen. */
				$templates['is_front_page']['description'] = sprintf( __( 'Currently disabled at the <a href="%s">page level</a>.', 'amp' ), esc_url( get_edit_post_link( get_option( 'page_on_front' ) ) ) );
			}

			// In other words, same as is_posts_page, *but* it not is_singular.
			$templates['is_home'] = [
				'label' => __( 'Blog', 'amp' ),
			];
			if ( AMP_Post_Meta_Box::DISABLED_STATUS === get_post_meta( get_option( 'page_for_posts' ), AMP_Post_Meta_Box::STATUS_POST_META_KEY, true ) ) {
				/* translators: %s: the URL to the edit post screen. */
				$templates['is_home']['description'] = sprintf( __( 'Currently disabled at the <a href="%s">page level</a>.', 'amp' ), esc_url( get_edit_post_link( get_option( 'page_for_posts' ) ) ) );
			}
		} else {
			$templates['is_home'] = [
				'label' => __( 'Homepage', 'amp' ),
			];
		}

		$templates = array_merge(
			$templates,
			[
				'is_archive' => [
					'label' => __( 'Archives', 'amp' ),
				],
				'is_author'  => [
					'label'  => __( 'Author', 'amp' ),
					'parent' => 'is_archive',
				],
				'is_date'    => [
					'label'  => __( 'Date', 'amp' ),
					'parent' => 'is_archive',
				],
				'is_search'  => [
					'label' => __( 'Search', 'amp' ),
				],
				'is_404'     => [
					'label' => __( 'Not Found (404)', 'amp' ),
				],
			]
		);

		if ( taxonomy_exists( 'category' ) ) {
			$templates['is_category'] = [
				'label'  => get_taxonomy( 'category' )->labels->name,
				'parent' => 'is_archive',
			];
		}
		if ( taxonomy_exists( 'post_tag' ) ) {
			$templates['is_tag'] = [
				'label'  => get_taxonomy( 'post_tag' )->labels->name,
				'parent' => 'is_archive',
			];
		}

		$taxonomy_args = [
			'_builtin' => false,
			'public'   => true,
		];
		foreach ( get_taxonomies( $taxonomy_args, 'objects' ) as $taxonomy ) {
			$templates[ sprintf( 'is_tax[%s]', $taxonomy->name ) ] = [
				'label'    => $taxonomy->labels->name,
				'parent'   => 'is_archive',
				'callback' => static function ( WP_Query $query ) use ( $taxonomy ) {
					return $query->is_tax( $taxonomy->name );
				},
			];
		}

		$post_type_args = [
			'has_archive' => true,
			'public'      => true,
		];
		foreach ( get_post_types( $post_type_args, 'objects' ) as $post_type ) {
			$templates[ sprintf( 'is_post_type_archive[%s]', $post_type->name ) ] = [
				'label'    => $post_type->labels->archives,
				'parent'   => 'is_archive',
				'callback' => static function ( WP_Query $query ) use ( $post_type ) {
					return $query->is_post_type_archive( $post_type->name );
				},
			];
		}

		/**
		 * Filters list of supportable templates.
		 *
		 * A theme or plugin can force a given template to be supported or not by preemptively
		 * setting the 'supported' flag for a given template. Otherwise, if the flag is undefined
		 * then the user will be able to toggle it themselves in the admin. Each array item should
		 * have a key that corresponds to a template conditional function. If the key is such a
		 * function, then the key is used to evaluate whether the given template entry is a match.
		 * Otherwise, a supportable template item can include a callback value which is used instead.
		 * Each item needs a 'label' value. Additionally, if the supportable template is a subset of
		 * another condition (e.g. is_singular > is_single) then this relationship needs to be
		 * indicated via the 'parent' value.
		 *
		 * @since 1.0
		 *
		 * @param array $templates Supportable templates.
		 */
		$templates = apply_filters( 'amp_supportable_templates', $templates );

		$theme_support_args        = self::get_theme_support_args();
		$theme_supported_templates = [];
		if ( isset( $theme_support_args['templates_supported'] ) ) {
			$theme_supported_templates = $theme_support_args['templates_supported'];
		}

		$supported_templates = AMP_Options_Manager::get_option( 'supported_templates' );
		foreach ( $templates as $id => &$template ) {

			// Capture user-elected support from options. This allows us to preserve the original user selection through programmatic overrides.
			$template['user_supported'] = in_array( $id, $supported_templates, true );

			// Consider supported templates from theme support args.
			if ( ! isset( $template['supported'] ) ) {
				if ( 'all' === $theme_supported_templates ) {
					$template['supported'] = true;
				} elseif ( is_array( $theme_supported_templates ) && isset( $theme_supported_templates[ $id ] ) ) {
					$template['supported'] = $theme_supported_templates[ $id ];
				}
			}

			// Make supported state immutable if it was programmatically set.
			$template['immutable'] = isset( $template['supported'] );

			// Set supported state from user preference.
			if ( ! $template['immutable'] ) {
				$template['supported'] = AMP_Options_Manager::get_option( 'all_templates_supported' ) || $template['user_supported'];
			}
		}

		return $templates;
	}

	/**
	 * Register hooks.
	 */
	public static function add_hooks() {

		// Remove core actions which are invalid AMP.
		remove_action( 'wp_head', 'wp_post_preview_js', 1 );
		remove_action( 'wp_head', 'wp_oembed_add_host_js' );

		// Replace JS-based emoji with PHP-based, if the JS-based emoji replacement was not already removed.
		if ( has_action( 'wp_head', 'print_emoji_detection_script' ) ) {
			remove_action( 'wp_head', 'print_emoji_detection_script', 7 );
			remove_action( 'wp_print_styles', 'print_emoji_styles' );
			add_action( 'wp_print_styles', [ __CLASS__, 'print_emoji_styles' ] );
			add_filter( 'the_title', 'wp_staticize_emoji' );
			add_filter( 'the_excerpt', 'wp_staticize_emoji' );
			add_filter( 'the_content', 'wp_staticize_emoji' );
			add_filter( 'comment_text', 'wp_staticize_emoji' );
			add_filter( 'widget_text', 'wp_staticize_emoji' );
		}

		// @todo The wp_mediaelement_fallback() should still run to be injected inside of the audio/video generated by wp_audio_shortcode()/wp_video_shortcode() respectively.
		// Prevent MediaElement.js scripts/styles from being enqueued.
		add_filter(
			'wp_video_shortcode_library',
			static function() {
				return 'amp';
			}
		);
		add_filter(
			'wp_audio_shortcode_library',
			static function() {
				return 'amp';
			}
		);

		// Don't show loading indicator on custom logo since it makes most sense for larger images.
		add_filter(
			'get_custom_logo',
			static function( $html ) {
				return preg_replace( '/(?<=<img\s)/', ' data-amp-noloading="" ', $html );
			},
			1
		);

		add_action( 'admin_bar_init', [ __CLASS__, 'init_admin_bar' ] );
		add_action( 'wp_head', 'amp_add_generator_metadata', 20 );
		add_action( 'wp_enqueue_scripts', [ __CLASS__, 'enqueue_assets' ], 0 ); // Enqueue before theme's styles.
		add_action( 'wp_enqueue_scripts', [ __CLASS__, 'dequeue_customize_preview_scripts' ], 1000 );
		add_filter( 'customize_partial_render', [ __CLASS__, 'filter_customize_partial_render' ] );

		add_action( 'wp_footer', 'amp_print_analytics' );

		/*
		 * Start output buffering at very low priority for sake of plugins and themes that use template_redirect
		 * instead of template_include.
		 */
		$priority = defined( 'PHP_INT_MIN' ) ? PHP_INT_MIN : ~PHP_INT_MAX; // phpcs:ignore PHPCompatibility.Constants.NewConstants.php_int_minFound
		add_action( 'template_redirect', [ __CLASS__, 'start_output_buffering' ], $priority );

		// Commenting hooks.
		add_filter( 'comment_form_defaults', [ __CLASS__, 'filter_comment_form_defaults' ] );
		add_filter( 'comment_reply_link', [ __CLASS__, 'filter_comment_reply_link' ], 10, 4 );
		add_filter( 'cancel_comment_reply_link', [ __CLASS__, 'filter_cancel_comment_reply_link' ], 10, 3 );
		add_action( 'comment_form', [ __CLASS__, 'amend_comment_form' ], 100 );
		remove_action( 'comment_form', 'wp_comment_form_unfiltered_html_nonce' );
		add_filter( 'wp_kses_allowed_html', [ __CLASS__, 'whitelist_layout_in_wp_kses_allowed_html' ], 10 );
		add_filter( 'get_header_image_tag', [ __CLASS__, 'amend_header_image_with_video_header' ], PHP_INT_MAX );
		add_action(
			'wp_print_footer_scripts',
			static function() {
				wp_dequeue_script( 'wp-custom-header' );
			},
			0
		);
		add_action(
			'wp_enqueue_scripts',
			static function() {
				wp_dequeue_script( 'comment-reply' ); // Handled largely by AMP_Comments_Sanitizer and *reply* methods in this class.
			}
		);

		// @todo Add character conversion.
	}

	/**
	 * Register/override widgets.
	 *
	 * @global WP_Widget_Factory
	 * @return void
	 */
	public static function register_widgets() {
		global $wp_widget_factory;
		foreach ( $wp_widget_factory->widgets as $registered_widget ) {
			$registered_widget_class_name = get_class( $registered_widget );
			if ( ! preg_match( '/^WP_Widget_(.+)$/', $registered_widget_class_name, $matches ) ) {
				continue;
			}
			$amp_class_name = 'AMP_Widget_' . $matches[1];
			if ( ! class_exists( $amp_class_name ) || is_a( $amp_class_name, $registered_widget_class_name ) ) {
				continue;
			}

			unregister_widget( $registered_widget_class_name );
			register_widget( $amp_class_name );
		}
	}

	/**
	 * Register content embed handlers.
	 *
	 * This was copied from `AMP_Content::register_embed_handlers()` due to being a private method
	 * and due to `AMP_Content` not being well suited for use in AMP canonical.
	 *
	 * @see AMP_Content::register_embed_handlers()
	 * @global int $content_width
	 * @return AMP_Base_Embed_Handler[] Handlers.
	 */
	public static function register_content_embed_handlers() {
		global $content_width;

		$embed_handlers = [];
		foreach ( amp_get_content_embed_handlers() as $embed_handler_class => $args ) {

			/**
			 * Embed handler.
			 *
			 * @type AMP_Base_Embed_Handler $embed_handler
			 */
			$embed_handler = new $embed_handler_class(
				array_merge(
					[
						'content_max_width' => ! empty( $content_width ) ? $content_width : AMP_Post_Template::CONTENT_MAX_WIDTH, // Back-compat.
					],
					$args
				)
			);

			if ( ! $embed_handler instanceof AMP_Base_Embed_Handler ) {
				_doing_it_wrong(
					__METHOD__,
					esc_html(
						sprintf(
							/* translators: 1: embed handler. 2: AMP_Embed_Handler */
							__( 'Embed Handler (%1$s) must extend `%2$s`', 'amp' ),
							esc_html( $embed_handler_class ),
							'AMP_Embed_Handler'
						)
					),
					'0.1'
				);
				continue;
			}

			$embed_handler->register_embed();
			$embed_handlers[] = $embed_handler;
		}

		return $embed_handlers;
	}

	/**
	 * Add the comments template placeholder marker
	 *
	 * @codeCoverageIgnore
	 * @deprecated 1.1.0 This functionality was moved to AMP_Comments_Sanitizer
	 *
	 * @param array $args the args for the comments list.
	 * @return array Args to return.
	 */
	public static function set_comments_walker( $args ) {
		_deprecated_function( __METHOD__, '1.1' );
		$amp_walker     = new AMP_Comment_Walker();
		$args['walker'] = $amp_walker;
		return $args;
	}

	/**
	 * Amend the comment form with the redirect_to field to persist the AMP page after submission.
	 */
	public static function amend_comment_form() {
		?>
		<?php if ( is_singular() && ! amp_is_canonical() ) : ?>
			<input type="hidden" name="redirect_to" value="<?php echo esc_url( amp_get_permalink( get_the_ID() ) ); ?>">
		<?php endif; ?>
		<?php
	}

	/**
	 * Prepends template hierarchy with template_dir for AMP transitional mode templates.
	 *
	 * @param array $templates Template hierarchy.
	 * @return array Templates.
	 */
	public static function filter_amp_template_hierarchy( $templates ) {
		$args = self::get_theme_support_args();
		if ( isset( $args['template_dir'] ) ) {
			$amp_templates = [];
			foreach ( $templates as $template ) {
				$amp_templates[] = $args['template_dir'] . '/' . $template; // Let template_dir have precedence.
				$amp_templates[] = $template;
			}
			$templates = $amp_templates;
		}
		return $templates;
	}

	/**
	 * Get canonical URL for current request.
	 *
	 * @see rel_canonical()
	 * @global WP $wp
	 * @global WP_Rewrite $wp_rewrite
	 * @link https://www.ampproject.org/docs/reference/spec#canon.
	 * @link https://core.trac.wordpress.org/ticket/18660
	 *
	 * @return string Canonical non-AMP URL.
	 */
	public static function get_current_canonical_url() {
		global $wp, $wp_rewrite;

		$url = null;
		if ( is_singular() ) {
			$url = wp_get_canonical_url();
		}

		// For non-singular queries, make use of the request URI and public query vars to determine canonical URL.
		if ( empty( $url ) ) {
			$added_query_vars = $wp->query_vars;
			if ( ! $wp_rewrite->permalink_structure || empty( $wp->request ) ) {
				$url = home_url( '/' );
			} else {
				$url = home_url( user_trailingslashit( $wp->request ) );
				parse_str( $wp->matched_query, $matched_query_vars );
				foreach ( $wp->query_vars as $key => $value ) {

					// Remove query vars that were matched in the rewrite rules for the request.
					if ( isset( $matched_query_vars[ $key ] ) ) {
						unset( $added_query_vars[ $key ] );
					}
				}
			}
		}

		if ( ! empty( $added_query_vars ) ) {
			$url = add_query_arg( $added_query_vars, $url );
		}

		return amp_remove_endpoint( $url );
	}

	/**
	 * Get the ID for the amp-state.
	 *
	 * @since 0.7
	 *
	 * @param int $post_id Post ID.
	 * @return string ID for amp-state.
	 */
	public static function get_comment_form_state_id( $post_id ) {
		return sprintf( 'commentform_post_%d', $post_id );
	}

	/**
	 * Filter comment form args to an element with [text] AMP binding wrap the title reply.
	 *
	 * @since 0.7
	 * @see comment_form()
	 *
	 * @param array $args Comment form args.
	 * @return array Filtered comment form args.
	 */
	public static function filter_comment_form_defaults( $args ) {
		$state_id = self::get_comment_form_state_id( get_the_ID() );

		$text_binding = sprintf(
			'%s.replyToName ? %s : %s',
			$state_id,
			str_replace(
				'%s',
				sprintf( '" + %s.replyToName + "', $state_id ),
				wp_json_encode( $args['title_reply_to'], JSON_UNESCAPED_UNICODE )
			),
			wp_json_encode( $args['title_reply'], JSON_UNESCAPED_UNICODE )
		);

		$args['title_reply_before'] .= sprintf(
			'<span [text]="%s">',
			esc_attr( $text_binding )
		);
		$args['cancel_reply_before'] = '</span>' . $args['cancel_reply_before'];
		return $args;
	}

	/**
	 * Modify the comment reply link for AMP.
	 *
	 * @since 0.7
	 * @see get_comment_reply_link()
	 *
	 * @param string     $link    The HTML markup for the comment reply link.
	 * @param array      $args    An array of arguments overriding the defaults.
	 * @param WP_Comment $comment The object of the comment being replied.
	 * @return string Comment reply link.
	 */
	public static function filter_comment_reply_link( $link, $args, $comment ) {

		// Continue to show default link to wp-login when user is not logged-in.
		if ( get_option( 'comment_registration' ) && ! is_user_logged_in() ) {
			return $args['before'] . $link . $args['after'];
		}

		$state_id  = self::get_comment_form_state_id( get_the_ID() );
		$tap_state = [
			$state_id => [
				'replyToName' => $comment->comment_author,
				'values'      => [
					'comment_parent' => (string) $comment->comment_ID,
				],
			],
		];

		// @todo Figure out how to support add_below. Instead of moving the form, what about letting the form get a fixed position?
		$link = sprintf(
			'<a rel="nofollow" class="comment-reply-link" href="%s" on="%s" aria-label="%s">%s</a>',
			esc_attr( '#' . $args['respond_id'] ),
			esc_attr( sprintf( 'tap:AMP.setState( %s )', wp_json_encode( $tap_state, JSON_UNESCAPED_UNICODE ) ) ),
			esc_attr( sprintf( $args['reply_to_text'], $comment->comment_author ) ),
			$args['reply_text']
		);
		return $args['before'] . $link . $args['after'];
	}

	/**
	 * Filters the cancel comment reply link HTML.
	 *
	 * @since 0.7
	 * @see get_cancel_comment_reply_link()
	 *
	 * @param string $formatted_link The HTML-formatted cancel comment reply link.
	 * @param string $link           Cancel comment reply link URL.
	 * @param string $text           Cancel comment reply link text.
	 * @return string Cancel reply link.
	 */
	public static function filter_cancel_comment_reply_link( $formatted_link, $link, $text ) {
		if ( empty( $text ) ) {
			$text = __( 'Click here to cancel reply.', 'default' );
		}

		$state_id  = self::get_comment_form_state_id( get_the_ID() );
		$tap_state = [
			$state_id => [
				'replyToName' => '',
				'values'      => [
					'comment_parent' => '0',
				],
			],
		];

		$respond_id = 'respond'; // Hard-coded in comment_form() and default value in get_comment_reply_link().
		return sprintf(
			'<a id="cancel-comment-reply-link" href="%s" %s [hidden]="%s" on="%s">%s</a>',
			esc_url( remove_query_arg( 'replytocom' ) . '#' . $respond_id ),
			isset( $_GET['replytocom'] ) ? '' : ' hidden', // phpcs:ignore
			esc_attr( sprintf( '%s.values.comment_parent == "0"', self::get_comment_form_state_id( get_the_ID() ) ) ),
			esc_attr( sprintf( 'tap:AMP.setState( %s )', wp_json_encode( $tap_state, JSON_UNESCAPED_UNICODE ) ) ),
			esc_html( $text )
		);
	}

	/**
	 * Configure the admin bar for AMP.
	 *
	 * @since 1.0
	 */
	public static function init_admin_bar() {
		add_filter( 'style_loader_tag', [ __CLASS__, 'filter_admin_bar_style_loader_tag' ], 10, 2 );
		add_filter( 'script_loader_tag', [ __CLASS__, 'filter_admin_bar_script_loader_tag' ], 10, 2 );

		// Inject the data-ampdevmode attribute into the admin bar bump style. See \WP_Admin_Bar::initialize().
		if ( current_theme_supports( 'admin-bar' ) ) {
			$admin_bar_args  = get_theme_support( 'admin-bar' );
			$header_callback = $admin_bar_args[0]['callback'];
		} else {
			$header_callback = '_admin_bar_bump_cb';
		}
		remove_action( 'wp_head', $header_callback );
		if ( '__return_false' !== $header_callback ) {
			ob_start();
			$header_callback();
			$style = ob_get_clean();
			$data  = trim( preg_replace( '#<style[^>]*>(.*)</style>#is', '$1', $style ) ); // See wp_add_inline_style().

			// Override AMP's position:relative on the body for the sake of the AMP viewer, which is not relevant an an Admin Bar context.
			if ( amp_is_dev_mode() ) {
				$data .= 'html:not(#_) > body { position:unset !important; }';
			}

			wp_add_inline_style( 'admin-bar', $data );
		}

		// Emulate customize support script in PHP, to assume Customizer.
		add_action(
			'admin_bar_menu',
			static function() {
				remove_action( 'wp_before_admin_bar_render', 'wp_customize_support_script' );
			},
			41
		);
		add_filter(
			'body_class',
			static function( $body_classes ) {
				return array_merge(
					array_diff(
						$body_classes,
						[ 'no-customize-support' ]
					),
					[ 'customize-support' ]
				);
			}
		);
	}

	/**
	 * Recursively determine if a given dependency depends on another.
	 *
	 * @since 1.3
	 *
	 * @param WP_Dependencies $dependencies      Dependencies.
	 * @param string          $current_handle    Current handle.
	 * @param string          $dependency_handle Dependency handle.
	 * @return bool Whether the current handle is a dependency of the dependency handle.
	 */
	protected static function has_dependency( WP_Dependencies $dependencies, $current_handle, $dependency_handle ) {
		if ( $current_handle === $dependency_handle ) {
			return true;
		}
		if ( ! isset( $dependencies->registered[ $current_handle ] ) ) {
			return false;
		}
		foreach ( $dependencies->registered[ $current_handle ]->deps as $handle ) {
			if ( self::has_dependency( $dependencies, $handle, $dependency_handle ) ) {
				return true;
			}
		}
		return false;
	}

	/**
	 * Check if a handle is exclusively a dependency of another handle.
	 *
	 * For example, check if dashicons is being added exclusively because it is a dependency of admin-bar, as opposed
	 * to being added because it was directly enqueued by a theme or a dependency of some other style.
	 *
	 * @since 1.4.2
	 *
	 * @param WP_Dependencies $dependencies      Dependencies.
	 * @param string          $dependency_handle Dependency handle.
	 * @param string          $dependent_handle  Dependent handle.
	 * @return bool Whether the $handle is exclusively a handle of the $exclusive_dependency handle.
	 */
	protected static function is_exclusively_dependent( WP_Dependencies $dependencies, $dependency_handle, $dependent_handle ) {

		// If a dependency handle is the same as the dependent handle, then this self-referential relationship is exclusive.
		if ( $dependency_handle === $dependent_handle ) {
			return true;
		}

		// Short-circuit if there is no dependency relationship up front.
		if ( ! self::has_dependency( $dependencies, $dependent_handle, $dependency_handle ) ) {
			return false;
		}

		// Check whether any enqueued handle depends on the dependency.
		foreach ( $dependencies->queue as $queued_handle ) {
			// Skip considering the dependent handle.
			if ( $dependent_handle === $queued_handle ) {
				continue;
			}

			// If the dependency handle was directly enqueued, then it is not exclusively dependent.
			if ( $dependency_handle === $queued_handle ) {
				return false;
			}

			// Otherwise, if the dependency handle is depended on by the queued handle while at the same time the queued
			// handle _does_ have a dependency on the supplied dependent handle, then the dependency handle is not
			// exclusively dependent on the dependent handle.
			if (
				self::has_dependency( $dependencies, $queued_handle, $dependency_handle )
				&&
				! self::has_dependency( $dependencies, $queued_handle, $dependent_handle )
			) {
				return false;
			}
		}
		return true;
	}

	/**
	 * Add data-ampdevmode attribute to any enqueued style that depends on the admin-bar.
	 *
	 * @since 1.3
	 *
	 * @param string $tag    The link tag for the enqueued style.
	 * @param string $handle The style's registered handle.
	 * @return string Tag.
	 */
	public static function filter_admin_bar_style_loader_tag( $tag, $handle ) {
		if (
			is_array( wp_styles()->registered['admin-bar']->deps ) && in_array( $handle, wp_styles()->registered['admin-bar']->deps, true ) ?
				self::is_exclusively_dependent( wp_styles(), $handle, 'admin-bar' ) :
				self::has_dependency( wp_styles(), $handle, 'admin-bar' )
		) {
			$tag = preg_replace( '/(?<=<link)(?=\s|>)/i', ' ' . AMP_Rule_Spec::DEV_MODE_ATTRIBUTE, $tag );
		}
		return $tag;
	}

	/**
	 * Add data-ampdevmode attribute to any enqueued script that depends on the admin-bar.
	 *
	 * @since 1.3
	 *
	 * @param string $tag    The `<script>` tag for the enqueued script.
	 * @param string $handle The script's registered handle.
	 * @return string Tag.
	 */
	public static function filter_admin_bar_script_loader_tag( $tag, $handle ) {
		if (
			is_array( wp_scripts()->registered['admin-bar']->deps ) && in_array( $handle, wp_scripts()->registered['admin-bar']->deps, true ) ?
				self::is_exclusively_dependent( wp_scripts(), $handle, 'admin-bar' ) :
				self::has_dependency( wp_scripts(), $handle, 'admin-bar' )
		) {
			$tag = preg_replace( '/(?<=<script)(?=\s|>)/i', ' ' . AMP_Rule_Spec::DEV_MODE_ATTRIBUTE, $tag );
		}
		return $tag;
	}

	/**
	 * Ensure the markup exists as required by AMP and elements are in the optimal loading order.
	 *
	 * Ensure meta[charset], meta[name=viewport], and link[rel=canonical] exist, as the whitelist sanitizer
	 * may have removed an illegal meta[http-equiv] or meta[name=viewport]. For a singular post, core only outputs a
	 * canonical URL by default. Adds the preload links.
	 *
	 * @since 0.7
	 * @link https://www.ampproject.org/docs/reference/spec#required-markup
	 * @link https://amp.dev/documentation/guides-and-tutorials/optimize-and-measure/optimize_amp/
	 * @todo All of this might be better placed inside of a sanitizer.
	 *
	 * @param Document $dom            Document.
	 * @param string[] $script_handles AMP script handles for components identified during output buffering.
	 */
	public static function ensure_required_markup( Document $dom, $script_handles = [] ) {
		/**
		 * Elements.
		 *
		 * @var DOMElement $meta
		 * @var DOMElement $script
		 * @var DOMElement $link
		 * @var DOMElement $style
		 * @var DOMElement $noscript
		 */

		// Gather all links.
		$links         = [
			Attribute::REL_PRECONNECT => [
				// Include preconnect link for AMP CDN for browsers that don't support preload.
				AMP_DOM_Utils::create_node(
					$dom,
					Tag::LINK,
					[
						Attribute::REL  => Attribute::REL_PRECONNECT,
						Attribute::HREF => 'https://cdn.ampproject.org',
					]
				),
			],
		];
		$link_elements = $dom->head->getElementsByTagName( Tag::LINK );
		foreach ( $link_elements as $link ) {
			if ( $link->hasAttribute( Attribute::REL ) ) {
				$links[ $link->getAttribute( Attribute::REL ) ][] = $link;
			}
		}

		// Ensure rel=canonical link.
		$rel_canonical = null;
		if ( empty( $links['canonical'] ) ) {
			$rel_canonical = AMP_DOM_Utils::create_node(
				$dom,
				Tag::LINK,
				[
					Attribute::REL  => Attribute::REL_CANONICAL,
					Attribute::HREF => self::get_current_canonical_url(),
				]
			);
			$dom->head->appendChild( $rel_canonical );
		}

		// Store the last meta tag as the previous node to append to.
		$meta_tags     = $dom->head->getElementsByTagName( Tag::META );
		$previous_node = $meta_tags->length > 0 ? $meta_tags->item( $meta_tags->length - 1 ) : $dom->head->firstChild;

		// Handle the title.
		$title = $dom->head->getElementsByTagName( Tag::TITLE )->item( 0 );
		if ( $title ) {
			$title->parentNode->removeChild( $title ); // So we can move it.
			$dom->head->insertBefore( $title, $previous_node->nextSibling );
			$previous_node = $title;
		}

		// Obtain the existing AMP scripts.
		$amp_scripts     = [];
		$ordered_scripts = [];
		$head_scripts    = [];
		$runtime_src     = wp_scripts()->registered[ Amp::RUNTIME ]->src;
		foreach ( $dom->head->getElementsByTagName( Tag::SCRIPT ) as $script ) { // Note that prepare_response() already moved body scripts to head.
			$head_scripts[] = $script;
		}
		foreach ( $head_scripts as $script ) {
			$src = $script->getAttribute( Attribute::SRC );
			if ( ! $src || 'https://cdn.ampproject.org/' !== substr( $src, 0, 27 ) ) {
				continue;
			}
			if ( $runtime_src === $src ) {
				$amp_scripts[ Amp::RUNTIME ] = $script;
			} elseif ( $script->hasAttribute( Attribute::CUSTOM_ELEMENT ) ) {
				$amp_scripts[ $script->getAttribute( Attribute::CUSTOM_ELEMENT ) ] = $script;
			} elseif ( $script->hasAttribute( Attribute::CUSTOM_TEMPLATE ) ) {
				$amp_scripts[ $script->getAttribute( Attribute::CUSTOM_TEMPLATE ) ] = $script;
			} else {
				continue;
			}
			$script->parentNode->removeChild( $script ); // So we can move it.
		}

		// Create scripts for any components discovered from output buffering that are missing.
		foreach ( array_diff( $script_handles, array_keys( $amp_scripts ) ) as $missing_script_handle ) {
			if ( ! wp_script_is( $missing_script_handle, 'registered' ) ) {
				continue;
			}
			$attrs = [
				Attribute::SRC   => wp_scripts()->registered[ $missing_script_handle ]->src,
				Attribute::ASYNC => '',
			];
			if ( Extension::MUSTACHE === $missing_script_handle ) {
				$attrs[ Attribute::CUSTOM_TEMPLATE ] = $missing_script_handle;
			} else {
				$attrs[ Attribute::CUSTOM_ELEMENT ] = $missing_script_handle;
			}

			$amp_scripts[ $missing_script_handle ] = AMP_DOM_Utils::create_node( $dom, Tag::SCRIPT, $attrs );
		}

		// Remove scripts that had already been added but couldn't be detected from output buffering.
		$extension_specs            = AMP_Allowed_Tags_Generated::get_extension_specs();
		$superfluous_script_handles = array_diff(
			array_keys( $amp_scripts ),
			array_merge( $script_handles, [ Amp::RUNTIME ] )
		);
		foreach ( $superfluous_script_handles as $superfluous_script_handle ) {
			if ( ! empty( $extension_specs[ $superfluous_script_handle ]['requires_usage'] ) ) {
				unset( $amp_scripts[ $superfluous_script_handle ] );
			}
		}

		/* phpcs:ignore Squiz.PHP.CommentedOutCode.Found
		 *
		 * "2. Next, preload the AMP runtime v0.js <script> tag with <link as=script href=https://cdn.ampproject.org/v0.js rel=preload>.
		 * The AMP runtime should start downloading as soon as possible because the AMP boilerplate hides the document via body { visibility:hidden }
		 * until the AMP runtime has loaded. Preloading the AMP runtime tells the browser to download the script with a higher priority."
		 * {@link https://amp.dev/documentation/guides-and-tutorials/optimize-and-measure/optimize_amp/ Optimize the AMP Runtime loading}
		 */
		$prioritized_preloads = [];
		if ( ! isset( $links[ Attribute::REL_PRELOAD ] ) ) {
			$links[ Attribute::REL_PRELOAD ] = [];
		}

		$prioritized_preloads[] = AMP_DOM_Utils::create_node(
			$dom,
			Tag::LINK,
			[
				Attribute::REL  => Attribute::REL_PRELOAD,
				'as'            => Tag::SCRIPT,
				Attribute::HREF => $runtime_src,
			]
		);

		/*
		 * "3. If your page includes render-delaying extensions (e.g., amp-experiment, amp-dynamic-css-classes, amp-story),
		 * preload those extensions as they're required by the AMP runtime for rendering the page."
		 */
		$amp_script_handles = array_keys( $amp_scripts );
		foreach ( array_intersect( Amp::RENDER_DELAYING_EXTENSIONS, $amp_script_handles ) as $script_handle ) {
			if ( ! in_array( $script_handle, Amp::RENDER_DELAYING_EXTENSIONS, true ) ) {
				continue;
			}
			$prioritized_preloads[] = AMP_DOM_Utils::create_node(
				$dom,
				Tag::LINK,
				[
					Attribute::REL  => Attribute::REL_PRELOAD,
					'as'            => Tag::SCRIPT,
					Attribute::HREF => $amp_scripts[ $script_handle ]->getAttribute( Attribute::SRC ),
				]
			);
		}
		$links[ Attribute::REL_PRELOAD ] = array_merge( $prioritized_preloads, $links[ Attribute::REL_PRELOAD ] );

		/*
		 * "4. Use preconnect to speedup the connection to other origin where the full resource URL is not known ahead of time,
		 * for example, when using Google Fonts."
		 *
		 * Note that \AMP_Style_Sanitizer::process_link_element() will ensure preconnect links for Google Fonts are present.
		 */
		$link_relations = [ Attribute::REL_PRECONNECT, Attribute::REL_DNS_PREFETCH, Attribute::REL_PRELOAD, Attribute::REL_PRERENDER, Attribute::REL_PREFETCH ];
		foreach ( $link_relations as $rel ) {
			if ( ! isset( $links[ $rel ] ) ) {
				continue;
			}
			foreach ( $links[ $rel ] as $link ) {
				if ( $link->parentNode ) {
					$link->parentNode->removeChild( $link ); // So we can move it.
				}
				$dom->head->insertBefore( $link, $previous_node->nextSibling );
				$previous_node = $link;
			}
		}

		// "5. Load the AMP runtime."
		if ( isset( $amp_scripts[ Amp::RUNTIME ] ) ) {
			$ordered_scripts[ Amp::RUNTIME ] = $amp_scripts[ Amp::RUNTIME ];
			unset( $amp_scripts[ Amp::RUNTIME ] );
		} else {
			$script = $dom->createElement( Tag::SCRIPT );
			$script->setAttribute( Attribute::ASYNC, '' );
			$script->setAttribute( Attribute::SRC, $runtime_src );
			$ordered_scripts[ Amp::RUNTIME ] = $script;
		}

		/*
		 * "6. Specify the <script> tags for render-delaying extensions (e.g., amp-experiment amp-dynamic-css-classes and amp-story"
		 *
		 * {@link https://amp.dev/documentation/guides-and-tutorials/optimize-and-measure/optimize_amp/ AMP Hosting Guide}
		 */
		foreach ( Amp::RENDER_DELAYING_EXTENSIONS as $extension ) {
			if ( isset( $amp_scripts[ $extension ] ) ) {
				$ordered_scripts[ $extension ] = $amp_scripts[ $extension ];
				unset( $amp_scripts[ $extension ] );
			}
		}

		/*
		 * "7. Specify the <script> tags for remaining extensions (e.g., amp-bind ...). These extensions are not render-delaying
		 * and therefore should not be preloaded as they might take away important bandwidth for the initial render."
		 */
		ksort( $amp_scripts );
		$ordered_scripts = array_merge( $ordered_scripts, $amp_scripts );
		foreach ( $ordered_scripts as $ordered_script ) {
			$dom->head->insertBefore( $ordered_script, $previous_node->nextSibling );
			$previous_node = $ordered_script;
		}

		unset( $previous_node );
	}

	/**
	 * Dequeue Customizer assets which are not necessary outside the preview iframe.
	 *
	 * Prevent enqueueing customize-preview styles if not in customizer preview iframe.
	 * These are only needed for when there is live editing of content, such as selective refresh.
	 *
	 * @since 0.7
	 */
	public static function dequeue_customize_preview_scripts() {

		// Dequeue styles unnecessary unless in customizer preview iframe when editing (such as for edit shortcuts).
		if ( ! self::is_customize_preview_iframe() ) {
			wp_dequeue_style( 'customize-preview' );
			foreach ( wp_styles()->registered as $handle => $dependency ) {
				if ( in_array( 'customize-preview', $dependency->deps, true ) ) {
					wp_dequeue_style( $handle );
				}
			}
		}
	}

	/**
	 * Start output buffering.
	 *
	 * @since 0.7
	 * @see AMP_Theme_Support::finish_output_buffering()
	 */
	public static function start_output_buffering() {
		/*
		 * Disable the New Relic Browser agent on AMP responses.
		 * This prevents the New Relic from causing invalid AMP responses due the NREUM script it injects after the meta charset:
		 * https://docs.newrelic.com/docs/browser/new-relic-browser/troubleshooting/google-amp-validator-fails-due-3rd-party-script
		 * Sites with New Relic will need to specially configure New Relic for AMP:
		 * https://docs.newrelic.com/docs/browser/new-relic-browser/installation/monitor-amp-pages-new-relic-browser
		 */
		if ( function_exists( 'newrelic_disable_autorum' ) ) {
			newrelic_disable_autorum();
		}

		ob_start( [ __CLASS__, 'finish_output_buffering' ] );
		self::$is_output_buffering = true;
	}

	/**
	 * Determine whether output buffering has started.
	 *
	 * @since 0.7
	 * @see AMP_Theme_Support::start_output_buffering()
	 * @see AMP_Theme_Support::finish_output_buffering()
	 *
	 * @return bool Whether output buffering has started.
	 */
	public static function is_output_buffering() {
		return self::$is_output_buffering;
	}

	/**
	 * Finish output buffering.
	 *
	 * @since 0.7
	 * @see AMP_Theme_Support::start_output_buffering()
	 *
	 * @param string $response Buffered Response.
	 * @return string Processed Response.
	 */
	public static function finish_output_buffering( $response ) {
		self::$is_output_buffering = false;
		return self::prepare_response( $response );
	}

	/**
	 * Filter rendered partial to convert to AMP.
	 *
	 * @see WP_Customize_Partial::render()
	 *
	 * @param string|mixed $partial Rendered partial.
	 * @return string|mixed Filtered partial.
	 * @global int $content_width
	 */
	public static function filter_customize_partial_render( $partial ) {
		global $content_width;
		if ( is_string( $partial ) && preg_match( '/<\w/', $partial ) ) {
			$dom  = AMP_DOM_Utils::get_dom_from_content( $partial );
			$args = [
				'content_max_width'    => ! empty( $content_width ) ? $content_width : AMP_Post_Template::CONTENT_MAX_WIDTH, // Back-compat.
				'use_document_element' => false,
				'allow_dirty_styles'   => true,
				'allow_dirty_scripts'  => false,
			];
			AMP_Content_Sanitizer::sanitize_document( $dom, self::$sanitizer_classes, $args ); // @todo Include script assets in response?
			$partial = AMP_DOM_Utils::get_content_from_dom( $dom );
		}
		return $partial;
	}

	/**
	 * Process response to ensure AMP validity.
	 *
	 * @since 0.7
	 *
	 * @param string $response HTML document response. By default it expects a complete document.
	 * @param array  $args     Args to send to the preprocessor/sanitizer/optimizer.
	 * @return string AMP document response.
	 * @global int $content_width
	 */
	public static function prepare_response( $response, $args = [] ) {
		global $content_width;
		$prepare_response_start = microtime( true );

		if ( isset( $args['validation_error_callback'] ) ) {
			_doing_it_wrong( __METHOD__, 'Do not supply validation_error_callback arg.', '1.0' );
			unset( $args['validation_error_callback'] );
		}

		$status_code = http_response_code();

		/*
		 * Send a JSON response when the site is failing to handle AMP form submissions with a JSON response as required
		 * or an AMP-Redirect-To response header was not sent. This is a common scenario for plugins that handle form
		 * submissions and show the success page via the POST request's response body instead of invoking wp_redirect(),
		 * in which case AMP_HTTP::intercept_post_request_redirect() will automatically send the AMP-Redirect-To header.
		 * If the POST response is an HTML document then the form submission will appear to not have worked since there
		 * is no success or failure message shown. By catching the case where HTML is sent in the response, we can
		 * automatically send a generic success message when a 200 status is returned or a failure message when a 400+
		 * response code is sent.
		 */
		$is_form_submission = (
			isset( AMP_HTTP::$purged_amp_query_vars[ AMP_HTTP::ACTION_XHR_CONVERTED_QUERY_VAR ] ) // phpcs:ignore WordPress.Security.NonceVerification.Recommended
			&&
			isset( $_SERVER['REQUEST_METHOD'] )
			&&
			'POST' === $_SERVER['REQUEST_METHOD']
		);
		if ( $is_form_submission && null === json_decode( $response ) && json_last_error() && ( is_bool( $status_code ) || ( $status_code >= 200 && $status_code < 300 ) || $status_code >= 400 ) ) {
			if ( is_bool( $status_code ) ) {
				$status_code = 200; // Not a web server environment.
			}
			return wp_json_encode(
				[
					'status_code' => $status_code,
					'status_text' => get_status_header_desc( $status_code ),
				]
			);
		}

		/*
		 * Abort if the response was not HTML. To be post-processed as an AMP page, the output-buffered document must
		 * have the HTML mime type and it must start with <html> followed by <head> tag (with whitespace, doctype, and comments optionally interspersed).
		 */
		if ( Attribute::TYPE_HTML !== substr( AMP_HTTP::get_response_content_type(), 0, 9 ) || ! preg_match( '#^(?:<!.*?>|\s+)*<html.*?>(?:<!.*?>|\s+)*<head\b(.*?)>#is', $response ) ) {
			return $response;
		}

		// Enforce UTF-8 encoding as it is a requirement for AMP.
		if ( ! headers_sent() ) {
			header( 'Content-Type: text/html; charset=utf-8' );
		}

		/**
		 * Filters whether response (post-processor) caching is enabled.
		 *
		 * When enabled and when an external object cache is present, the output of the post-processor phase is stored in
		 * in the object cache. When another request is made that generates the same HTML output, the previously-cached
		 * post-processor output will then be served immediately and bypass needlessly re-running the sanitizers.
		 * This does not apply when:
		 *
		 * - AMP validation is being performed.
		 * - The response is in the Customizer preview.
		 * - Response caching is disabled due to a high-rate of cache misses.
		 *
		 * @param bool $enable_response_caching Whether response caching is enabled.
		 */
		$enable_response_caching = apply_filters( 'amp_response_caching_enabled', ! ( defined( 'WP_DEBUG' ) && WP_DEBUG ) || ! empty( $args['enable_response_caching'] ) );
		$enable_response_caching = (
			$enable_response_caching
			&&
			! AMP_Validation_Manager::$is_validate_request
			&&
			! is_customize_preview()
		);

		// When response caching is enabled, determine if it should be turned off for cache misses.
		$caches_for_url = null;
		if ( $enable_response_caching ) {
			list( $disable_response_caching, $caches_for_url ) = self::check_for_cache_misses();
			$enable_response_caching                           = ! $disable_response_caching;
		}

		// @todo Both allow_dirty_styles and allow_dirty_scripts should eventually use AMP dev mode instead.
		$args = array_merge(
			[
				'content_max_width'    => ! empty( $content_width ) ? $content_width : AMP_Post_Template::CONTENT_MAX_WIDTH, // Back-compat.
				'use_document_element' => true,
				'allow_dirty_styles'   => self::is_customize_preview_iframe(), // Dirty styles only needed when editing (e.g. for edit shortcuts).
				'allow_dirty_scripts'  => is_customize_preview(), // Scripts are always needed to inject changeset UUID.
				'user_can_validate'    => AMP_Validation_Manager::has_cap(),
			],
			$args,
			compact( 'enable_response_caching' )
		);

		$current_url = amp_get_current_url();
		$non_amp_url = amp_remove_endpoint( $current_url );

		/*
		 * Set response cache hash, the data values dictates whether a new hash key should be generated or not.
		 * This is also used as the ETag.
		 */
		$response_cache_key = md5(
			wp_json_encode(
				[
					$args,
					$response,
					self::$sanitizer_classes,
					self::$embed_handlers,
					AMP__VERSION,
				]
			)
		);

		/*
		 * Per rfc7232:
		 * "The server generating a 304 response MUST generate any of the
		 * following header fields that would have been sent in a 200 (OK)
		 * response to the same request: Cache-Control, Content-Location, Date,
		 * ETag, Expires, and Vary." The only one of these headers which would
		 * not have been set yet during the WordPress template generation is
		 * the ETag. The AMP plugin sends a Vary header at amp_init.
		 */
		AMP_HTTP::send_header( 'ETag', '"' . $response_cache_key . '"' );

		/*
		 * Handle responses that are cached by the browser, returning 304 response if the response cache key
		 * matches any ETags mentioned in If-None-Match request header. Note that if the client request indicates a
		 * weak validator (prefixed by W/) then this will be ignored. The MD5 strings will be extracted from the
		 * If-None-Match request header and if any of them match the $response_cache_key then a 304 Not Modified
		 * response is returned.
		 *
		 * Such 304 Not Modified responses are only enabled when using a stable release. This is not enabled for
		 * non-stable releases (like 1.2-beta2) because the plugin would be under active development and such caching
		 * would make it more difficult to see changes applied to the sanitizers. (A browser's cache would have to be
		 * disabled or the developer would have to always do hard reloads.)
		 */
		$has_matching_etag = (
			false === strpos( AMP__VERSION, '-' )
			&&
			isset( $_SERVER['HTTP_IF_NONE_MATCH'] )
			&&
			preg_match_all( '#\b[0-9a-f]{32}\b#', wp_unslash( $_SERVER['HTTP_IF_NONE_MATCH'] ), $etag_match_candidates )
			&&
			in_array( $response_cache_key, $etag_match_candidates[0], true )
		);
		if ( $has_matching_etag ) {
			status_header( 304 );
			return '';
		}

		// Return cache if enabled and found.
		$cache_response = null;
		if ( true === $args['enable_response_caching'] ) {
			$response_cache = wp_cache_get( $response_cache_key, self::RESPONSE_CACHE_GROUP );

			// Make sure that all of the validation errors should be sanitized in the same way; if not, then the cached body should be discarded.
			$blocking_error_count = 0;
			if ( isset( $response_cache['validation_results'] ) ) {
				foreach ( $response_cache['validation_results'] as $validation_result ) {
					if ( ! $validation_result['sanitized'] ) {
						$blocking_error_count++;
					}
					$should_sanitize = AMP_Validation_Error_Taxonomy::is_validation_error_sanitized( $validation_result['error'] );
					if ( $should_sanitize !== $validation_result['sanitized'] ) {
						unset( $response_cache['body'] );
						break;
					}
				}
			}

			// Short-circuit response with cached body.
			if ( isset( $response_cache['body'] ) ) {

				// Re-send the headers that were sent before when the response was first cached.
				if ( isset( $response_cache['headers'] ) ) {
					foreach ( $response_cache['headers'] as $header ) {
						if ( in_array( $header, AMP_HTTP::$headers_sent, true ) ) {
							continue; // Skip sending headers that were already sent prior to post-processing.
						}
						AMP_HTTP::send_header( $header['name'], $header['value'], wp_array_slice_assoc( $header, [ 'replace', 'status_code' ] ) );
					}
				}

				AMP_HTTP::send_server_timing( 'amp_processor_cache_hit', -$prepare_response_start );

				// Redirect to non-AMP version.
				if ( ! amp_is_canonical() && $blocking_error_count > 0 ) {
					if ( AMP_Validation_Manager::has_cap() ) {
						$non_amp_url = add_query_arg( AMP_Validation_Manager::VALIDATION_ERRORS_QUERY_VAR, $blocking_error_count, $non_amp_url );
					}

					/*
					 * Temporary redirect because AMP page may return with blocking validation errors when auto-accepting sanitization
					 * is not enabled. A 302 will allow the errors to be fixed without needing to bust any redirect caches.
					 */
					wp_safe_redirect( $non_amp_url, 302 );
				}
				return $response_cache['body'];
			}

			$cache_response = static function( $body, $validation_results ) use ( $response_cache_key, $caches_for_url ) {
				$caches_for_url[] = $response_cache_key;
				wp_cache_set(
					AMP_Theme_Support::POST_PROCESSOR_CACHE_EFFECTIVENESS_KEY,
					$caches_for_url,
					AMP_Theme_Support::POST_PROCESSOR_CACHE_EFFECTIVENESS_GROUP,
					600 // 10 minute cache.
				);

				return wp_cache_set(
					$response_cache_key,
					[
						'headers'            => AMP_HTTP::$headers_sent,
						'body'               => $body,
						'validation_results' => $validation_results,
					],
					AMP_Theme_Support::RESPONSE_CACHE_GROUP,
					MONTH_IN_SECONDS
				);
			};
		}

		AMP_HTTP::send_server_timing( 'amp_output_buffer', -self::$init_start_time, 'AMP Output Buffer' );

		$dom_parse_start = microtime( true );

		$dom = Document::fromHtml( $response );

		AMP_HTTP::send_server_timing( 'amp_dom_parse', -$dom_parse_start, 'AMP DOM Parse' );

		// Make sure scripts from the body get moved to the head.
		foreach ( $dom->xpath->query( '//body//script[ @custom-element or @custom-template or @src = "https://cdn.ampproject.org/v0.js" ]' ) as $script ) {
			$dom->head->appendChild( $script->parentNode->removeChild( $script ) );
		}

		// Ensure the mandatory amp attribute is present on the html element.
		if ( ! $dom->documentElement->hasAttribute( Attribute::AMP )
			&& ! $dom->documentElement->hasAttribute( Attribute::AMP_EMOJI )
			&& ! $dom->documentElement->hasAttribute( Attribute::AMP_EMOJI_ALT ) ) {
			$dom->documentElement->setAttribute( Attribute::AMP, '' );
		}

		$sanitization_results = AMP_Content_Sanitizer::sanitize_document( $dom, self::$sanitizer_classes, $args );

		// Respond early with results if performing a validate request.
		if ( AMP_Validation_Manager::$is_validate_request ) {
			header( 'Content-Type: application/json; charset=utf-8' );
			return wp_json_encode(
				AMP_Validation_Manager::get_validate_response_data( $sanitization_results ),
				JSON_PRETTY_PRINT | JSON_UNESCAPED_SLASHES
			);
		}

		// Determine what the validation errors are.
		$blocking_error_count = 0;
		$validation_results   = [];
		foreach ( AMP_Validation_Manager::$validation_results as $validation_result ) {
			if ( ! $validation_result['sanitized'] ) {
				$blocking_error_count++;
			}
			unset( $validation_result['error']['sources'] );
			$validation_results[] = $validation_result;
		}

		$dom_serialize_start = microtime( true );

		// Gather all component scripts that are used in the document and then render any not already printed.
		$amp_scripts = $sanitization_results['scripts'];
		foreach ( self::$embed_handlers as $embed_handler ) {
			$amp_scripts = array_merge(
				$amp_scripts,
				$embed_handler->get_scripts()
			);
		}
		foreach ( $amp_scripts as $handle => $src ) {
			/*
			 * Make sure the src is up-to-date. This allows for embed handlers to override the
			 * default extension version by defining a different URL.
			 */
			if ( is_string( $src ) && wp_script_is( $handle, 'registered' ) ) {
				wp_scripts()->registered[ $handle ]->src = $src;
			}
		}

		$enable_optimizer = array_key_exists( ConfigurationArgument::ENABLE_OPTIMIZER, $args )
			? $args[ ConfigurationArgument::ENABLE_OPTIMIZER ]
			: true;

		/**
		 * Filter whether the generated HTML output should be run through the AMP Optimizer or not.
		 *
		 * @since 1.5.0
		 *
		 * @param bool $enable_optimizer Whether the generated HTML output should be run through the AMP Optimizer or not.
		 * @return bool Filtered value of whether the generated HTML output should be run through the AMP Optimizer or not.
		 */
		$enable_optimizer = apply_filters( 'amp_enable_optimizer', $enable_optimizer );

		if ( $enable_optimizer ) {
			$errors = new Optimizer\ErrorCollection();
			self::get_optimizer( $args )->optimizeDom( $dom, $errors );

			if ( count( $errors ) > 0 ) {
				$error_messages = array_map(
					static function( Optimizer\Error $error ) {
						return ' - ' . $error->getCode() . ': ' . $error->getMessage();
					},
					iterator_to_array( $errors )
				);
				$dom->head->appendChild(
					$dom->createComment( "\n" . __( 'AMP optimization could not be completed due to the following:', 'amp' ) . "\n" . implode( "\n", $error_messages ) . "\n" )
				);
				// @todo Include errors elsewhere than HTML comment?
			}
		}

		self::ensure_required_markup( $dom, array_keys( $amp_scripts ) );

		if ( $blocking_error_count > 0 && empty( AMP_Validation_Manager::$validation_error_status_overrides ) ) {
			/*
			 * In AMP-first, strip html@amp attribute to prevent GSC from complaining about a validation error
			 * already surfaced inside of WordPress. This is intended to not serve dirty AMP, but rather a
			 * non-AMP document (intentionally not valid AMP) that contains the AMP runtime and AMP components.
			 */
			if ( amp_is_canonical() ) {
				$dom->documentElement->removeAttribute( Attribute::AMP );
				$dom->documentElement->removeAttribute( Attribute::AMP_EMOJI );
				$dom->documentElement->removeAttribute( Attribute::AMP_EMOJI_ALT );

				/*
				 * Make sure that document.write() is disabled to prevent dynamically-added content (such as added
				 * via amp-live-list) from wiping out the page by introducing any scripts that call this function.
				 */
				$script = $dom->createElement( Tag::SCRIPT );
				$script->appendChild( $dom->createTextNode( 'document.addEventListener( "DOMContentLoaded", function() { document.write = function( text ) { throw new Error( "[AMP-WP] Prevented document.write() call with: "  + text ); }; } );' ) );
				$dom->head->appendChild( $script );
			} elseif ( ! self::is_customize_preview_iframe() ) {
				$response = esc_html__( 'Redirecting to non-AMP version.', 'amp' );

				if ( $cache_response ) {
					$cache_response( $response, $validation_results );
				}

				// Indicate the number of validation errors detected at runtime in a query var on the non-AMP page for display in the admin bar.
				if ( AMP_Validation_Manager::has_cap() ) {
					$non_amp_url = add_query_arg( AMP_Validation_Manager::VALIDATION_ERRORS_QUERY_VAR, $blocking_error_count, $non_amp_url );
				}

				/*
				 * Temporary redirect because AMP page may return with blocking validation errors when auto-accepting sanitization
				 * is not enabled. A 302 will allow the errors to be fixed without needing to bust any redirect caches.
				 */
				wp_safe_redirect( $non_amp_url, 302 );
				return $response;
			}
		}

		AMP_Validation_Manager::finalize_validation( $dom );

		$response = $dom->saveHTML();

		AMP_HTTP::send_server_timing( 'amp_dom_serialize', -$dom_serialize_start, 'AMP DOM Serialize' );

		// Cache response if enabled.
		if ( $cache_response ) {
			$cache_response( $response, $validation_results );
		}

		return $response;
	}

	/**
	 * Optimizer instance to use.
	 *
	 * @param array $args Associative array of arguments to pass into the transformation engine.
	 * @return Optimizer\TransformationEngine Optimizer transformation engine to use.
	 */
	private static function get_optimizer( $args ) {
		$configuration = self::get_optimizer_configuration( $args );

		$fallback_remote_request_pipeline = new FallbackRemoteGetRequest(
			new CurlRemoteGetRequest(),
			new FilesystemRemoteGetRequest( Optimizer\LocalFallback::getMappings() )
		);

		$cached_remote_request = new CachedRemoteGetRequest( $fallback_remote_request_pipeline );

		return new Optimizer\TransformationEngine(
			$configuration,
			$cached_remote_request
		);
	}

	/**
	 * Get the AmpProject\Optimizer configuration object to use.
	 *
	 * @param array $args Associative array of arguments to pass into the transformation engine.
	 * @return Optimizer\Configuration Optimizer configuration to use.
	 */
	private static function get_optimizer_configuration( $args ) {
		$transformers = Optimizer\Configuration::DEFAULT_TRANSFORMERS;

		$enable_ssr = array_key_exists( ConfigurationArgument::ENABLE_SSR, $args )
			? $args[ ConfigurationArgument::ENABLE_SSR ]
			: ! ( defined( 'WP_DEBUG' ) && WP_DEBUG );

		/**
		 * Filter whether the AMP Optimizer should use server-side rendering or not.
		 *
		 * @since 1.5.0
		 *
		 * @param bool $enable_ssr Whether the AMP Optimizer should use server-side rendering or not.
		 * @return bool Filtered value of whether the AMP Optimizer should use server-side rendering or not.
		 */
		$enable_ssr = apply_filters( 'amp_enable_ssr', $enable_ssr );

		// In debugging mode, we don't use server-side rendering, as it further obfuscates the HTML markup.
		if ( ! $enable_ssr ) {
			$transformers = array_diff(
				$transformers,
				[
					Optimizer\Transformer\AmpRuntimeCss::class,
					Optimizer\Transformer\ServerSideRendering::class,
					Optimizer\Transformer\TransformedIdentifier::class,
				]
			);
		}

		array_unshift( $transformers, Transformer\AmpSchemaOrgMetadata::class );

		/**
		 * Filter the configuration to be used for the AMP Optimizer.
		 *
		 * @since 1.5.0
		 *
		 * @param array $configuration Associative array of configuration data.
		 * @return array Filtered associative array of configuration data.
		 */
		$configuration = apply_filters(
			'amp_optimizer_config',
			array_merge(
				[ Optimizer\Configuration::KEY_TRANSFORMERS => $transformers ],
				$args
			)
		);

		$config = new Optimizer\Configuration( $configuration );
		$config->registerConfigurationClass(
			Transformer\AmpSchemaOrgMetadata::class,
			Transformer\AmpSchemaOrgMetadataConfiguration::class
		);

		return $config;
	}

	/**
	 * Check for cache misses. When found, store in an option to retain the URL.
	 *
	 * @since 1.0
	 *
	 * @return array {
	 *     State.
	 *
	 *     @type bool       Flag indicating if the threshold has been exceeded.
	 *     @type string[]   Collection of URLs.
	 * }
	 */
	private static function check_for_cache_misses() {
		// If the cache miss threshold is exceeded, return true.
		if ( self::exceeded_cache_miss_threshold() ) {
			return [ true, null ];
		}

		// Get the cache miss URLs.
		$cache_miss_urls = wp_cache_get( self::POST_PROCESSOR_CACHE_EFFECTIVENESS_KEY, self::POST_PROCESSOR_CACHE_EFFECTIVENESS_GROUP );
		$cache_miss_urls = is_array( $cache_miss_urls ) ? $cache_miss_urls : [];

		$exceeded_threshold = (
			! empty( $cache_miss_urls )
			&&
			count( $cache_miss_urls ) >= self::CACHE_MISS_THRESHOLD
		);

		if ( ! $exceeded_threshold ) {
			return [ $exceeded_threshold, $cache_miss_urls ];
		}

		// When the threshold is exceeded, store the URL for cache miss and turn off response caching.
		update_option( self::CACHE_MISS_URL_OPTION, amp_get_current_url() );
		AMP_Options_Manager::update_option( 'enable_response_caching', false );
		return [ true, null ];
	}

	/**
	 * Reset the cache miss URL option.
	 *
	 * @since 1.0
	 */
	public static function reset_cache_miss_url_option() {
		if ( get_option( self::CACHE_MISS_URL_OPTION ) ) {
			delete_option( self::CACHE_MISS_URL_OPTION );
		}
	}

	/**
	 * Checks if cache miss threshold has been exceeded.
	 *
	 * @since 1.0
	 *
	 * @return bool
	 */
	public static function exceeded_cache_miss_threshold() {
		$url = get_option( self::CACHE_MISS_URL_OPTION, false );
		return ! empty( $url );
	}

	/**
	 * Adds 'data-amp-layout' to the allowed <img> attributes for wp_kses().
	 *
	 * @since 0.7
	 *
	 * @param array $context Allowed tags and their allowed attributes.
	 * @return array $context Filtered allowed tags and attributes.
	 */
	public static function whitelist_layout_in_wp_kses_allowed_html( $context ) {
		if ( ! empty( $context[ Tag::IMG ][ Attribute::WIDTH ] ) && ! empty( $context[ Tag::IMG ][ Attribute::HEIGHT ] ) ) {
			$context[ Tag::IMG ]['data-amp-layout'] = true;
		}

		return $context;
	}

	/**
	 * Enqueue AMP assets if this is an AMP endpoint.
	 *
	 * @since 0.7
	 *
	 * @return void
	 */
	public static function enqueue_assets() {
		// Enqueue default styles expected by sanitizer.
		wp_enqueue_style( 'amp-default', amp_get_asset_url( 'css/amp-default.css' ), [], AMP__VERSION );
		wp_styles()->add_data( 'amp-default', 'rtl', 'replace' );
	}

	/**
	 * Setup pages to have the paired browsing client script so that the app can interact with it.
	 *
	 * @since 1.5.0
	 *
	 * @return void
	 */
	public static function setup_paired_browsing_client() {
		// phpcs:ignore WordPress.Security.NonceVerification.Recommended
		if ( isset( $_GET[ self::PAIRED_BROWSING_QUERY_VAR ] ) ) {
			return;
		}

		// Paired browsing requires a custom script which in turn requires dev mode.
		if ( ! amp_is_dev_mode() ) {
			return;
		}

		$asset_file   = AMP__DIR__ . '/assets/js/amp-paired-browsing-client.asset.php';
		$asset        = require $asset_file;
		$dependencies = $asset['dependencies'];
		$version      = $asset['version'];

		wp_enqueue_script(
			'amp-paired-browsing-client',
			amp_get_asset_url( '/js/amp-paired-browsing-client.js' ),
			$dependencies,
			$version,
			true
		);

		// Whitelist enqueued script for AMP dev mode so that it is not removed.
		// @todo Revisit with <https://github.com/google/site-kit-wp/pull/505#discussion_r348683617>.
		add_filter(
			'script_loader_tag',
			static function( $tag, $handle ) {
				if ( is_amp_endpoint() && self::has_dependency( wp_scripts(), 'amp-paired-browsing-client', $handle ) ) {
					$tag = preg_replace( '/(?<=<script)(?=\s|>)/i', ' ' . AMP_Rule_Spec::DEV_MODE_ATTRIBUTE, $tag );
				}
				return $tag;
			},
			10,
			2
		);
	}

	/**
	 * Get paired browsing URL for a given URL.
	 *
	 * @since 1.5.0
	 *
	 * @param string $url URL.
	 * @return string Paired browsing URL.
	 */
	public static function get_paired_browsing_url( $url = null ) {
		if ( ! $url ) {
			$url = wp_unslash( $_SERVER['REQUEST_URI'] );
		}
		$url = remove_query_arg(
			[ amp_get_slug(), AMP_Validated_URL_Post_Type::VALIDATE_ACTION, AMP_Validation_Manager::VALIDATION_ERROR_TERM_STATUS_QUERY_VAR ],
			$url
		);
		$url = add_query_arg( self::PAIRED_BROWSING_QUERY_VAR, '1', $url );
		return $url;
	}

	/**
	 * Remove any unnecessary query vars that could hamper the paired browsing experience.
	 *
	 * @since 1.5.0
	 */
	public static function sanitize_url_for_paired_browsing() {
		if ( isset( $_GET[ self::PAIRED_BROWSING_QUERY_VAR ] ) ) { // phpcs:ignore WordPress.Security.NonceVerification.Recommended
			$original_url = wp_unslash( $_SERVER['REQUEST_URI'] );
			$updated_url  = self::get_paired_browsing_url( $original_url );
			if ( $updated_url !== $original_url ) {
				wp_safe_redirect( $updated_url );
				exit;
			}
		}
	}

	/**
	 * Serve paired browsing experience if it is being requested.
	 *
	 * Includes a custom template that acts as an interface to facilitate a side-by-side comparison of a
	 * non-AMP page and its AMP version to review any discrepancies.
	 *
	 * @since 1.5.0
	 *
	 * @param string $template Path of the template to include.
	 * @return string Custom template if in paired browsing mode, else the supplied template.
	 */
	public static function serve_paired_browsing_experience( $template ) {
		// phpcs:ignore WordPress.Security.NonceVerification.Recommended
		if ( ! isset( $_GET[ self::PAIRED_BROWSING_QUERY_VAR ] ) ) {
			return $template;
		}

		if ( ! amp_is_dev_mode() ) {
			wp_die(
				esc_html__( 'Paired browsing is only available when AMP dev mode is enabled (e.g. when logged-in and admin bar is showing).', 'amp' ),
				esc_html__( 'AMP Paired Browsing Unavailable', 'amp' ),
				[ 'response' => 403 ]
			);
		}

		wp_enqueue_style(
			'amp-paired-browsing-app',
			amp_get_asset_url( '/css/amp-paired-browsing-app-compiled.css' ),
			[ 'dashicons' ],
			AMP__VERSION
		);

		wp_styles()->add_data( 'amp-paired-browsing-app', 'rtl', 'replace' );

		$asset_file   = AMP__DIR__ . '/assets/js/amp-paired-browsing-app.asset.php';
		$asset        = require $asset_file;
		$dependencies = $asset['dependencies'];
		$version      = $asset['version'];

		wp_enqueue_script(
			'amp-paired-browsing-app',
			amp_get_asset_url( '/js/amp-paired-browsing-app.js' ),
			$dependencies,
			$version,
			true
		);

		wp_localize_script(
			'amp-paired-browsing-app',
			'app',
			[
				'ampSlug'                     => amp_get_slug(),
				'ampPairedBrowsingQueryVar'   => self::PAIRED_BROWSING_QUERY_VAR,
				'ampValidationErrorsQueryVar' => AMP_Validation_Manager::VALIDATION_ERRORS_QUERY_VAR,
				'documentTitlePrefix'         => __( 'AMP Paired Browsing:', 'amp' ),
			]
		);

		return AMP__DIR__ . '/includes/templates/amp-paired-browsing.php';
	}

	/**
	 * Print the important emoji-related styles.
	 *
	 * @see print_emoji_styles()
	 * @staticvar bool $printed
	 */
	public static function print_emoji_styles() {
		static $printed = false;

		if ( $printed ) {
			return;
		}

		$printed = true;
		?>
		<style type="text/css">
			img.wp-smiley,
			img.emoji {
				display: inline-block !important; /* Patched from core, which had display:inline */
				border: none !important;
				box-shadow: none !important;
				height: 1em !important;
				width: 1em !important;
				margin: 0 .07em !important;
				vertical-align: -0.1em !important;
				background: none !important;
				padding: 0 !important;
			}
		</style>
		<?php
	}

	/**
	 * Conditionally replace the header image markup with a header video or image.
	 *
	 * This is JS-driven in Core themes like Twenty Sixteen and Twenty Seventeen.
	 * So in order for the header video to display, this replaces the markup of the header image.
	 *
	 * @since 1.0
	 * @link https://github.com/WordPress/wordpress-develop/blob/d002fde80e5e3a083e5f950313163f566561517f/src/wp-includes/js/wp-custom-header.js#L54
	 * @link https://github.com/WordPress/wordpress-develop/blob/d002fde80e5e3a083e5f950313163f566561517f/src/wp-includes/js/wp-custom-header.js#L78
	 *
	 * @param string $image_markup The image markup to filter.
	 * @return string $html Filtered markup.
	 */
	public static function amend_header_image_with_video_header( $image_markup ) {

		// If there is no video, just pass the image through.
		if ( ! has_header_video() || ! is_header_video_active() ) {
			return $image_markup;
		}

		$video_settings   = get_header_video_settings();
		$parsed_url       = wp_parse_url( $video_settings['videoUrl'] );
		$query            = isset( $parsed_url['query'] ) ? wp_parse_args( $parsed_url['query'] ) : [];
		$video_attributes = [
			Attribute::MEDIA    => '(min-width: ' . $video_settings['minWidth'] . 'px)',
			Attribute::WIDTH    => $video_settings[ Attribute::WIDTH ],
			Attribute::HEIGHT   => $video_settings[ Attribute::HEIGHT ],
			Attribute::LAYOUT   => 'responsive',
			Attribute::AUTOPLAY => '',
			Attribute::LOOP     => '',
			Attribute::ID       => 'wp-custom-header-video',
		];

		$youtube_id = null;
		if ( isset( $parsed_url['host'] ) && preg_match( '/(^|\.)(youtube\.com|youtu\.be)$/', $parsed_url['host'] ) ) {
			if ( 'youtu.be' === $parsed_url['host'] && ! empty( $parsed_url['path'] ) ) {
				$youtube_id = trim( $parsed_url['path'], '/' );
			} elseif ( isset( $query['v'] ) ) {
				$youtube_id = $query['v'];
			}
		}

		// If the video URL is for YouTube, return an <amp-youtube> element.
		if ( ! empty( $youtube_id ) ) {
			$video_markup = AMP_HTML_Utils::build_tag(
				Extension::YOUTUBE,
				array_merge(
					$video_attributes,
					[
						'data-videoid'              => $youtube_id,

						// For documentation on the params, see <https://developers.google.com/youtube/player_parameters>.
						'data-param-rel'            => '0', // Don't show related videos.
						'data-param-showinfo'       => '0', // Don't show video title at the top.
						'data-param-controls'       => '0', // Don't show video controls.
						'data-param-iv_load_policy' => '3', // Suppress annotations.
						'data-param-modestbranding' => '1', // Show modest branding.
						'data-param-playsinline'    => '1', // Prevent fullscreen playback on iOS.
						'data-param-disablekb'      => '1', // Disable keyboard conttrols.
						'data-param-fs'             => '0', // Suppress full screen button.
					]
				)
			);

			// Hide equalizer video animation.
			$video_markup .= '<style>#wp-custom-header-video .amp-video-eq { display:none; }</style>';
		} else {
			$video_markup = AMP_HTML_Utils::build_tag(
				Extension::VIDEO,
				array_merge(
					$video_attributes,
					[
						Attribute::SRC => $video_settings['videoUrl'],
					]
				)
			);
		}

		return $image_markup . $video_markup;
	}
}<|MERGE_RESOLUTION|>--- conflicted
+++ resolved
@@ -479,14 +479,7 @@
 	 * @return bool Whether redirection was done. Naturally this is irrelevant if $exit is true.
 	 */
 	public static function ensure_proper_amp_location( $exit = true ) {
-<<<<<<< HEAD
-		if ( amp_is_canonical() || is_singular( AMP_Story_Post_Type::POST_TYPE_SLUG ) ) {
-=======
-		$has_query_var = false !== get_query_var( amp_get_slug(), false ); // May come from URL param or endpoint slug.
-		$has_url_param = isset( $_GET[ amp_get_slug() ] ); // phpcs:ignore WordPress.Security.NonceVerification.Recommended
-
 		if ( amp_is_canonical() ) {
->>>>>>> 7460a0e3
 			/*
 			 * When AMP-first/canonical, then when there is an /amp/ endpoint or ?amp URL param,
 			 * then a redirect needs to be done to the URL without any AMP indicator in the URL.
