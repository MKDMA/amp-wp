<?php
/**
 * Class AMP_Theme_Support
 *
 * @package AMP
 */

/**
 * Class AMP_Theme_Support
 *
 * Callbacks for adding AMP-related things when theme support is added.
 */
class AMP_Theme_Support {

	/**
	 * Replaced with the necessary scripts depending on components used in output.
	 *
	 * @var string
	 */
	const SCRIPTS_PLACEHOLDER = '<!-- AMP:SCRIPTS_PLACEHOLDER -->';

	/**
	 * Sanitizer classes.
	 *
	 * @var array
	 */
	protected static $sanitizer_classes = array();

	/**
	 * Embed handlers.
	 *
	 * @var AMP_Base_Embed_Handler[]
	 */
	protected static $embed_handlers = array();

	/**
	 * Template types.
	 *
	 * @var array
	 */
	protected static $template_types = array(
		'paged', // Deprecated.
		'index',
		'404',
		'archive',
		'author',
		'category',
		'tag',
		'taxonomy',
		'date',
		'home',
		'front_page',
		'page',
		'search',
		'single',
		'embed',
		'singular',
		'attachment',
	);

	/**
	 * AMP-specific query vars that were purged.
	 *
	 * @since 0.7
	 * @see AMP_Theme_Support::purge_amp_query_vars()
	 * @var string[]
	 */
	public static $purged_amp_query_vars = array();

	/**
	 * Start time when init was called.
	 *
	 * @since 1.0
	 * @var float
	 */
	public static $init_start_time;

	/**
	 * Output buffering level when starting.
	 *
	 * @since 0.7
	 * @var int
	 */
	protected static $initial_ob_level = 0;

	/**
	 * Initialize.
	 *
	 * @since 0.7
	 */
	public static function init() {
		if ( ! current_theme_supports( 'amp' ) ) {
			return;
		}

		self::$init_start_time = microtime( true );

		self::purge_amp_query_vars();
		self::handle_xhr_request();

		require_once AMP__DIR__ . '/includes/amp-post-template-actions.php';

		// Validate theme support usage.
		$support = get_theme_support( 'amp' );
		if ( WP_DEBUG && is_array( $support ) ) {
			$args = array_shift( $support );
			if ( ! is_array( $args ) ) {
				trigger_error( esc_html__( 'Expected AMP theme support arg to be array.', 'amp' ) ); // phpcs:ignore WordPress.PHP.DevelopmentFunctions.error_log_trigger_error
			} elseif ( count( array_diff( array_keys( $args ), array( 'template_dir', 'available_callback', 'comments_live_list' ) ) ) !== 0 ) {
				trigger_error( esc_html__( 'Expected AMP theme support to only have template_dir and/or available_callback.', 'amp' ) ); // phpcs:ignore WordPress.PHP.DevelopmentFunctions.error_log_trigger_error
			}
		}

		add_action( 'widgets_init', array( __CLASS__, 'register_widgets' ) );

		/*
		 * Note that wp action is use instead of template_redirect because some themes/plugins output
		 * the response at this action and then short-circuit with exit. So this is why the the preceding
		 * action to template_redirect--the wp action--is used instead.
		 */
		add_action( 'wp', array( __CLASS__, 'finish_init' ), PHP_INT_MAX );
	}

	/**
	 * Finish initialization once query vars are set.
	 *
	 * @since 0.7
	 */
	public static function finish_init() {
		if ( ! is_amp_endpoint() ) {
			// Add amphtml link when paired mode is available.
			if ( self::is_paired_available() ) {
				amp_add_frontend_actions(); // @todo This function is poor in how it requires a file that then does add_action().
				if ( ! has_action( 'wp_head', 'amp_frontend_add_canonical' ) ) {
					add_action( 'wp_head', 'amp_frontend_add_canonical' );
				}
			}
			return;
		}

		if ( amp_is_canonical() ) {
			self::redirect_canonical_amp();
		} else {
			self::register_paired_hooks();
		}

		self::add_hooks();
		self::$sanitizer_classes = amp_get_content_sanitizers();
		self::$embed_handlers    = self::register_content_embed_handlers();
	}

	/**
	 * Redirect to canonical URL if the AMP URL was loaded, since canonical is now AMP.
	 *
	 * @since 0.7
	 */
	public static function redirect_canonical_amp() {
		if ( false !== get_query_var( amp_get_slug(), false ) ) { // Because is_amp_endpoint() now returns true if amp_is_canonical().
			$url = preg_replace( '#^(https?://.+?)(/.*)$#', '$1', home_url( '/' ) );
			if ( isset( $_SERVER['REQUEST_URI'] ) ) {
				$url .= wp_unslash( $_SERVER['REQUEST_URI'] );
			}

			$url = amp_remove_endpoint( $url );

			wp_safe_redirect( $url, 302 ); // Temporary redirect because canonical may change in future.
			exit;
		}
	}

	/**
	 * Determines whether paired mode is available.
	 *
	 * When 'amp' theme support has not been added or canonical mode is enabled, then this returns false.
	 * Returns true when there is a template_dir defined in theme support, and if a defined available_callback
	 * returns true.
	 *
	 * @return bool Whether available.
	 */
	public static function is_paired_available() {
		$support = get_theme_support( 'amp' );
		if ( empty( $support ) || amp_is_canonical() ) {
			return false;
		}

		if ( is_singular() && ! post_supports_amp( get_queried_object() ) ) {
			return false;
		}

		$args = array_shift( $support );

		if ( isset( $args['available_callback'] ) && is_callable( $args['available_callback'] ) ) {
			return call_user_func( $args['available_callback'] );
		}
		return true;
	}

	/**
	 * Determine whether the user is in the Customizer preview iframe.
	 *
	 * @since 0.7
	 *
	 * @return bool Whether in Customizer preview iframe.
	 */
	public static function is_customize_preview_iframe() {
		global $wp_customize;
		return is_customize_preview() && $wp_customize->get_messenger_channel();
	}

	/**
	 * Register hooks for paired mode.
	 */
	public static function register_paired_hooks() {
		foreach ( self::$template_types as $template_type ) {
			add_filter( "{$template_type}_template_hierarchy", array( __CLASS__, 'filter_paired_template_hierarchy' ) );
		}
		add_filter( 'template_include', array( __CLASS__, 'filter_paired_template_include' ), 100 );
	}

	/**
	 * Register hooks.
	 */
	public static function add_hooks() {

		// Remove core actions which are invalid AMP.
		remove_action( 'wp_head', 'wp_post_preview_js', 1 );
		remove_action( 'wp_head', 'print_emoji_detection_script', 7 );
		remove_action( 'wp_print_styles', 'print_emoji_styles' );
		remove_action( 'wp_head', 'wp_oembed_add_host_js' );

		// Prevent MediaElement.js scripts/styles from being enqueued.
		add_filter( 'wp_video_shortcode_library', function() {
			return 'amp';
		} );
		add_filter( 'wp_audio_shortcode_library', function() {
			return 'amp';
		} );

		/*
		 * Add additional markup required by AMP <https://www.ampproject.org/docs/reference/spec#required-markup>.
		 * Note that the meta[name=viewport] is not added here because a theme may want to define one with additional
		 * properties than included in the default configuration. If a theme doesn't include one, then the meta viewport
		 * will be added when output buffering is finished. Note that meta charset _is_ output here because the output
		 * buffer will need it to parse the document properly, and it must be exactly as is to be valid AMP. Nevertheless,
		 * in this case too we should defer to the theme as well to output the meta charset because it is possible the
		 * install is not on utf-8 and we may need to do a encoding conversion.
		 */
		add_action( 'wp_print_styles', array( __CLASS__, 'print_amp_styles' ), 0 ); // Print boilerplate before theme and plugin stylesheets.
		add_action( 'wp_head', 'amp_add_generator_metadata', 20 );

		add_action( 'wp_enqueue_scripts', array( __CLASS__, 'enqueue_assets' ) );
		add_action( 'wp_enqueue_scripts', array( __CLASS__, 'dequeue_customize_preview_scripts' ), 1000 );
		add_filter( 'customize_partial_render', array( __CLASS__, 'filter_customize_partial_render' ) );

		add_action( 'wp_footer', 'amp_print_analytics' );

		/*
		 * Disable admin bar because admin-bar.css (28K) and Dashicons (48K) alone
		 * combine to surpass the 50K limit imposed for the amp-custom style.
		 */
		add_filter( 'show_admin_bar', '__return_false', 100 );

		/*
		 * Start output buffering at very low priority for sake of plugins and themes that use template_redirect
		 * instead of template_include.
		 */
		add_action( 'template_redirect', array( __CLASS__, 'start_output_buffering' ), 0 );

		// Commenting hooks.
		add_filter( 'wp_list_comments_args', array( __CLASS__, 'set_comments_walker' ), PHP_INT_MAX );
		add_filter( 'comment_form_defaults', array( __CLASS__, 'filter_comment_form_defaults' ) );
		add_filter( 'comment_reply_link', array( __CLASS__, 'filter_comment_reply_link' ), 10, 4 );
		add_filter( 'cancel_comment_reply_link', array( __CLASS__, 'filter_cancel_comment_reply_link' ), 10, 3 );
		add_action( 'comment_form', array( __CLASS__, 'amend_comment_form' ), 100 );
		remove_action( 'comment_form', 'wp_comment_form_unfiltered_html_nonce' );
		add_filter( 'wp_kses_allowed_html', array( __CLASS__, 'whitelist_layout_in_wp_kses_allowed_html' ), 10 );

		if ( AMP_Validation_Utils::should_validate_response() ) {
			AMP_Validation_Utils::add_validation_hooks();
		}

		// @todo Add character conversion.
	}

	/**
	 * Remove query vars that come in requests such as for amp-live-list.
	 *
	 * WordPress should generally not respond differently to requests when these parameters
	 * are present. In some cases, when a query param such as __amp_source_origin is present
	 * then it would normally get included into pagination links generated by get_pagenum_link().
	 * The whitelist sanitizer empties out links that contain this string as it matches the
	 * blacklisted_value_regex. So by preemptively scrubbing any reference to these query vars
	 * we can ensure that WordPress won't end up referencing them in any way.
	 *
	 * @since 0.7
	 */
	public static function purge_amp_query_vars() {
		$query_vars = array(
			'__amp_source_origin',
			'_wp_amp_action_xhr_converted',
			'amp_latest_update_time',
			'amp_last_check_time',
		);

		// Scrub input vars.
		foreach ( $query_vars as $query_var ) {
			if ( ! isset( $_GET[ $query_var ] ) ) { // phpcs:ignore
				continue;
			}
			self::$purged_amp_query_vars[ $query_var ] = wp_unslash( $_GET[ $query_var ] ); // phpcs:ignore
			unset( $_REQUEST[ $query_var ], $_GET[ $query_var ] );
			$scrubbed = true;
		}

		if ( isset( $scrubbed ) ) {
			$build_query = function( $query ) use ( $query_vars ) {
				$pattern = '/^(' . join( '|', $query_vars ) . ')(?==|$)/';
				$pairs   = array();
				foreach ( explode( '&', $query ) as $pair ) {
					if ( ! preg_match( $pattern, $pair ) ) {
						$pairs[] = $pair;
					}
				}
				return join( '&', $pairs );
			};

			// Scrub QUERY_STRING.
			if ( ! empty( $_SERVER['QUERY_STRING'] ) ) {
				$_SERVER['QUERY_STRING'] = $build_query( $_SERVER['QUERY_STRING'] );
			}

			// Scrub REQUEST_URI.
			if ( ! empty( $_SERVER['REQUEST_URI'] ) ) {
				list( $path, $query ) = explode( '?', $_SERVER['REQUEST_URI'], 2 );

				$pairs                  = $build_query( $query );
				$_SERVER['REQUEST_URI'] = $path;
				if ( ! empty( $pairs ) ) {
					$_SERVER['REQUEST_URI'] .= "?{$pairs}";
				}
			}
		}
	}

	/**
	 * Hook into a POST form submissions, such as the comment form or some other form submission.
	 *
	 * @since 0.7.0
	 */
	public static function handle_xhr_request() {
		$is_amp_xhr = (
			! empty( self::$purged_amp_query_vars['_wp_amp_action_xhr_converted'] )
			&&
			! empty( self::$purged_amp_query_vars['__amp_source_origin'] )
			&&
			( ! empty( $_SERVER['REQUEST_METHOD'] ) && 'POST' === $_SERVER['REQUEST_METHOD'] )
		);
		if ( ! $is_amp_xhr ) {
			return;
		}

		// Send AMP response header.
		$origin = wp_validate_redirect( wp_sanitize_redirect( esc_url_raw( self::$purged_amp_query_vars['__amp_source_origin'] ) ) );
		if ( $origin ) {
			AMP_Response_Headers::send_header( 'AMP-Access-Control-Allow-Source-Origin', $origin, array( 'replace' => true ) );
		}

		// Intercept POST requests which redirect.
		add_filter( 'wp_redirect', array( __CLASS__, 'intercept_post_request_redirect' ), PHP_INT_MAX );

		// Add special handling for redirecting after comment submission.
		add_filter( 'comment_post_redirect', array( __CLASS__, 'filter_comment_post_redirect' ), PHP_INT_MAX, 2 );

		// Add die handler for AMP error display, most likely due to problem with comment.
		add_filter( 'wp_die_handler', function() {
			return array( __CLASS__, 'handle_wp_die' );
		} );

	}

	/**
	 * Strip tags that are not allowed in amp-mustache.
	 *
	 * @since 0.7.0
	 *
	 * @param string $text Text to sanitize.
	 * @return string Sanitized text.
	 */
	protected static function wp_kses_amp_mustache( $text ) {
		$amp_mustache_allowed_html_tags = array( 'strong', 'b', 'em', 'i', 'u', 's', 'small', 'mark', 'del', 'ins', 'sup', 'sub' );
		return wp_kses( $text, array_fill_keys( $amp_mustache_allowed_html_tags, array() ) );
	}

	/**
	 * Handle comment_post_redirect to ensure page reload is done when comments_live_list is not supported, while sending back a success message when it is.
	 *
	 * @since 0.7.0
	 *
	 * @param string     $url     Comment permalink to redirect to.
	 * @param WP_Comment $comment Posted comment.
	 * @return string URL.
	 */
	public static function filter_comment_post_redirect( $url, $comment ) {
		$theme_support = get_theme_support( 'amp' );

		// Cause a page refresh if amp-live-list is not implemented for comments via add_theme_support( 'amp', array( 'comments_live_list' => true ) ).
		if ( empty( $theme_support[0]['comments_live_list'] ) ) {
			/*
			 * Add the comment ID to the URL to force AMP to refresh the page.
			 * This is ideally a temporary workaround to deal with https://github.com/ampproject/amphtml/issues/14170
			 */
			$url = add_query_arg( 'comment', $comment->comment_ID, $url );

			// Pass URL along to wp_redirect().
			return $url;
		}

		// Create a success message to display to the user.
		if ( '1' === (string) $comment->comment_approved ) {
			$message = __( 'Your comment has been posted.', 'amp' );
		} else {
			$message = __( 'Your comment is awaiting moderation.', 'default' ); // Note core string re-use.
		}

		/**
		 * Filters the message when comment submitted success message when
		 *
		 * @since 0.7
		 */
		$message = apply_filters( 'amp_comment_posted_message', $message, $comment );

		// Message will be shown in template defined by AMP_Theme_Support::amend_comment_form().
		wp_send_json( array(
			'message' => self::wp_kses_amp_mustache( $message ),
		) );
	}

	/**
	 * New error handler for AMP form submission.
	 *
	 * @since 0.7.0
	 * @see wp_die()
	 *
	 * @param WP_Error|string  $error The error to handle.
	 * @param string|int       $title Optional. Error title. If `$message` is a `WP_Error` object,
	 *                                error data with the key 'title' may be used to specify the title.
	 *                                If `$title` is an integer, then it is treated as the response
	 *                                code. Default empty.
	 * @param string|array|int $args {
	 *     Optional. Arguments to control behavior. If `$args` is an integer, then it is treated
	 *     as the response code. Default empty array.
	 *
	 *     @type int $response The HTTP response code. Default 200 for Ajax requests, 500 otherwise.
	 * }
	 */
	public static function handle_wp_die( $error, $title = '', $args = array() ) {
		if ( is_int( $title ) ) {
			$status_code = $title;
		} elseif ( is_int( $args ) ) {
			$status_code = $args;
		} elseif ( is_array( $args ) && isset( $args['response'] ) ) {
			$status_code = $args['response'];
		} else {
			$status_code = 500;
		}
		status_header( $status_code );

		if ( is_wp_error( $error ) ) {
			$error = $error->get_error_message();
		}

		// Message will be shown in template defined by AMP_Theme_Support::amend_comment_form().
		wp_send_json( array(
			'error' => self::wp_kses_amp_mustache( $error ),
		) );
	}

	/**
	 * Intercept the response to a POST request.
	 *
	 * @since 0.7.0
	 * @see wp_redirect()
	 *
	 * @param string $location The location to redirect to.
	 */
	public static function intercept_post_request_redirect( $location ) {

		// Make sure relative redirects get made absolute.
		$parsed_location = array_merge(
			array(
				'scheme' => 'https',
				'host'   => wp_parse_url( home_url(), PHP_URL_HOST ),
				'path'   => isset( $_SERVER['REQUEST_URI'] ) ? strtok( wp_unslash( $_SERVER['REQUEST_URI'] ), '?' ) : '/',
			),
			wp_parse_url( $location )
		);

		$absolute_location = '';
		if ( 'https' === $parsed_location['scheme'] ) {
			$absolute_location .= $parsed_location['scheme'] . ':';
		}
		$absolute_location .= '//' . $parsed_location['host'];
		if ( isset( $parsed_location['port'] ) ) {
			$absolute_location .= ':' . $parsed_location['port'];
		}
		$absolute_location .= $parsed_location['path'];
		if ( isset( $parsed_location['query'] ) ) {
			$absolute_location .= '?' . $parsed_location['query'];
		}
		if ( isset( $parsed_location['fragment'] ) ) {
			$absolute_location .= '#' . $parsed_location['fragment'];
		}

		AMP_Response_Headers::send_header( 'AMP-Redirect-To', $absolute_location );
		AMP_Response_Headers::send_header( 'Access-Control-Expose-Headers', 'AMP-Redirect-To' );

		wp_send_json_success();
	}

	/**
	 * Register/override widgets.
	 *
	 * @global WP_Widget_Factory
	 * @return void
	 */
	public static function register_widgets() {
		global $wp_widget_factory;
		foreach ( $wp_widget_factory->widgets as $registered_widget ) {
			$registered_widget_class_name = get_class( $registered_widget );
			if ( ! preg_match( '/^WP_Widget_(.+)$/', $registered_widget_class_name, $matches ) ) {
				continue;
			}
			$amp_class_name = 'AMP_Widget_' . $matches[1];
			if ( ! class_exists( $amp_class_name ) || is_a( $amp_class_name, $registered_widget_class_name ) ) {
				continue;
			}

			unregister_widget( $registered_widget_class_name );
			register_widget( $amp_class_name );
		}
	}

	/**
	 * Register content embed handlers.
	 *
	 * This was copied from `AMP_Content::register_embed_handlers()` due to being a private method
	 * and due to `AMP_Content` not being well suited for use in AMP canonical.
	 *
	 * @see AMP_Content::register_embed_handlers()
	 * @global int $content_width
	 * @return AMP_Base_Embed_Handler[] Handlers.
	 */
	public static function register_content_embed_handlers() {
		global $content_width;

		$embed_handlers = array();
		foreach ( amp_get_content_embed_handlers() as $embed_handler_class => $args ) {

			/**
			 * Embed handler.
			 *
			 * @type AMP_Base_Embed_Handler $embed_handler
			 */
			$embed_handler = new $embed_handler_class( array_merge(
				array(
					'content_max_width' => ! empty( $content_width ) ? $content_width : AMP_Post_Template::CONTENT_MAX_WIDTH, // Back-compat.
				),
				$args
			) );

			if ( ! is_subclass_of( $embed_handler, 'AMP_Base_Embed_Handler' ) ) {
				/* translators: %s is embed handler */
				_doing_it_wrong( __METHOD__, esc_html( sprintf( __( 'Embed Handler (%s) must extend `AMP_Embed_Handler`', 'amp' ), $embed_handler_class ) ), '0.1' );
				continue;
			}

			$embed_handler->register_embed();
			$embed_handlers[] = $embed_handler;
		}

		return $embed_handlers;
	}

	/**
	 * Add the comments template placeholder marker
	 *
	 * @param array $args the args for the comments list..
	 * @return array Args to return.
	 */
	public static function set_comments_walker( $args ) {
		$amp_walker     = new AMP_Comment_Walker();
		$args['walker'] = $amp_walker;
		return $args;
	}

	/**
	 * Adds the form submit success and fail templates.
	 */
	public static function amend_comment_form() {
		?>
		<?php if ( is_singular() && ! amp_is_canonical() ) : ?>
			<input type="hidden" name="redirect_to" value="<?php echo esc_url( amp_get_permalink( get_the_ID() ) ); ?>">
		<?php endif; ?>

		<div submit-success>
			<template type="amp-mustache">
				<p>{{{message}}}</p>
			</template>
		</div>
		<div submit-error>
			<template type="amp-mustache">
				<p class="amp-comment-submit-error">{{{error}}}</p>
			</template>
		</div>
		<?php
	}

	/**
	 * Prepends template hierarchy with template_dir for AMP paired mode templates.
	 *
	 * @see get_query_template()
	 *
	 * @param array $templates Template hierarchy.
	 * @returns array Templates.
	 */
	public static function filter_paired_template_hierarchy( $templates ) {
		$support = get_theme_support( 'amp' );
		$args    = array_shift( $support );
		if ( isset( $args['template_dir'] ) ) {
			$amp_templates = array();
			foreach ( $templates as $template ) {
				$amp_templates[] = $args['template_dir'] . '/' . $template;
			}
			$templates = $amp_templates;
		}
		return $templates;
	}

	/**
	 * Redirect to the non-canonical URL when the template to include is empty.
	 *
	 * This is a failsafe in case an index.php is not located in the AMP template_dir,
	 * and the available_callback fails to omit a given request from being available in AMP.
	 *
	 * @param string $template Template to include.
	 * @return string Template to include.
	 */
	public static function filter_paired_template_include( $template ) {
		if ( empty( $template ) || ! self::is_paired_available() ) {
			wp_safe_redirect( self::get_current_canonical_url(), 302 ); // Temporary redirect because support may come later.
			exit;
		}
		return $template;
	}

	/**
	 * Get canonical URL for current request.
	 *
	 * @see rel_canonical()
	 * @global WP $wp
	 * @global WP_Rewrite $wp_rewrite
	 * @link https://www.ampproject.org/docs/reference/spec#canon.
	 * @link https://core.trac.wordpress.org/ticket/18660
	 *
	 * @return string Canonical non-AMP URL.
	 */
	public static function get_current_canonical_url() {
		global $wp, $wp_rewrite;

		$url = null;
		if ( is_singular() ) {
			$url = wp_get_canonical_url();
		}

		// For non-singular queries, make use of the request URI and public query vars to determine canonical URL.
		if ( empty( $url ) ) {
			$added_query_vars = $wp->query_vars;
			if ( ! $wp_rewrite->permalink_structure || empty( $wp->request ) ) {
				$url = home_url( '/' );
			} else {
				$url = home_url( user_trailingslashit( $wp->request ) );
				parse_str( $wp->matched_query, $matched_query_vars );
				foreach ( $wp->query_vars as $key => $value ) {

					// Remove query vars that were matched in the rewrite rules for the request.
					if ( isset( $matched_query_vars[ $key ] ) ) {
						unset( $added_query_vars[ $key ] );
					}
				}
			}
		}

		if ( ! empty( $added_query_vars ) ) {
			$url = add_query_arg( $added_query_vars, $url );
		}

		return amp_remove_endpoint( $url );
	}

	/**
	 * Get the ID for the amp-state.
	 *
	 * @since 0.7
	 *
	 * @param int $post_id Post ID.
	 * @return string ID for amp-state.
	 */
	public static function get_comment_form_state_id( $post_id ) {
		return sprintf( 'commentform_post_%d', $post_id );
	}

	/**
	 * Filter comment form args to an element with [text] AMP binding wrap the title reply.
	 *
	 * @since 0.7
	 * @see comment_form()
	 *
	 * @param array $args Comment form args.
	 * @return array Filtered comment form args.
	 */
	public static function filter_comment_form_defaults( $args ) {
		$state_id = self::get_comment_form_state_id( get_the_ID() );

		$text_binding = sprintf(
			'%s.replyToName ? %s : %s',
			$state_id,
			str_replace(
				'%s',
				sprintf( '" + %s.replyToName + "', $state_id ),
				wp_json_encode( $args['title_reply_to'] )
			),
			wp_json_encode( $args['title_reply'] )
		);

		$args['title_reply_before'] .= sprintf(
			'<span [text]="%s">',
			esc_attr( $text_binding )
		);
		$args['cancel_reply_before'] = '</span>' . $args['cancel_reply_before'];
		return $args;
	}

	/**
	 * Modify the comment reply link for AMP.
	 *
	 * @since 0.7
	 * @see get_comment_reply_link()
	 *
	 * @param string     $link    The HTML markup for the comment reply link.
	 * @param array      $args    An array of arguments overriding the defaults.
	 * @param WP_Comment $comment The object of the comment being replied.
	 * @return string Comment reply link.
	 */
	public static function filter_comment_reply_link( $link, $args, $comment ) {

		// Continue to show default link to wp-login when user is not logged-in.
		if ( get_option( 'comment_registration' ) && ! is_user_logged_in() ) {
			return $link;
		}

		$state_id  = self::get_comment_form_state_id( get_the_ID() );
		$tap_state = array(
			$state_id => array(
				'replyToName' => $comment->comment_author,
				'values'      => array(
					'comment_parent' => (string) $comment->comment_ID,
				),
			),
		);

		// @todo Figure out how to support add_below. Instead of moving the form, what about letting the form get a fixed position?
		$link = sprintf(
			'<a rel="nofollow" class="comment-reply-link" href="%s" on="%s" aria-label="%s">%s</a>',
			esc_attr( '#' . $args['respond_id'] ),
			esc_attr( sprintf( 'tap:AMP.setState( %s )', wp_json_encode( $tap_state ) ) ),
			esc_attr( sprintf( $args['reply_to_text'], $comment->comment_author ) ),
			$args['reply_text']
		);
		return $link;
	}

	/**
	 * Filters the cancel comment reply link HTML.
	 *
	 * @since 0.7
	 * @see get_cancel_comment_reply_link()
	 *
	 * @param string $formatted_link The HTML-formatted cancel comment reply link.
	 * @param string $link           Cancel comment reply link URL.
	 * @param string $text           Cancel comment reply link text.
	 * @return string Cancel reply link.
	 */
	public static function filter_cancel_comment_reply_link( $formatted_link, $link, $text ) {
		unset( $formatted_link, $link );
		if ( empty( $text ) ) {
			$text = __( 'Click here to cancel reply.', 'default' );
		}

		$state_id  = self::get_comment_form_state_id( get_the_ID() );
		$tap_state = array(
			$state_id => array(
				'replyToName' => '',
				'values'      => array(
					'comment_parent' => '0',
				),
			),
		);

		$respond_id = 'respond'; // Hard-coded in comment_form() and default value in get_comment_reply_link().
		return sprintf(
			'<a id="cancel-comment-reply-link" href="%s" %s [hidden]="%s" on="%s">%s</a>',
			esc_url( remove_query_arg( 'replytocom' ) . '#' . $respond_id ),
			isset( $_GET['replytocom'] ) ? '' : ' hidden', // phpcs:ignore
			esc_attr( sprintf( '%s.values.comment_parent == "0"', self::get_comment_form_state_id( get_the_ID() ) ) ),
			esc_attr( sprintf( 'tap:AMP.setState( %s )', wp_json_encode( $tap_state ) ) ),
			esc_html( $text )
		);
	}

	/**
	 * Print AMP boilerplate and custom styles.
	 */
	public static function print_amp_styles() {
		echo amp_get_boilerplate_code() . "\n"; // WPCS: XSS OK.
		echo "<style amp-custom></style>\n"; // This will by populated by AMP_Style_Sanitizer.
	}

	/**
	 * Ensure markup required by AMP <https://www.ampproject.org/docs/reference/spec#required-markup>.
	 *
	 * Ensure meta[charset], meta[name=viewport], and link[rel=canonical]; a the whitelist sanitizer
	 * may have removed an illegal meta[http-equiv] or meta[name=viewport]. Core only outputs a
	 * canonical URL by default if a singular post.
	 *
	 * @since 0.7
	 * @todo All of this might be better placed inside of a sanitizer.
	 *
	 * @param DOMDocument $dom Doc.
	 */
	public static function ensure_required_markup( DOMDocument $dom ) {
		$head = $dom->getElementsByTagName( 'head' )->item( 0 );
		if ( ! $head ) {
			$head = $dom->createElement( 'head' );
			$dom->documentElement->insertBefore( $head, $dom->documentElement->firstChild );
		}
		$meta_charset  = null;
		$meta_viewport = null;
		foreach ( $head->getElementsByTagName( 'meta' ) as $meta ) {
			/**
			 * Meta.
			 *
			 * @var DOMElement $meta
			 */
			if ( $meta->hasAttribute( 'charset' ) && 'utf-8' === strtolower( $meta->getAttribute( 'charset' ) ) ) { // @todo Also look for meta[http-equiv="Content-Type"]?
				$meta_charset = $meta;
			} elseif ( 'viewport' === $meta->getAttribute( 'name' ) ) {
				$meta_viewport = $meta;
			}
		}
		if ( ! $meta_charset ) {
			// Warning: This probably means the character encoding needs to be converted.
			$meta_charset = AMP_DOM_Utils::create_node( $dom, 'meta', array(
				'charset' => 'utf-8',
			) );
			$head->insertBefore( $meta_charset, $head->firstChild );
		}
		if ( ! $meta_viewport ) {
			$meta_viewport = AMP_DOM_Utils::create_node( $dom, 'meta', array(
				'name'    => 'viewport',
				'content' => 'width=device-width,minimum-scale=1',
			) );
			$head->insertBefore( $meta_viewport, $meta_charset->nextSibling );
		}
		// Prevent schema.org duplicates.
		$has_schema_org_metadata = false;
		foreach ( $head->getElementsByTagName( 'script' ) as $script ) {
			if ( 'application/ld+json' === $script->getAttribute( 'type' ) && false !== strpos( $script->nodeValue, 'schema.org' ) ) {
				$has_schema_org_metadata = true;
				break;
			}
		}
		if ( ! $has_schema_org_metadata ) {
			$script = $dom->createElement( 'script', wp_json_encode( amp_get_schemaorg_metadata() ) );
			$script->setAttribute( 'type', 'application/ld+json' );
			$head->appendChild( $script );
		}
		// Ensure rel=canonical link.
		$rel_canonical = null;
		foreach ( $head->getElementsByTagName( 'link' ) as $link ) {
			if ( 'canonical' === $link->getAttribute( 'rel' ) ) {
				$rel_canonical = $link;
				break;
			}
		}
		if ( ! $rel_canonical ) {
			$rel_canonical = AMP_DOM_Utils::create_node( $dom, 'link', array(
				'rel'  => 'canonical',
				'href' => self::get_current_canonical_url(),
			) );
			$head->appendChild( $rel_canonical );
		}
	}

	/**
	 * Dequeue Customizer assets which are not necessary outside the preview iframe.
	 *
	 * Prevent enqueueing customize-preview styles if not in customizer preview iframe.
	 * These are only needed for when there is live editing of content, such as selective refresh.
	 *
	 * @since 0.7
	 */
	public static function dequeue_customize_preview_scripts() {

		// Dequeue styles unnecessary unless in customizer preview iframe when editing (such as for edit shortcuts).
		if ( ! self::is_customize_preview_iframe() ) {
			wp_dequeue_style( 'customize-preview' );
			foreach ( wp_styles()->registered as $handle => $dependency ) {
				if ( in_array( 'customize-preview', $dependency->deps, true ) ) {
					wp_dequeue_style( $handle );
				}
			}
		}
	}

	/**
	 * Start output buffering.
	 *
	 * @since 0.7
	 * @see AMP_Theme_Support::finish_output_buffering()
	 */
	public static function start_output_buffering() {
		/*
		 * Disable the New Relic Browser agent on AMP responses.
		 * This prevents the New Relic from causing invalid AMP responses due the NREUM script it injects after the meta charset:
		 * https://docs.newrelic.com/docs/browser/new-relic-browser/troubleshooting/google-amp-validator-fails-due-3rd-party-script
		 * Sites with New Relic will need to specially configure New Relic for AMP:
		 * https://docs.newrelic.com/docs/browser/new-relic-browser/installation/monitor-amp-pages-new-relic-browser
		 */
		if ( function_exists( 'newrelic_disable_autorum' ) ) {
			newrelic_disable_autorum();
		}

		ob_start();
		self::$initial_ob_level = ob_get_level();

		// Note that the following must be at 0 because wp_ob_end_flush_all() runs at shutdown:1.
		add_action( 'shutdown', array( __CLASS__, 'finish_output_buffering' ), 0 );
	}

	/**
	 * Finish output buffering.
	 *
	 * @since 0.7
	 * @see AMP_Theme_Support::start_output_buffering()
	 */
	public static function finish_output_buffering() {
<<<<<<< HEAD
		AMP_Response_Headers::send_server_timing( 'amp_output_buffer', -self::$init_start_time, 'AMP Output Buffer' );
=======

		// Flush output buffer stack until we get to the output buffer we started.
		while ( ob_get_level() > self::$initial_ob_level ) {
			ob_end_flush();
		}

>>>>>>> d65578da
		echo self::prepare_response( ob_get_clean() ); // WPCS: xss ok.
	}

	/**
	 * Filter rendered partial to convert to AMP.
	 *
	 * @see WP_Customize_Partial::render()
	 *
	 * @param string|mixed $partial Rendered partial.
	 * @return string|mixed Filtered partial.
	 * @global int $content_width
	 */
	public static function filter_customize_partial_render( $partial ) {
		global $content_width;
		if ( is_string( $partial ) && preg_match( '/<\w/', $partial ) ) {
			$dom  = AMP_DOM_Utils::get_dom_from_content( $partial );
			$args = array(
				'content_max_width'    => ! empty( $content_width ) ? $content_width : AMP_Post_Template::CONTENT_MAX_WIDTH, // Back-compat.
				'use_document_element' => false,
				'allow_dirty_styles'   => true,
				'allow_dirty_scripts'  => false,
			);
			AMP_Content_Sanitizer::sanitize_document( $dom, self::$sanitizer_classes, $args ); // @todo Include script assets in response?
			$partial = AMP_DOM_Utils::get_content_from_dom( $dom );
		}
		return $partial;
	}

	/**
	 * Process response to ensure AMP validity.
	 *
	 * @since 0.7
	 *
	 * @param string $response HTML document response. By default it expects a complete document.
	 * @param array  $args {
	 *     Args to send to the preprocessor/sanitizer.
	 *
	 *     @type callable $remove_invalid_callback Function to call whenever a node is removed due to being invalid.
	 * }
	 * @return string AMP document response.
	 * @global int $content_width
	 */
	public static function prepare_response( $response, $args = array() ) {
		global $content_width;

		/*
		 * Check if the response starts with HTML markup.
		 * Without this check, JSON responses will be erroneously corrupted,
		 * being wrapped in HTML documents.
		 */
		if ( '<' !== substr( ltrim( $response ), 0, 1 ) ) {
			return $response;
		}

<<<<<<< HEAD
		// Account for case where ob_flush() was called prematurely.
		if ( false === strpos( $response, '<html' ) ) {
			$error = sprintf(
				'<div style="color:red; background: white; padding: 0.5em; position: fixed; z-index: 100000; bottom: 0; border: dashed 1px red;">%s</div>',
				wp_kses_post( __( '<strong>AMP Plugin Error</strong>: It appears that your WordPress install prematurely flushed the output buffer. You will need to disable AMP theme support until that is fixed.', 'amp' ) )
			);
			return $error . $response;
		}

		$is_validation_debug_mode = isset( $_REQUEST[ AMP_Validation_Utils::DEBUG_QUERY_VAR ] ); // WPCS: csrf ok.
=======
		$is_validation_debug_mode = ! empty( $_REQUEST[ AMP_Validation_Utils::DEBUG_QUERY_VAR ] ); // WPCS: csrf ok.
>>>>>>> d65578da

		$args = array_merge(
			array(
				'content_max_width'       => ! empty( $content_width ) ? $content_width : AMP_Post_Template::CONTENT_MAX_WIDTH, // Back-compat.
				'use_document_element'    => true,
				'allow_dirty_styles'      => self::is_customize_preview_iframe(), // Dirty styles only needed when editing (e.g. for edit shortcodes).
				'allow_dirty_scripts'     => is_customize_preview(), // Scripts are always needed to inject changeset UUID.
				'disable_invalid_removal' => $is_validation_debug_mode,
			),
			$args
		);

		$dom_parse_start = microtime( true );

		/*
		 * Make sure that <meta charset> is present in output prior to parsing.
		 * Note that the meta charset is supposed to appear within the first 1024 bytes.
		 * See <https://www.w3.org/International/questions/qa-html-encoding-declarations>.
		 */
		if ( ! preg_match( '#<meta[^>]+charset=#i', substr( $response, 0, 1024 ) ) ) {
			$response = preg_replace(
				'/(<head[^>]*>)/i',
				'$1' . sprintf( '<meta charset="%s">', esc_attr( get_bloginfo( 'charset' ) ) ),
				$response,
				1
			);
		}
		$dom = AMP_DOM_Utils::get_dom( $response );

		$xpath = new DOMXPath( $dom );

		$head = $dom->getElementsByTagName( 'head' )->item( 0 );

		if ( isset( $head ) ) {
			// Make sure scripts from the body get moved to the head.
			foreach ( $xpath->query( '//body//script[ @custom-element or @custom-template ]' ) as $script ) {
				$head->appendChild( $script );
			}
		}

		// Ensure the mandatory amp attribute is present on the html element, as otherwise it will be stripped entirely.
		if ( ! $dom->documentElement->hasAttribute( 'amp' ) && ! $dom->documentElement->hasAttribute( '⚡️' ) ) {
			$dom->documentElement->setAttribute( 'amp', '' );
		}

		AMP_Response_Headers::send_server_timing( 'amp_dom_parse', -$dom_parse_start, 'AMP DOM Parse' );

		$assets = AMP_Content_Sanitizer::sanitize_document( $dom, self::$sanitizer_classes, $args );

		$dom_serialize_start = microtime( true );
		self::ensure_required_markup( $dom );

		// @todo If 'utf-8' is not the blog charset, then we'll need to do some character encoding conversation or "entityification".
		if ( 'utf-8' !== strtolower( get_bloginfo( 'charset' ) ) ) {
			/* translators: %s is the charset of the current site */
			trigger_error( esc_html( sprintf( __( 'The database has the %s encoding when it needs to be utf-8 to work with AMP.', 'amp' ), get_bloginfo( 'charset' ) ) ), E_USER_WARNING ); // phpcs:ignore WordPress.PHP.DevelopmentFunctions.error_log_trigger_error
		}

		if ( AMP_Validation_Utils::should_validate_response() ) {
			AMP_Validation_Utils::finalize_validation( $dom, array(
				'remove_source_comments' => ! $is_validation_debug_mode,
			) );
		}

		$response  = "<!DOCTYPE html>\n";
		$response .= AMP_DOM_Utils::get_content_from_dom_node( $dom, $dom->documentElement );

		$amp_scripts = $assets['scripts'];
		foreach ( self::$embed_handlers as $embed_handler ) {
			$amp_scripts = array_merge(
				$amp_scripts,
				$embed_handler->get_scripts()
			);
		}

		// Allow for embed handlers to override the default extension version by defining a different URL.
		foreach ( $amp_scripts as $handle => $value ) {
			if ( is_string( $value ) && wp_script_is( $handle, 'registered' ) ) {
				wp_scripts()->registered[ $handle ]->src = $value;
			}
		}

		// Print all scripts, some of which may have already been printed and inject into head.
		ob_start();
		wp_print_scripts( array_keys( $amp_scripts ) );
		$script_tags = ob_get_clean();
		if ( ! empty( $script_tags ) ) {
			$response = preg_replace(
				'#(?=</head>)#',
				$script_tags,
				$response,
				1
			);
		}

		AMP_Response_Headers::send_server_timing( 'amp_dom_serialize', -$dom_serialize_start, 'AMP DOM Serialize' );

		return $response;
	}

	/**
	 * Adds 'data-amp-layout' to the allowed <img> attributes for wp_kses().
	 *
	 * @since 0.7
	 *
	 * @param array $context Allowed tags and their allowed attributes.
	 * @return array $context Filtered allowed tags and attributes.
	 */
	public static function whitelist_layout_in_wp_kses_allowed_html( $context ) {
		if ( ! empty( $context['img']['width'] ) && ! empty( $context['img']['height'] ) ) {
			$context['img']['data-amp-layout'] = true;
		}

		return $context;
	}

	/**
	 * Enqueue AMP assets if this is an AMP endpoint.
	 *
	 * @since 0.7
	 *
	 * @return void
	 */
	public static function enqueue_assets() {
		wp_enqueue_script( 'amp-runtime' );

		// Enqueue default styles expected by sanitizer.
		wp_enqueue_style( 'amp-default', amp_get_asset_url( 'css/amp-default.css' ), array(), AMP__VERSION );
	}
}<|MERGE_RESOLUTION|>--- conflicted
+++ resolved
@@ -954,16 +954,13 @@
 	 * @see AMP_Theme_Support::start_output_buffering()
 	 */
 	public static function finish_output_buffering() {
-<<<<<<< HEAD
 		AMP_Response_Headers::send_server_timing( 'amp_output_buffer', -self::$init_start_time, 'AMP Output Buffer' );
-=======
 
 		// Flush output buffer stack until we get to the output buffer we started.
 		while ( ob_get_level() > self::$initial_ob_level ) {
 			ob_end_flush();
 		}
 
->>>>>>> d65578da
 		echo self::prepare_response( ob_get_clean() ); // WPCS: xss ok.
 	}
 
@@ -1018,20 +1015,7 @@
 			return $response;
 		}
 
-<<<<<<< HEAD
-		// Account for case where ob_flush() was called prematurely.
-		if ( false === strpos( $response, '<html' ) ) {
-			$error = sprintf(
-				'<div style="color:red; background: white; padding: 0.5em; position: fixed; z-index: 100000; bottom: 0; border: dashed 1px red;">%s</div>',
-				wp_kses_post( __( '<strong>AMP Plugin Error</strong>: It appears that your WordPress install prematurely flushed the output buffer. You will need to disable AMP theme support until that is fixed.', 'amp' ) )
-			);
-			return $error . $response;
-		}
-
 		$is_validation_debug_mode = isset( $_REQUEST[ AMP_Validation_Utils::DEBUG_QUERY_VAR ] ); // WPCS: csrf ok.
-=======
-		$is_validation_debug_mode = ! empty( $_REQUEST[ AMP_Validation_Utils::DEBUG_QUERY_VAR ] ); // WPCS: csrf ok.
->>>>>>> d65578da
 
 		$args = array_merge(
 			array(
