--- conflicted
+++ resolved
@@ -189,18 +189,7 @@
 			$args = self::get_theme_support_args();
 
 			// Validate theme support usage.
-<<<<<<< HEAD
-			$keys = array( 'template_dir', 'comments_live_list', 'paired', 'templates_supported', 'available_callback', 'app_shell' );
-
-			if ( count( array_diff( array_keys( $args ), $keys ) ) !== 0 ) {
-				_doing_it_wrong( 'add_theme_support', esc_html( sprintf( // phpcs:ignore WordPress.PHP.DevelopmentFunctions.error_log_trigger_error
-					/* translators: 1: comma-separated list of expected keys, 2: comma-separated list of actual keys */
-					__( 'Expected AMP theme support to keys (%1$s) but saw (%2$s)', 'amp' ),
-					join( ', ', $keys ),
-					join( ', ', array_keys( $args ) )
-				) ), '1.0' );
-=======
-			$keys = array( 'template_dir', 'comments_live_list', 'paired', 'templates_supported', 'available_callback', 'nav_menu_toggle', 'nav_menu_dropdown' );
+			$keys = array( 'template_dir', 'comments_live_list', 'paired', 'templates_supported', 'available_callback', 'nav_menu_toggle', 'nav_menu_dropdown', 'app_shell'  );
 
 			if ( count( array_diff( array_keys( $args ), $keys ) ) !== 0 ) {
 				_doing_it_wrong(
@@ -215,7 +204,6 @@
 					),
 					'1.0'
 				);
->>>>>>> f5add323
 			}
 
 			if ( isset( $args['available_callback'] ) ) {
