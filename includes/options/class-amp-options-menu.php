<?php
/**
 * AMP Options.
 *
 * @package AMP
 */

use AmpProject\AmpWP\Option;

/**
 * AMP_Options_Menu class.
 */
class AMP_Options_Menu {

	/**
	 * The AMP svg menu icon.
	 *
	 * @var string
	 */
	const ICON_BASE64_SVG = 'data:image/svg+xml;base64,PHN2ZyB3aWR0aD0iNjIiIGhlaWdodD0iNjIiIHhtbG5zPSJodHRwOi8vd3d3LnczLm9yZy8yMDAwL3N2ZyI+PHBhdGggZD0iTTQxLjYyODg2NjcgMjguMTYxNDMzM2wtMTMuMDA0NSAyMS42NDIxMzM0aC0yLjM1NmwyLjMyOTEzMzMtMTQuMTAxOS03LjIxMzcuMDA5M3MtLjA2ODIuMDAyMDY2Ni0uMTAwMjMzMy4wMDIwNjY2Yy0uNjQ5OTY2NyAwLTEuMTc1OTMzNC0uNTI1OTY2Ni0xLjE3NTkzMzQtMS4xNzU5MzMzIDAtLjI3OS4yNTkzNjY3LS43NTEyMzMzLjI1OTM2NjctLjc1MTIzMzNsMTIuOTYyMTMzMy0yMS42MTYzTDM1LjcyNDQgMTIuMTc5OWwtMi4zODgwMzMzIDE0LjEyMzYgNy4yNTA5LS4wMDkzcy4wNzc1LS4wMDEwMzMzLjExNDctLjAwMTAzMzNjLjY0OTk2NjYgMCAxLjE3NTkzMzMuNTI1OTY2NiAxLjE3NTkzMzMgMS4xNzU5MzMzIDAgLjI2MzUtLjEwMzMzMzMuNDk0OTY2Ny0uMjUwMDY2Ny42OTEzbC4wMDEwMzM0LjAwMTAzMzN6TTMxIDBDMTMuODc4NyAwIDAgMTMuODc5NzMzMyAwIDMxYzAgMTcuMTIxMyAxMy44Nzg3IDMxIDMxIDMxIDE3LjEyMDI2NjcgMCAzMS0xMy44Nzg3IDMxLTMxQzYyIDEzLjg3OTczMzMgNDguMTIwMjY2NyAwIDMxIDB6IiBmaWxsPSIjYTBhNWFhIiBmaWxsLXJ1bGU9ImV2ZW5vZGQiLz48L3N2Zz4=';

	/**
	 * Initialize.
	 */
	public function init() {
		add_action( 'admin_post_amp_analytics_options', 'AMP_Options_Manager::handle_analytics_submit' );
		add_action( 'admin_menu', [ $this, 'add_menu_items' ], 9 );

		$plugin_file = preg_replace( '#.+/(?=.+?/.+?)#', '', AMP__FILE__ );
		add_filter( "plugin_action_links_{$plugin_file}", [ $this, 'add_plugin_action_links' ] );
	}

	/**
	 * Add plugin action links.
	 *
	 * @param array $links Links.
	 * @return array Modified links.
	 */
	public function add_plugin_action_links( $links ) {
		return array_merge(
			[
				'settings' => sprintf(
					'<a href="%1$s">%2$s</a>',
					esc_url( add_query_arg( 'page', AMP_Options_Manager::OPTION_NAME, admin_url( 'admin.php' ) ) ),
					__( 'Settings', 'amp' )
				),
			],
			$links
		);
	}

	/**
	 * Add menu.
	 */
	public function add_menu_items() {
		/*
		 * Note that the admin items for Validated URLs and Validation Errors will also be placed under this admin menu
		 * page when the current user can manage_options.
		 */
		add_menu_page(
			__( 'AMP Options', 'amp' ),
			__( 'AMP', 'amp' ),
			'manage_options',
			AMP_Options_Manager::OPTION_NAME,
			[ $this, 'render_screen' ],
			self::ICON_BASE64_SVG
		);

		add_submenu_page(
			AMP_Options_Manager::OPTION_NAME,
			__( 'AMP Settings', 'amp' ),
			__( 'General', 'amp' ),
			'manage_options',
			AMP_Options_Manager::OPTION_NAME
		);

		add_settings_section(
			'general',
			false,
			'__return_false',
			AMP_Options_Manager::OPTION_NAME
		);

		add_settings_field(
			Option::THEME_SUPPORT,
			__( 'Template Mode', 'amp' ),
			[ $this, 'render_theme_support' ],
			AMP_Options_Manager::OPTION_NAME,
			'general',
			[
				'class' => 'amp-website-mode',
			]
		);

		add_settings_field(
			Option::SUPPORTED_TEMPLATES,
			__( 'Supported Templates', 'amp' ),
			[ $this, 'render_supported_templates' ],
			AMP_Options_Manager::OPTION_NAME,
			'general',
			[
				'class' => 'amp-template-support-field',
			]
		);

<<<<<<< HEAD
		add_settings_field(
			Option::DEV_TOOLS,
			__( 'Developer Tools', 'amp' ),
			[ $this, 'render_dev_tools' ],
			AMP_Options_Manager::OPTION_NAME,
			'general'
		);

=======
>>>>>>> f8fde446
		if ( count( self::get_suppressible_plugin_sources() ) > 0 ) {
			add_settings_field(
				Option::SUPPRESSED_PLUGINS,
				__( 'Suppressed Plugins', 'amp' ),
				[ $this, 'render_suppressed_plugins' ],
				AMP_Options_Manager::OPTION_NAME,
				'general',
				[
					'class' => 'amp-suppressed-plugins',
				]
			);
		}

		$submenus = [
			new AMP_Analytics_Options_Submenu( AMP_Options_Manager::OPTION_NAME ),
		];

		if ( amp_should_use_new_onboarding() ) {
			$submenus[] = new AMP_Setup_Wizard_Submenu( AMP_Options_Manager::OPTION_NAME );
		}

		// Create submenu items and calls on the Submenu Page object to render the actual contents of the page.
		foreach ( $submenus as $submenu ) {
			$submenu->init();
		}
	}

	/**
	 * Render theme support.
	 *
	 * @since 1.0
	 */
	public function render_theme_support() {
		$theme_support = AMP_Theme_Support::get_support_mode();

		/* translators: %s: URL to the documentation. */
		$standard_description = sprintf( __( 'The active theme integrates AMP as the framework for your site by using its templates and styles to render webpages. This means your site is <b>AMP-first</b> and your canonical URLs are AMP! Depending on your theme/plugins, a varying level of <a href="%s">development work</a> may be required.', 'amp' ), esc_url( 'https://amp-wp.org/documentation/developing-wordpress-amp-sites/' ) );
		/* translators: %s: URL to the documentation. */
		$transitional_description = sprintf( __( 'The active theme’s templates are used to generate non-AMP and AMP versions of your content, allowing for each canonical URL to have a corresponding (paired) AMP URL. This mode is useful to progressively transition towards a fully AMP-first site. Depending on your theme/plugins, a varying level of <a href="%s">development work</a> may be required.', 'amp' ), esc_url( 'https://amp-wp.org/documentation/developing-wordpress-amp-sites/' ) );
		$reader_description       = __( 'Formerly called the <b>classic mode</b>, this mode generates paired AMP content using simplified templates which may not match the look-and-feel of your site. Only posts/pages can be served as AMP in Reader mode. No redirection is performed for mobile visitors; AMP pages are served by AMP consumption platforms.', 'amp' );
		/* translators: %s: URL to the ecosystem page. */
		$ecosystem_description = sprintf( __( 'For a list of themes and plugins that are known to be AMP compatible, please see the <a href="%s">ecosystem page</a>.', 'amp' ), esc_url( 'https://amp-wp.org/ecosystem/' ) );

		$builtin_support     = in_array( get_template(), AMP_Core_Theme_Sanitizer::get_supported_themes(), true );
		$reader_mode_support = __( 'Your theme indicates it works best in <strong>Reader mode.</strong>', 'amp' );
		?>

		<fieldset>
			<?php if ( AMP_Theme_Support::READER_MODE_SLUG === AMP_Theme_Support::get_support_mode() ) : ?>
				<?php if ( AMP_Theme_Support::STANDARD_MODE_SLUG === AMP_Theme_Support::get_support_mode_added_via_theme() ) : ?>
					<div class="notice notice-success notice-alt inline">
						<p><?php esc_html_e( 'Your active theme is known to work well in standard mode.', 'amp' ); ?></p>
					</div>
				<?php elseif ( $builtin_support || AMP_Theme_Support::TRANSITIONAL_MODE_SLUG === AMP_Theme_Support::get_support_mode_added_via_theme() ) : ?>
					<div class="notice notice-success notice-alt inline">
						<p><?php esc_html_e( 'Your active theme is known to work well in standard or transitional mode.', 'amp' ); ?></p>
					</div>
				<?php endif; ?>
			<?php elseif ( AMP_Theme_Support::supports_reader_mode() ) : ?>
				<div class="notice notice-success notice-alt inline">
					<p><?php echo wp_kses( $reader_mode_support, [ 'strong' => [] ] ); ?></p>
				</div>
			<?php endif; ?>

			<?php if ( ! AMP_Theme_Support::get_support_mode_added_via_theme() && ! AMP_Theme_Support::supports_reader_mode() && ! $builtin_support ) : ?>
				<p>
					<?php echo wp_kses_post( $ecosystem_description ); ?>
				</p>
			<?php endif; ?>

			<dl>
				<dt>
					<input type="radio" id="theme_support_standard" name="<?php echo esc_attr( AMP_Options_Manager::OPTION_NAME . '[theme_support]' ); ?>" value="<?php echo esc_attr( AMP_Theme_Support::STANDARD_MODE_SLUG ); ?>" <?php checked( $theme_support, AMP_Theme_Support::STANDARD_MODE_SLUG ); ?>>
					<label for="theme_support_standard">
						<strong><?php esc_html_e( 'Standard', 'amp' ); ?></strong>
					</label>
				</dt>
				<dd>
					<p><?php echo wp_kses_post( $standard_description ); ?></p>
				</dd>
				<dt>
					<input type="radio" id="theme_support_transitional" name="<?php echo esc_attr( AMP_Options_Manager::OPTION_NAME . '[theme_support]' ); ?>" value="<?php echo esc_attr( AMP_Theme_Support::TRANSITIONAL_MODE_SLUG ); ?>" <?php checked( $theme_support, AMP_Theme_Support::TRANSITIONAL_MODE_SLUG ); ?>>
					<label for="theme_support_transitional">
						<strong><?php esc_html_e( 'Transitional', 'amp' ); ?></strong>
					</label>
				</dt>
				<dd>
					<p><?php echo wp_kses_post( $transitional_description ); ?></p>
				</dd>
				<dt>
					<input type="radio" id="theme_support_reader" name="<?php echo esc_attr( AMP_Options_Manager::OPTION_NAME . '[theme_support]' ); ?>" value="<?php echo esc_attr( AMP_Theme_Support::READER_MODE_SLUG ); ?>" <?php checked( $theme_support, AMP_Theme_Support::READER_MODE_SLUG ); ?>>
					<label for="theme_support_reader">
						<strong><?php esc_html_e( 'Reader', 'amp' ); ?></strong>
					</label>
				</dt>
				<dd>
					<p><?php echo wp_kses_post( $reader_description ); ?></p>

					<style>
						#reader_mode_themes {
							margin-top: 1em;
						}

						#reader_mode_themes legend {
							font-family: inherit;
							font-weight: 600;
						}

						#reader_mode_themes ul {
							margin: 0;
						}

						#reader_mode_themes li {
							display: inline-block;
							line-height: 1;
							margin: 0;
							position: relative;
						}

						#reader_mode_themes input {
							position: absolute;
							opacity: 0;
						}

						#reader_mode_themes label {
							display: inline-block;
							border: 1px solid #ddd;
							margin: 10px !important;
							cursor: pointer;
						}

						#reader_mode_themes .theme-screenshot {
							display: block;
						}

						#reader_mode_themes .theme-name {
							display: block;
							font-size: 15px;
							font-weight: 600;
							height: 18px;
							margin: 0;
							padding: 15px;
							white-space: nowrap;
							text-overflow: ellipsis;
							background: rgba(255, 255, 255, 0.65);
							box-shadow: inset 0 1px 0 rgba(0, 0, 0, 0.1);
						}

						#reader_mode_themes input:checked + label {
							border-color: #5b9dd9;
							box-shadow: 0 0 2px rgba(30, 140, 190, 0.8);
							color: white;
						}

						#reader_mode_themes input:checked + label .theme-name {
							background-color: #5b9dd9;
						}
					</style>
					<fieldset
						id="reader_mode_themes"
						<?php if ( AMP_Theme_Support::READER_MODE_SLUG !== $theme_support ) : ?>
							class="hidden"
						<?php endif; ?>
					>
						<?php if ( AMP_Theme_Support::SLUG === amp_get_slug() ) : ?>
							<legend><?php esc_html_e( 'Selected Theme:', 'amp' ); ?></legend>
							<ul>
								<?php
								$name          = AMP_Options_Manager::OPTION_NAME . '[' . Option::READER_THEME . ']';
								$current_theme = AMP_Theme_Support::get_current_reader_theme();
								$reader_themes = [];

								// @todo If the themes are not installed, provide a way to install them (rather than skipping).
								foreach ( AMP_Theme_Support::get_reader_themes() as $reader_theme_slug ) {
									$reader_theme_obj = wp_get_theme( $reader_theme_slug );
									if ( $reader_theme_obj->errors() || get_template() === $reader_theme_slug ) {
										continue;
									}
									$reader_themes[ $reader_theme_slug ] = [
										'screenshot' => $reader_theme_obj->get_screenshot(),
										'name'       => $reader_theme_obj->get( 'Name' ),
									];
								}

								$reader_themes[''] = [
									'name'       => __( 'Classic', 'amp' ),
									'screenshot' => plugin_dir_url( AMP__FILE__ ) . 'templates/screenshot.png',
								];
								?>
								<?php foreach ( $reader_themes as $slug => $theme ) : ?>
									<?php $id = $name . "[$slug]"; ?>
									<li>
										<input
											type="radio"
											id="<?php echo esc_attr( $id ); ?>"
											name="<?php echo esc_attr( $name ); ?>"
											value="<?php echo esc_attr( $slug ); ?>"
											<?php checked( $current_theme, $slug ); ?>
										>
										<label for="<?php echo esc_attr( $name . "[$slug]" ); ?>">
											<img class="theme-screenshot" src="<?php echo esc_url( $theme['screenshot'] ); ?>" width="300" height="225" alt="<?php echo esc_attr( $theme['name'] ); ?>">
											<span class="theme-name"><?php echo esc_html( $theme['name'] ); ?></span>
										</label>
									</li>
								<?php endforeach; ?>
							</ul>
						<?php else : ?>
							<div class="notice notice-warning notice-alt inline">
								<p><?php esc_html_e( 'Unable to choose a different theme for Reader mode since the site is configured to use a non-standard endpoint.', 'amp' ); ?></p>
							</div>
						<?php endif; ?>
					</fieldset>

					<script>
						// Update the visibility of the fieldset based on the selected template mode.
						(function ( $ ) {
							const templateModeInputs = $( 'input[type=radio][name="amp-options[theme_support]"]' );
							const readerModeThemesFieldset = $( '#reader_mode_themes' );
							const themeSupportReaderInput = $( '#theme_support_reader' );

							function isReaderMode() {
								return themeSupportReaderInput.prop( 'checked' );
							}

							function updateFieldsetVisibility() {
								readerModeThemesFieldset.toggleClass( 'hidden', ! isReaderMode() )
							}
							templateModeInputs.on( 'change', updateFieldsetVisibility );
						})( jQuery );
					</script>
				</dd>
			</dl>

			<?php if ( AMP_Theme_Support::get_support_mode_added_via_theme() ) : ?>
				<p>
					<?php echo wp_kses_post( $ecosystem_description ); ?>
				</p>
			<?php endif; ?>
		</fieldset>
		<?php
	}

	/**
	 * Supported templates section renderer.
	 *
	 * @since 1.0
	 */
	public function render_supported_templates() {
		$theme_support_args = AMP_Theme_Support::get_theme_support_args();
		?>

		<?php if ( ! isset( $theme_support_args['available_callback'] ) ) : ?>
			<fieldset id="all_templates_supported_fieldset">
				<?php if ( isset( $theme_support_args['templates_supported'] ) && 'all' === $theme_support_args['templates_supported'] ) : ?>
					<div class="notice notice-info notice-alt inline">
						<p>
							<?php esc_html_e( 'The current theme requires all templates to support AMP.', 'amp' ); ?>
						</p>
					</div>
				<?php else : ?>
					<p>
						<label for="all_templates_supported">
							<input id="all_templates_supported" type="checkbox" name="<?php echo esc_attr( AMP_Options_Manager::OPTION_NAME . '[all_templates_supported]' ); ?>" <?php checked( AMP_Options_Manager::get_option( Option::ALL_TEMPLATES_SUPPORTED ) ); ?>>
							<?php esc_html_e( 'Serve all templates as AMP regardless of what is being queried.', 'amp' ); ?>
						</label>
					</p>
					<p class="description">
						<?php esc_html_e( 'This will allow all of the URLs on your site to be served as AMP by default.', 'amp' ); ?>
					</p>
				<?php endif; ?>
			</fieldset>
		<?php else : ?>
			<div class="notice notice-warning notice-alt inline">
				<p>
					<?php
					printf(
						/* translators: %s: available_callback */
						esc_html__( 'Your theme is using the deprecated %s argument for AMP theme support.', 'amp' ),
						'available_callback'
					);
					?>
				</p>
			</div>
		<?php endif; ?>

		<div id="non_singular_templates_unavailable_notice" class="notice notice-info notice-alt inline hidden">
			<p>
				<?php esc_html_e( 'Only the singular template is available in Reader mode when the Classic theme is selected.', 'amp' ); ?>
			</p>
		</div>

		<fieldset id="supported_post_types_fieldset">
			<?php
			$element_name         = AMP_Options_Manager::OPTION_NAME . '[supported_post_types][]';
			$supported_post_types = AMP_Options_Manager::get_option( Option::SUPPORTED_POST_TYPES );
			?>
			<h4 class="title"><?php esc_html_e( 'Content Types', 'amp' ); ?></h4>
			<p>
				<?php esc_html_e( 'The following content types will be available as AMP:', 'amp' ); ?>
			</p>
			<ul>
			<?php foreach ( array_map( 'get_post_type_object', AMP_Post_Type_Support::get_eligible_post_types() ) as $post_type ) : ?>
				<?php
				$checked = (
					post_type_supports( $post_type->name, AMP_Post_Type_Support::SLUG )
					||
					in_array( $post_type->name, $supported_post_types, true )
				);
				?>
				<li>
					<?php $element_id = AMP_Options_Manager::OPTION_NAME . "-supported_post_types-{$post_type->name}"; ?>
					<input
						type="checkbox"
						id="<?php echo esc_attr( $element_id ); ?>"
						name="<?php echo esc_attr( $element_name ); ?>"
						value="<?php echo esc_attr( $post_type->name ); ?>"
						<?php checked( $checked ); ?>
						>
					<label for="<?php echo esc_attr( $element_id ); ?>">
						<?php echo esc_html( $post_type->label ); ?>
					</label>
				</li>
			<?php endforeach; ?>
			</ul>
		</fieldset>

		<?php if ( ! isset( $theme_support_args['available_callback'] ) ) : ?>
			<fieldset id="supported_templates_fieldset">
				<style>
					#supported_templates_fieldset ul ul {
						margin-left: 40px;
					}
				</style>
				<h4 class="title"><?php esc_html_e( 'Templates', 'amp' ); ?></h4>
				<?php
				$this->list_template_conditional_options( AMP_Theme_Support::get_supportable_templates() );
				?>
				<script>
					// Let clicks on parent items automatically cause the children checkboxes to have same checked state applied.
					(function ( $ ) {
						$( '#supported_templates_fieldset input[type=checkbox]' ).on( 'click', function() {
							$( this ).siblings( 'ul' ).find( 'input[type=checkbox]' ).prop( 'checked', this.checked );
						} );
					})( jQuery );
				</script>
			</fieldset>

			<script>
				// Update the visibility of the fieldsets based on the selected template mode and then whether all templates are indicated to be supported.
				(function ( $ ) {
					const templateModeInputs = $( 'input[type=radio][name="amp-options[theme_support]"]' );
					const allTemplatesSupportedInput = $( '#all_templates_supported' );
					const themeSupportReaderInput = $( '#theme_support_reader' );
					const readerThemeInputs = $( 'input[type=radio][name="amp-options[reader_theme]"]' );

					function isClassicReaderMode() {
						return (
							themeSupportReaderInput.prop( 'checked' ) &&
							'' === readerThemeInputs.filter( ':checked' ).val() // Classic.
						);
					}

					function updateFieldsetVisibility() {
						const allTemplatesSupported = 0 === allTemplatesSupportedInput.length || allTemplatesSupportedInput.prop( 'checked' );
						$( '#all_templates_supported_fieldset, #supported_post_types_fieldset > .title' ).toggleClass(
							'hidden',
							isClassicReaderMode()
						);
						$( '#supported_post_types_fieldset' ).toggleClass(
							'hidden',
							allTemplatesSupported && ! isClassicReaderMode()
						);
						$( '#non_singular_templates_unavailable_notice' ).toggleClass(
							'hidden',
							! isClassicReaderMode()
						);
						$( '#supported_templates_fieldset' ).toggleClass(
							'hidden',
							allTemplatesSupported || isClassicReaderMode()
						);
					}

					templateModeInputs.on( 'change', updateFieldsetVisibility );
					readerThemeInputs.on( 'change', updateFieldsetVisibility );
					allTemplatesSupportedInput.on( 'click', updateFieldsetVisibility );
					updateFieldsetVisibility();
				})( jQuery );
			</script>
		<?php endif; ?>
		<?php
	}

	/**
	 * List template conditional options.
	 *
	 * @param array       $options Options.
	 * @param string|null $parent  ID of the parent option.
	 */
	private function list_template_conditional_options( $options, $parent = null ) {
		$element_name = AMP_Options_Manager::OPTION_NAME . '[supported_templates][]';
		?>
		<ul>
			<?php foreach ( $options as $id => $option ) : ?>
				<?php
				$element_id = AMP_Options_Manager::OPTION_NAME . '-supported-templates-' . $id;
				if ( $parent ? empty( $option['parent'] ) || $parent !== $option['parent'] : ! empty( $option['parent'] ) ) {
					continue;
				}

				// Skip showing an option if it doesn't have a label.
				if ( empty( $option['label'] ) ) {
					continue;
				}

				?>
				<li>
					<?php if ( empty( $option['immutable'] ) ) : ?>
						<input
							type="checkbox"
							id="<?php echo esc_attr( $element_id ); ?>"
							name="<?php echo esc_attr( $element_name ); ?>"
							value="<?php echo esc_attr( $id ); ?>"
							<?php checked( ! empty( $option['user_supported'] ) ); ?>
						>
					<?php else : // Persist user selection even when checkbox disabled, when selection forced by theme/filter. ?>
						<input
							type="checkbox"
							id="<?php echo esc_attr( $element_id ); ?>"
							<?php checked( ! empty( $option['supported'] ) ); ?>
							<?php disabled( true ); ?>
						>
						<?php if ( ! empty( $option['user_supported'] ) ) : ?>
							<input type="hidden" name="<?php echo esc_attr( $element_name ); ?>" value="<?php echo esc_attr( $id ); ?>">
						<?php endif; ?>
					<?php endif; ?>
					<label for="<?php echo esc_attr( $element_id ); ?>">
						<?php echo esc_html( $option['label'] ); ?>
					</label>

					<?php if ( ! empty( $option['description'] ) ) : ?>
						<span class="description">
							&mdash; <?php echo wp_kses_post( $option['description'] ); ?>
						</span>
					<?php endif; ?>

					<?php self::list_template_conditional_options( $options, $id ); ?>
				</li>
			<?php endforeach; ?>
		</ul>
		<?php
	}

	/**
<<<<<<< HEAD
	 * Render developer tools.
	 *
	 * @since 1.0
	 */
	public function render_dev_tools() {
		?>
		<p>
			<label for="dev_tools">
				<input id="dev_tools" type="checkbox" name="<?php echo esc_attr( AMP_Options_Manager::OPTION_NAME . '[' . Option::DEV_TOOLS . ']' ); ?>" <?php checked( AMP_Options_Manager::get_option( Option::DEV_TOOLS ) ); ?>>
				<?php esc_html_e( 'Enable developer tools to expose validated URLs and validation errors for invalid markup.', 'amp' ); ?>
			</label>
		</p>
		<p class="description">
			<?php esc_html_e( 'This will reveal warnings in the post editor when invalid AMP markup is generated by themes and plugins or the content of a post or page. This is most useful when you have have some technical experience to be able to evaluate the errors and take action to either fix the issues or decide whether the invalid markup can be safely removed.', 'amp' ); ?>
		</p>
		<?php
	}

	/**
=======
>>>>>>> f8fde446
	 * Get plugin errors by sources.
	 *
	 * @return array Plugin errors by source.
	 */
	private static function get_plugin_errors_by_sources() {
		$errors_by_sources = AMP_Validated_URL_Post_Type::get_recent_validation_errors_by_source(); // @todo Exclude reviewed errors?
		unset( $errors_by_sources['plugin']['gutenberg'] ); // Omit Gutenberg to prevent unintentional attribution for shortcodes.
		unset( $errors_by_sources['plugin']['amp'] ); // Omit AMP because disabling in AMP responses would be bad!
		if ( isset( $errors_by_sources['plugin'] ) ) {
			return $errors_by_sources['plugin'];
		}
		return [];
	}

	/**
	 * Get suppressible plugin sources.
	 *
	 * @return string[] Plugin sources which are suppressible.
	 */
	private static function get_suppressible_plugin_sources() {
<<<<<<< HEAD
		return array_unique(
			array_intersect(
				array_merge(
					array_keys( self::get_plugin_errors_by_sources() ),
					array_keys( AMP_Options_Manager::get_option( Option::SUPPRESSED_PLUGINS ) )
				),
				array_map(
					function ( $plugin_file ) {
						return strtok( $plugin_file, '/' );
					},
					get_option( 'active_plugins', [] )
				)
=======
		$erroring_plugin_slugs   = array_keys( self::get_plugin_errors_by_sources() );
		$suppressed_plugin_slugs = array_keys( AMP_Options_Manager::get_option( Option::SUPPRESSED_PLUGINS ) );
		$active_plugin_slugs     = array_map(
			static function ( $plugin_file ) {
				return strtok( $plugin_file, '/' );
			},
			get_option( 'active_plugins', [] )
		);

		// The suppressible plugins are the set of plugins which are erroring and/or suppressed, which are also active.
		return array_unique(
			array_intersect(
				array_merge( $erroring_plugin_slugs, $suppressed_plugin_slugs ),
				$active_plugin_slugs
>>>>>>> f8fde446
			)
		);
	}

	/**
	 * Render suppressed plugins.
	 *
	 * @since 1.6
	 */
	public function render_suppressed_plugins() {
		$suppressed_plugins = AMP_Options_Manager::get_option( Option::SUPPRESSED_PLUGINS );

		require_once ABSPATH . 'wp-admin/includes/plugin.php';
		$plugins = get_plugins();
		unset( $plugins['amp/amp.php'] );
		foreach ( array_keys( $plugins ) as $plugin_file ) {
			if ( ! is_plugin_active( $plugin_file ) ) {
				unset( $plugins[ $plugin_file ] );
			}
		}
		uasort(
			$plugins,
			static function ( $a, $b ) {
				return strcmp( $a['Name'], $b['Name'] );
			}
		);

		?>
		<fieldset>
			<h4 class="title hidden"><?php esc_html_e( 'Suppressed Plugins', 'amp' ); ?></h4>
			<p>
				<?php esc_html_e( 'When a plugin emits invalid markup that causes an AMP validation error, one option is to review the invalid markup and allow it to be removed. Another option is to suppress the plugin from doing anything when rendering AMP pages. What follows is the list of active plugins with any causing validation errors being highlighted. If a plugin is emitting invalid markup that is causing validation errors and this plugin is not necessary on the AMP version of the page, it can be suppressed.', 'amp' ); ?>
			</p>

			<style>
<<<<<<< HEAD
			.amp-suppressed-plugins .suppressed-plugin:checked + label {
				text-decoration: line-through;
			}
=======
>>>>>>> f8fde446
			.amp-suppressed-plugins .plugin > details {
				margin-left: 30px;
			}
			.amp-suppressed-plugins .plugin > details > ul {
				margin-left: 30px;
				margin-top: 0.5em;
				margin-bottom: 1em;
				list-style-type: disc;
			}
			.amp-suppressed-plugins summary {
				user-select: none;
				cursor: pointer;
			}
			</style>

			<?php
			$element_name = AMP_Options_Manager::OPTION_NAME . '[' . Option::SUPPRESSED_PLUGINS . ']';

			$errors_by_sources = self::get_plugin_errors_by_sources()
			?>
			<ul>
				<?php foreach ( $plugins as $plugin_file => $plugin ) : ?>
					<?php
					$plugin_slug = strtok( $plugin_file, '/' );

					$is_suppressed = array_key_exists( $plugin_slug, $suppressed_plugins );
					if ( ! $is_suppressed && ! isset( $errors_by_sources[ $plugin_slug ] ) ) {
						continue;
					}
					?>
					<li class="plugin">
						<input
							type="checkbox"
							class="suppressed-plugin"
							id="<?php echo esc_attr( "$element_name-$plugin_file" ); ?>"
							name="<?php echo esc_attr( $element_name . '[]' ); ?>"
							value="<?php echo esc_attr( $plugin_slug ); ?>"
							<?php checked( $is_suppressed ); ?>
						>
						<label for="<?php echo esc_attr( "$element_name-$plugin_file" ); ?>">
							<?php
							if ( ! $is_suppressed ) {
								echo '<strong>';
							}
							echo esc_html( $plugin['Name'] );
							if ( ! $is_suppressed ) {
								echo '</strong>';
							}
							?>
						</label>
						<?php if ( $is_suppressed && version_compare( $suppressed_plugins[ $plugin_slug ][ Option::SUPPRESSED_PLUGINS_LAST_VERSION ], $plugins[ $plugin_file ]['Version'], '!=' ) ) : ?>
							<small>
								<?php if ( $suppressed_plugins[ $plugin_slug ][ Option::SUPPRESSED_PLUGINS_LAST_VERSION ] && $plugins[ $plugin_file ]['Version'] ) : ?>
									<?php
									echo esc_html(
										sprintf(
											/* translators: %1: version at which suppressed, %2: current version */
											__( '(Now updated to version %1$s since suppressed at %2$s.)', 'amp' ),
											$plugins[ $plugin_file ]['Version'],
											$suppressed_plugins[ $plugin_slug ][ Option::SUPPRESSED_PLUGINS_LAST_VERSION ]
										)
									);
									?>
								<?php else : ?>
									<?php esc_html_e( '(Plugin updated since last suppressed.)', 'amp' ); ?>
								<?php endif; ?>
							</small>
						<?php elseif ( ! $is_suppressed && ! empty( $errors_by_sources[ $plugin_slug ] ) ) : ?>
							<details>
								<summary>
									<?php
									echo esc_html(
										sprintf(
											/* translators: %s is the error count */
											_n(
												'%s error',
												'%s errors',
												count( $errors_by_sources[ $plugin_slug ] ),
												'amp'
											),
											number_format_i18n( count( $errors_by_sources[ $plugin_slug ] ) )
										)
									);
									?>
								</summary>
								<ul>
									<?php foreach ( $errors_by_sources[ $plugin_slug ] as $validation_error ) : ?>
										<?php
										$edit_term_url = admin_url(
											add_query_arg(
												[
													AMP_Validation_Error_Taxonomy::TAXONOMY_SLUG => $validation_error['term']->name,
													'post_type' => AMP_Validated_URL_Post_Type::POST_TYPE_SLUG,
												],
												'edit.php'
											)
										)
										?>
										<li>
											<a href="<?php echo esc_url( $edit_term_url ); ?>" target="_blank">
												<?php echo wp_kses_post( AMP_Validation_Error_Taxonomy::get_error_title_from_code( $validation_error['data'] ) ); ?>
											</a>
										</li>
									<?php endforeach; ?>
								</ul>
							</details>
						<?php endif ?>
					</li>
				<?php endforeach; ?>
			</ul>
		</fieldset>
		<?php
	}

	/**
	 * Display Settings.
	 *
	 * @since 0.6
	 */
	public function render_screen() {
		if ( ! empty( $_GET['settings-updated'] ) ) { // phpcs:ignore WordPress.Security.NonceVerification.Recommended
			AMP_Options_Manager::check_supported_post_type_update_errors();
		}
		?>
		<div class="wrap">
			<h1><?php echo esc_html( get_admin_page_title() ); ?></h1>
			<?php settings_errors(); ?>
			<form id="amp-settings" action="options.php" method="post">
				<?php
				settings_fields( AMP_Options_Manager::OPTION_NAME );
				do_settings_sections( AMP_Options_Manager::OPTION_NAME );
				if ( current_user_can( 'manage_options' ) ) {
					submit_button();
				}
				?>
			</form>
		</div>
		<?php
	}
}<|MERGE_RESOLUTION|>--- conflicted
+++ resolved
@@ -103,7 +103,6 @@
 			]
 		);
 
-<<<<<<< HEAD
 		add_settings_field(
 			Option::DEV_TOOLS,
 			__( 'Developer Tools', 'amp' ),
@@ -112,8 +111,6 @@
 			'general'
 		);
 
-=======
->>>>>>> f8fde446
 		if ( count( self::get_suppressible_plugin_sources() ) > 0 ) {
 			add_settings_field(
 				Option::SUPPRESSED_PLUGINS,
@@ -567,7 +564,6 @@
 	}
 
 	/**
-<<<<<<< HEAD
 	 * Render developer tools.
 	 *
 	 * @since 1.0
@@ -587,8 +583,6 @@
 	}
 
 	/**
-=======
->>>>>>> f8fde446
 	 * Get plugin errors by sources.
 	 *
 	 * @return array Plugin errors by source.
@@ -609,20 +603,6 @@
 	 * @return string[] Plugin sources which are suppressible.
 	 */
 	private static function get_suppressible_plugin_sources() {
-<<<<<<< HEAD
-		return array_unique(
-			array_intersect(
-				array_merge(
-					array_keys( self::get_plugin_errors_by_sources() ),
-					array_keys( AMP_Options_Manager::get_option( Option::SUPPRESSED_PLUGINS ) )
-				),
-				array_map(
-					function ( $plugin_file ) {
-						return strtok( $plugin_file, '/' );
-					},
-					get_option( 'active_plugins', [] )
-				)
-=======
 		$erroring_plugin_slugs   = array_keys( self::get_plugin_errors_by_sources() );
 		$suppressed_plugin_slugs = array_keys( AMP_Options_Manager::get_option( Option::SUPPRESSED_PLUGINS ) );
 		$active_plugin_slugs     = array_map(
@@ -637,7 +617,6 @@
 			array_intersect(
 				array_merge( $erroring_plugin_slugs, $suppressed_plugin_slugs ),
 				$active_plugin_slugs
->>>>>>> f8fde446
 			)
 		);
 	}
@@ -673,12 +652,6 @@
 			</p>
 
 			<style>
-<<<<<<< HEAD
-			.amp-suppressed-plugins .suppressed-plugin:checked + label {
-				text-decoration: line-through;
-			}
-=======
->>>>>>> f8fde446
 			.amp-suppressed-plugins .plugin > details {
 				margin-left: 30px;
 			}
