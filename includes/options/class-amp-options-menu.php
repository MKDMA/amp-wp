--- conflicted
+++ resolved
@@ -542,13 +542,8 @@
 			<?php
 			echo wp_kses_post(
 				sprintf(
-<<<<<<< HEAD
 					/* translators: %s: Stories documentation URL. */
-					__( 'Stories is a visual storytelling format for the open web which immerses your readers in fast-loading, full-screen, and visually rich experiences. Stories can be a great addition to your overall content strategy. Read more about <a href="%s">Stories</a>.', 'amp' ),
-=======
-					/* translators: %s: AMP Stories documentation URL. */
-					__( 'AMP Stories is a visual storytelling format for the open web which immerses your readers in fast-loading, full-screen, and visually rich experiences. Stories can be a great addition to your overall content strategy. Read more about <a href="%s" target="_blank">AMP Stories</a>.', 'amp' ),
->>>>>>> cafecd2d
+					__( 'Stories is a visual storytelling format for the open web which immerses your readers in fast-loading, full-screen, and visually rich experiences. Stories can be a great addition to your overall content strategy. Read more about <a href="%s" target="_blank">Stories</a>.', 'amp' ),
 					esc_url( 'https://amp.dev/about/stories' )
 				)
 			);
