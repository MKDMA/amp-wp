--- conflicted
+++ resolved
@@ -293,19 +293,17 @@
 			unset( $options[ Option::DISABLE_CSS_TRANSIENT_CACHING ] );
 		}
 
-<<<<<<< HEAD
 		// @todo This should be a per-user option!
 		$options[ Option::DEV_TOOLS ] = ! empty( $new_options[ Option::DEV_TOOLS ] );
 
 		if ( isset( $new_options[ Option::READER_THEME ] ) ) {
 			$options[ Option::READER_THEME ] = in_array( $new_options[ Option::READER_THEME ], AMP_Theme_Support::get_reader_themes(), true ) ? $new_options[ Option::READER_THEME ] : '';
 		}
-=======
+
 		$options[ Option::SUPPRESSED_PLUGINS ] = self::validate_suppressed_plugins(
 			array_key_exists( Option::SUPPRESSED_PLUGINS, $new_options ) ? $new_options[ Option::SUPPRESSED_PLUGINS ] : [],
 			$options[ Option::SUPPRESSED_PLUGINS ]
 		);
->>>>>>> 32dd1673
 
 		// Store the current version with the options so we know the format.
 		$options[ Option::VERSION ] = AMP__VERSION;
