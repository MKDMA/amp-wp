<?php
/**
 * Class AMP_Autoloader
 *
 * @package AMP
 */

/**
 * Autoload the classes used by the AMP plugin.
 *
 * Class AMP_Autoloader
 */
class AMP_Autoloader {

	/**
	 * Map of Classname to relative filepath sans extension.
	 *
	 * @note We omitted the leading slash and the .php extension from each
	 *       relative filepath because they are redundant and to include
	 *       them would take up unnecessary bytes of memory at runtime.
	 *
	 * @example Format (note no leading / and no .php extension):
	 *
	 *  array(
	 *      'Class_Name1' =>  'subdir-of-includes/filename1',
	 *      'Class_Name2' =>  '2nd-subdir-of-includes/filename2',
	 *  );
	 *
	 * @var string[]
	 */
	private static $classmap = array(
		'AMP_Editor_Blocks'                  => 'includes/admin/class-amp-editor-blocks',
		'AMP_Theme_Support'                  => 'includes/class-amp-theme-support',
		'AMP_Story_Post_Type'                => 'includes/class-amp-story-post-type',
<<<<<<< HEAD
		'AMP_Story_Templates'                => 'includes/admin/class-amp-story-templates',
=======
		'AMP_Service_Worker'                 => 'includes/class-amp-service-worker',
>>>>>>> 2afcccd4
		'AMP_HTTP'                           => 'includes/class-amp-http',
		'AMP_Comment_Walker'                 => 'includes/class-amp-comment-walker',
		'AMP_Template_Customizer'            => 'includes/admin/class-amp-customizer',
		'AMP_Post_Meta_Box'                  => 'includes/admin/class-amp-post-meta-box',
		'AMP_Admin_Pointer'                  => 'includes/admin/class-amp-admin-pointer',
		'AMP_Post_Type_Support'              => 'includes/class-amp-post-type-support',
		'AMP_Base_Embed_Handler'             => 'includes/embeds/class-amp-base-embed-handler',
		'AMP_DailyMotion_Embed_Handler'      => 'includes/embeds/class-amp-dailymotion-embed',
		'AMP_Facebook_Embed_Handler'         => 'includes/embeds/class-amp-facebook-embed',
		'AMP_Gallery_Embed_Handler'          => 'includes/embeds/class-amp-gallery-embed',
		'AMP_Gfycat_Embed_Handler'           => 'includes/embeds/class-amp-gfycat-embed-handler',
		'AMP_Hulu_Embed_Handler'             => 'includes/embeds/class-amp-hulu-embed-handler',
		'AMP_Imgur_Embed_Handler'            => 'includes/embeds/class-amp-imgur-embed-handler',
		'AMP_Core_Block_Handler'             => 'includes/embeds/class-amp-core-block-handler',
		'AMP_Instagram_Embed_Handler'        => 'includes/embeds/class-amp-instagram-embed',
		'AMP_Issuu_Embed_Handler'            => 'includes/embeds/class-amp-issuu-embed-handler',
		'AMP_Meetup_Embed_Handler'           => 'includes/embeds/class-amp-meetup-embed-handler',
		'AMP_Pinterest_Embed_Handler'        => 'includes/embeds/class-amp-pinterest-embed',
		'AMP_Playlist_Embed_Handler'         => 'includes/embeds/class-amp-playlist-embed-handler',
		'AMP_Reddit_Embed_Handler'           => 'includes/embeds/class-amp-reddit-embed-handler',
		'AMP_SoundCloud_Embed_Handler'       => 'includes/embeds/class-amp-soundcloud-embed',
		'AMP_Tumblr_Embed_Handler'           => 'includes/embeds/class-amp-tumblr-embed-handler',
		'AMP_Twitter_Embed_Handler'          => 'includes/embeds/class-amp-twitter-embed',
		'AMP_Vimeo_Embed_Handler'            => 'includes/embeds/class-amp-vimeo-embed',
		'AMP_Vine_Embed_Handler'             => 'includes/embeds/class-amp-vine-embed',
		'AMP_YouTube_Embed_Handler'          => 'includes/embeds/class-amp-youtube-embed',
		'AMP_Analytics_Options_Submenu'      => 'includes/options/class-amp-analytics-options-submenu',
		'AMP_Options_Menu'                   => 'includes/options/class-amp-options-menu',
		'AMP_Options_Manager'                => 'includes/options/class-amp-options-manager',
		'AMP_Analytics_Options_Submenu_Page' => 'includes/options/views/class-amp-analytics-options-submenu-page',
		'AMP_Options_Menu_Page'              => 'includes/options/views/class-amp-options-menu-page',
		'AMP_Rule_Spec'                      => 'includes/sanitizers/class-amp-rule-spec',
		'AMP_Allowed_Tags_Generated'         => 'includes/sanitizers/class-amp-allowed-tags-generated',
		'AMP_Audio_Sanitizer'                => 'includes/sanitizers/class-amp-audio-sanitizer',
		'AMP_Base_Sanitizer'                 => 'includes/sanitizers/class-amp-base-sanitizer',
		'AMP_Blacklist_Sanitizer'            => 'includes/sanitizers/class-amp-blacklist-sanitizer',
		'AMP_Block_Sanitizer'                => 'includes/sanitizers/class-amp-block-sanitizer',
		'AMP_Gallery_Block_Sanitizer'        => 'includes/sanitizers/class-amp-gallery-block-sanitizer',
		'AMP_Iframe_Sanitizer'               => 'includes/sanitizers/class-amp-iframe-sanitizer',
		'AMP_Img_Sanitizer'                  => 'includes/sanitizers/class-amp-img-sanitizer',
		'AMP_Nav_Menu_Toggle_Sanitizer'      => 'includes/sanitizers/class-amp-nav-menu-toggle-sanitizer',
		'AMP_Nav_Menu_Dropdown_Sanitizer'    => 'includes/sanitizers/class-amp-nav-menu-dropdown-sanitizer',
		'AMP_Comments_Sanitizer'             => 'includes/sanitizers/class-amp-comments-sanitizer',
		'AMP_Form_Sanitizer'                 => 'includes/sanitizers/class-amp-form-sanitizer',
		'AMP_O2_Player_Sanitizer'            => 'includes/sanitizers/class-amp-o2-player-sanitizer',
		'AMP_Playbuzz_Sanitizer'             => 'includes/sanitizers/class-amp-playbuzz-sanitizer',
		'AMP_Style_Sanitizer'                => 'includes/sanitizers/class-amp-style-sanitizer',
		'AMP_Script_Sanitizer'               => 'includes/sanitizers/class-amp-script-sanitizer',
		'AMP_Embed_Sanitizer'                => 'includes/sanitizers/class-amp-embed-sanitizer',
		'AMP_Tag_And_Attribute_Sanitizer'    => 'includes/sanitizers/class-amp-tag-and-attribute-sanitizer',
		'AMP_Video_Sanitizer'                => 'includes/sanitizers/class-amp-video-sanitizer',
		'AMP_Core_Theme_Sanitizer'           => 'includes/sanitizers/class-amp-core-theme-sanitizer',
		'AMP_Customizer_Design_Settings'     => 'includes/settings/class-amp-customizer-design-settings',
		'AMP_Customizer_Settings'            => 'includes/settings/class-amp-customizer-settings',
		'AMP_Content'                        => 'includes/templates/class-amp-content',
		'AMP_Content_Sanitizer'              => 'includes/templates/class-amp-content-sanitizer',
		'AMP_Post_Template'                  => 'includes/templates/class-amp-post-template',
		'AMP_DOM_Utils'                      => 'includes/utils/class-amp-dom-utils',
		'AMP_HTML_Utils'                     => 'includes/utils/class-amp-html-utils',
		'AMP_Image_Dimension_Extractor'      => 'includes/utils/class-amp-image-dimension-extractor',
		'AMP_Validation_Manager'             => 'includes/validation/class-amp-validation-manager',
		'AMP_Validated_URL_Post_Type'        => 'includes/validation/class-amp-validated-url-post-type',
		'AMP_Validation_Error_Taxonomy'      => 'includes/validation/class-amp-validation-error-taxonomy',
		'AMP_CLI'                            => 'includes/class-amp-cli',
		'AMP_String_Utils'                   => 'includes/utils/class-amp-string-utils',
		'AMP_WP_Utils'                       => 'includes/utils/class-amp-wp-utils',
		'AMP_Widget_Archives'                => 'includes/widgets/class-amp-widget-archives',
		'AMP_Widget_Categories'              => 'includes/widgets/class-amp-widget-categories',
		'AMP_Widget_Text'                    => 'includes/widgets/class-amp-widget-text',
		'WPCOM_AMP_Polldaddy_Embed'          => 'wpcom/class-amp-polldaddy-embed',
		'AMP_Test_Stub_Sanitizer'            => 'tests/stubs',
		'AMP_Test_World_Sanitizer'           => 'tests/stubs',
	);

	/**
	 * Is registered.
	 *
	 * @var bool
	 */
	public static $is_registered = false;

	/**
	 * Perform the autoload on demand when requested by PHP runtime.
	 *
	 * Design Goal: Execute as few lines of code as possible each call.
	 *
	 * @since 0.6
	 *
	 * @param string $class_name Class name.
	 */
	protected static function autoload( $class_name ) {
		if ( ! isset( self::$classmap[ $class_name ] ) ) {
			return;
		}
		$filepath = self::$classmap[ $class_name ];
		require AMP__DIR__ . "/{$filepath}.php";
	}

	/**
	 * Registers this autoloader to PHP.
	 *
	 * @since 0.6
	 *
	 * Called at the end of this file; calling a second time has no effect.
	 */
	public static function register() {
		if ( file_exists( AMP__DIR__ . '/vendor/autoload.php' ) ) {
			require_once AMP__DIR__ . '/vendor/autoload.php';
		}

		if ( ! self::$is_registered ) {
			spl_autoload_register( array( __CLASS__, 'autoload' ) );
			self::$is_registered = true;
		}
	}

	/**
	 * Allows an extensions plugin to register a class and its file for autoloading
	 *
	 * @since 0.6
	 *
	 * @param string $class_name Full classname (include namespace if applicable).
	 * @param string $filepath   Absolute filepath to class file, including .php extension.
	 */
	public static function register_autoload_class( $class_name, $filepath ) {
		self::$classmap[ $class_name ] = '!' . $filepath;
	}
}<|MERGE_RESOLUTION|>--- conflicted
+++ resolved
@@ -32,11 +32,8 @@
 		'AMP_Editor_Blocks'                  => 'includes/admin/class-amp-editor-blocks',
 		'AMP_Theme_Support'                  => 'includes/class-amp-theme-support',
 		'AMP_Story_Post_Type'                => 'includes/class-amp-story-post-type',
-<<<<<<< HEAD
+		'AMP_Service_Worker'                 => 'includes/class-amp-service-worker',
 		'AMP_Story_Templates'                => 'includes/admin/class-amp-story-templates',
-=======
-		'AMP_Service_Worker'                 => 'includes/class-amp-service-worker',
->>>>>>> 2afcccd4
 		'AMP_HTTP'                           => 'includes/class-amp-http',
 		'AMP_Comment_Walker'                 => 'includes/class-amp-comment-walker',
 		'AMP_Template_Customizer'            => 'includes/admin/class-amp-customizer',
