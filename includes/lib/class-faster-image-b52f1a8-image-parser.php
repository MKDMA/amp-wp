--- conflicted
+++ resolved
@@ -5,354 +5,6 @@
  *
  * @package FasterImage
  */
-<<<<<<< HEAD
-class Faster_Image_B52f1a8_Image_Parser {
-
-	/**
-	 * The type of image we've determined this is
-	 *
-	 * @var string
-	 */
-	protected $type;
-	/**
-	 * @var StreamableInterface $stream
-	 */
-	private $stream;
-
-	/**
-	 * ImageParser constructor.
-	 *
-	 * @param StreamableInterface $stream
-	 */
-	public function __construct( Stream_17b32f3_Streamable_Interface & $stream ) {
-		$this->stream = $stream;
-	}
-
-	/**
-	 * @return array|bool|null
-	 */
-	public function parse_size() {
-		$this->stream->reset_pointer();
-
-		switch ( $this->type ) {
-			case 'png':
-				return $this->parse_size_for_png();
-			case 'ico':
-			case 'cur':
-				return $this->parse_size_for_ico();
-			case 'gif':
-				return $this->parse_size_for_gif();
-			case 'bmp':
-				return $this->parse_size_for_bmp();
-			case 'jpeg':
-				return $this->parse_size_for_jpeg();
-			case 'tiff':
-				return $this->parse_size_for_tiff();
-			case 'psd':
-				return $this->parse_size_for_psd();
-			case 'webp':
-				return $this->parse_size_for_webp();
-		}
-
-		return null;
-	}
-
-	/**
-	 * @return array
-	 */
-	public function parse_size_for_ico() {
-		$this->stream->read( 6 );
-
-		$b1 = $this->get_byte();
-		$b2 = $this->get_byte();
-
-		return [
-			0 === $b1 ? 256 : $b1,
-			0 === $b2 ? 256 : $b2,
-		];
-	}
-
-	/**
-	 * @return array
-	 */
-	protected function parse_size_for_psd() {
-
-		$this->stream->read( 14 );
-		$sizes = unpack( 'N*',$this->stream->read( 12 ) );
-
-		return [
-			$sizes[2],
-			$sizes[1],
-		];
-	}
-
-	/**
-	 * Reads and returns the type of the image
-	 *
-	 * @return bool|string
-	 */
-	public function parse_type() {
-		if ( ! $this->type ) {
-			$this->stream->reset_pointer();
-
-			switch ( $this->stream->read( 2 ) ) {
-				case 'BM':
-					return $this->type = 'bmp';
-				case 'GI':
-					return $this->type = 'gif';
-				case chr( 0xFF ) . chr( 0xd8 ):
-					return $this->type = 'jpeg';
-				case "\0\0":
-					switch ( $this->read_byte( $this->stream->peek( 1 ) ) ) {
-						case 1:
-							return $this->type = 'ico';
-						case 2:
-							return $this->type = 'cur';
-					}
-
-					return false;
-
-				case chr( 0x89 ) . 'P':
-					return $this->type = 'png';
-				case 'RI':
-					if ( substr( $this->stream->read( 10 ), 6, 4 ) === 'WEBP' ) {
-						return $this->type = 'webp';
-					}
-
-					return false;
-				case'8B':
-					return $this->type = 'psd';
-				case 'II':
-				case 'MM':
-					return $this->type = 'tiff';
-				default:
-					return false;
-			}
-		}
-
-		return $this->type;
-	}
-
-	/**
-	 * @return array
-	 */
-	protected function parse_size_for_bmp() {
-		$chars = $this->stream->read( 29 );
-		$chars = substr( $chars, 14, 14 );
-		$type  = unpack( 'C', $chars );
-
-		$size = (reset( $type ) === 40) ? unpack( 'l*', substr( $chars, 4 ) ) : unpack( 'l*', substr( $chars, 4, 8 ) );
-
-		return [
-			current( $size ),
-			abs( next( $size ) ),
-		];
-	}
-
-	/**
-	 * @return array
-	 */
-	protected function parse_size_for_gif() {
-		$chars = $this->stream->read( 11 );
-
-		$size = unpack( 'S*', substr( $chars, 6, 4 ) );
-
-		return [
-			current( $size ),
-			next( $size ),
-		];
-	}
-
-	/**
-	 * @return array|bool
-	 */
-	protected function parse_size_for_jpeg() {
-		$state = null;
-
-		while ( true ) {
-			switch ( $state ) {
-				default:
-					$this->stream->read( 2 );
-					$state = 'started';
-					break;
-
-				case 'started':
-					$b = $this->get_byte();
-					if ( false === $b ) { return false;
-					}
-
-					$state = 0xFF === $b ? 'sof' : 'started';
-					break;
-
-				case 'sof':
-					$b = $this->get_byte();
-
-					if ( 0xe1 === $b ) {
-						$data = $this->stream->read( $this->read_int( $this->stream->read( 2 ) ) - 2 );
-
-						$stream = new Stream_17b32f3_Stream;
-						$stream->write( $data );
-
-						if ( $stream->read( 4 ) === 'Exif' ) {
-							$stream->read( 2 );
-							$exif = new Faster_Image_B52f1a8_Exif_Parser( $stream );
-						}
-
-						break;
-					}
-
-					if ( in_array( $b, range( 0xe0, 0xef ), true ) ) {
-						$state = 'skipframe';
-						break;
-					}
-
-					if ( in_array( $b, array_merge( range( 0xC0, 0xC3 ), range( 0xC5, 0xC7 ), range( 0xC9, 0xCB ), range( 0xCD, 0xCF ) ), true ) ) {
-						$state = 'readsize';
-						break;
-					}
-					if ( 0xFF === $b ) {
-						$state = 'sof';
-						break;
-					}
-
-					$state = 'skipframe';
-					break;
-
-				case 'skipframe':
-					$skip = $this->read_int( $this->stream->read( 2 ) ) - 2;
-					$this->stream->read( $skip );
-					$state = 'started';
-					break;
-
-				case 'readsize':
-					$c = $this->stream->read( 7 );
-
-					$size = array( $this->read_int( substr( $c, 5, 2 ) ), $this->read_int( substr( $c, 3, 2 ) ) );
-
-					if ( isset( $exif ) && $exif->is_rotated() ) {
-						return array_reverse( $size );
-					}
-
-					return $size;
-			}
-		}
-
-		return false;
-	}
-
-	/**
-	 * @return array
-	 */
-	protected function parse_size_for_png() {
-		$chars = $this->stream->read( 25 );
-
-		$size = unpack( 'N*', substr( $chars, 16, 8 ) );
-
-		return [
-			current( $size ),
-			next( $size ),
-		];
-
-	}
-
-	/**
-	 * @return array|bool
-	 * @throws \FasterImage\Exception\InvalidImageException
-	 * @throws StreamBufferTooSmallException
-	 */
-	protected function parse_size_for_tiff() {
-		$exif = new Faster_Image_B52f1a8_Exif_Parser( $this->stream );
-
-		if ( $exif->is_rotated() ) {
-			return [ $exif->get_height(), $exif->get_width() ];
-		}
-
-		return [ $exif->get_width(), $exif->get_height() ];
-	}
-
-	/**
-	 * @return null
-	 * @throws StreamBufferTooSmallException
-	 */
-	protected function parse_size_for_webp() {
-		$vp8 = substr( $this->stream->read( 16 ), 12, 4 );
-		$len = unpack( 'V', $this->stream->read( 4 ) );
-
-		switch ( trim( $vp8 ) ) {
-
-			case 'VP8':
-				$this->stream->read( 6 );
-
-				$width  = current( unpack( 'v', $this->stream->read( 2 ) ) );
-				$height = current( unpack( 'v', $this->stream->read( 2 ) ) );
-
-				return [
-					$width & 0x3fff,
-					$height & 0x3fff,
-				];
-
-			case 'VP8L':
-				$this->stream->read( 1 );
-
-				$b1 = $this->get_byte();
-				$b2 = $this->get_byte();
-				$b3 = $this->get_byte();
-				$b4 = $this->get_byte();
-
-				$width  = 1 + ((($b2 & 0x3f) << 8) | $b1);
-				$height = 1 + ((($b4 & 0xf) << 10) | ($b3 << 2) | (($b2 & 0xc0) >> 6));
-
-				return [ $width, $height ];
-
-			case 'VP8X':
-
-				$flags = current( unpack( 'C', $this->stream->read( 4 ) ) );
-
-				$b1 = $this->get_byte();
-				$b2 = $this->get_byte();
-				$b3 = $this->get_byte();
-				$b4 = $this->get_byte();
-				$b5 = $this->get_byte();
-				$b6 = $this->get_byte();
-
-				$width = 1 + $b1 + ($b2 << 8) + ($b3 << 16);
-
-				$height = 1 + $b4 + ($b5 << 8) + ($b6 << 16);
-
-				return [ $width, $height ];
-			default:
-				return null;
-		}
-
-	}
-
-	/**
-	 * @return mixed
-	 */
-	private function get_byte() {
-		return $this->read_byte( $this->stream->read( 1 ) );
-	}
-
-	/**
-	 * @param $string
-	 *
-	 * @return mixed
-	 */
-	private function read_byte( $string ) {
-		return current( unpack( 'C', $string ) );
-	}
-
-	/**
-	 * @param $str
-	 *
-	 * @return int
-	 */
-	private function read_int( $str ) {
-		$size = unpack( 'C*', $str );
-
-		return ($size[1] << 8) + $size[2];
-	}
-=======
 class Faster_Image_B52f1a8_Image_Parser
 {
     /**
@@ -711,5 +363,4 @@
 
         return ($size[1] << 8) + $size[2];
     }
->>>>>>> a791a752
 }