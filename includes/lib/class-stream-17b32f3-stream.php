--- conflicted
+++ resolved
@@ -66,25 +66,6 @@
         $this->strpos = 0;
     }
 
-<<<<<<< HEAD
-	/**
-	 * Resets the pointer to the 0 position
-	 *
-	 * @return mixed
-	 */
-	public function reset_pointer() {
-		$this->strpos = 0;
-	}
-
-	/**
-	 * Append to the stream string
-	 *
-	 * @param $string
-	 */
-	public function write( $string ) {
-		$this->stream_string .= $string;
-	}
-=======
     /**
      * Append to the stream string
      *
@@ -94,5 +75,4 @@
     {
         $this->stream_string .= $string;
     }
->>>>>>> a791a752
 }