<?php
/**
 * Class AMP_YouTube_Embed_Handler
 *
 * @package AMP
 */

/**
 * Class AMP_YouTube_Embed_Handler
 *
 * Much of this class is borrowed from Jetpack embeds.
 */
class AMP_YouTube_Embed_Handler extends AMP_Base_Embed_Handler {
	const SHORT_URL_HOST = 'youtu.be';
	// Only handling single videos. Playlists are handled elsewhere.
	const URL_PATTERN = '#https?://(?:www\.)?(?:youtube.com/(?:v/|e/|embed/|watch[/\#?])|youtu\.be/).*#i';
	const RATIO       = 0.5625;

	/**
	 * Default width.
	 *
	 * @var int
	 */
	protected $DEFAULT_WIDTH = 600;

	/**
	 * Default height.
	 *
	 * @var int
	 */
	protected $DEFAULT_HEIGHT = 338;

	/**
	 * AMP_YouTube_Embed_Handler constructor.
	 *
	 * @param array $args Height, width and maximum width for embed.
	 */
	public function __construct( $args = array() ) {
		parent::__construct( $args );

		if ( isset( $this->args['content_max_width'] ) ) {
			$max_width            = $this->args['content_max_width'];
			$this->args['width']  = $max_width;
			$this->args['height'] = round( $max_width * self::RATIO );
		}
	}

	/**
	 * Register embed.
	 */
	public function register_embed() {
		wp_embed_register_handler( 'amp-youtube', self::URL_PATTERN, array( $this, 'oembed' ), -1 );
		add_shortcode( 'youtube', array( $this, 'shortcode' ) );
		add_filter( 'wp_video_shortcode_override', array( $this, 'video_override' ), 10, 2 );
	}

	/**
	 * Unregister embed.
	 */
	public function unregister_embed() {
		wp_embed_unregister_handler( 'amp-youtube', -1 );
		remove_shortcode( 'youtube' );
	}

	/**
	 * Gets AMP-compliant markup for the YouTube shortcode.
	 *
	 * @param array $attr The YouTube attributes.
	 * @return string YouTube shortcode markup.
	 */
	public function shortcode( $attr ) {
		$url      = false;
		$video_id = false;
		if ( isset( $attr[0] ) ) {
			$url = ltrim( $attr[0], '=' );
		} elseif ( function_exists( 'shortcode_new_to_old_params' ) ) {
			$url = shortcode_new_to_old_params( $attr );
		}

		if ( empty( $url ) ) {
			return '';
		}

		$video_id = $this->get_video_id_from_url( $url );

		return $this->render(
			array(
				'url'      => $url,
				'video_id' => $video_id,
			)
		);
	}

	/**
	 * Render oEmbed.
	 *
	 * @see \WP_Embed::shortcode()
	 *
	 * @param array  $matches URL pattern matches.
	 * @param array  $attr    Shortcode attribues.
	 * @param string $url     URL.
	 * @param string $rawattr Unmodified shortcode attributes.
	 * @return string Rendered oEmbed.
	 */
	public function oembed( $matches, $attr, $url, $rawattr ) {
		return $this->shortcode( array( $url ) );
	}

	/**
	 * Render.
	 *
	 * @param array $args Args.
	 * @return string Rendered.
	 */
	public function render( $args ) {
		$args = wp_parse_args(
			$args, array(
				'video_id' => false,
			)
		);

		if ( empty( $args['video_id'] ) ) {
			return AMP_HTML_Utils::build_tag(
				'a', array(
					'href'  => esc_url( $args['url'] ),
					'class' => 'amp-wp-embed-fallback',
				), esc_html( $args['url'] )
			);
		}

		$this->did_convert_elements = true;

		return AMP_HTML_Utils::build_tag(
			'amp-youtube',
			array(
				'data-videoid' => $args['video_id'],
				'layout'       => 'responsive',
				'width'        => $this->args['width'],
				'height'       => $this->args['height'],
			)
		);
	}

	/**
	 * Determine the video ID from the URL.
	 *
	 * @param string $url URL.
	 * @return integer Video ID.
	 */
	private function get_video_id_from_url( $url ) {
<<<<<<< HEAD
		$video_id = false;
		$parsed_url = wp_parse_url( $url );
=======
		$video_id   = false;
		$parsed_url = AMP_WP_Utils::parse_url( $url );
>>>>>>> 4822f7e8

		if ( self::SHORT_URL_HOST === substr( $parsed_url['host'], -strlen( self::SHORT_URL_HOST ) ) ) {
			/* youtu.be/{id} */
			$parts = explode( '/', $parsed_url['path'] );
			if ( ! empty( $parts ) ) {
				$video_id = $parts[1];
			}
		} else {
			/* The query looks like ?v={id} or ?list={id} */
			parse_str( $parsed_url['query'], $query_args );

			if ( isset( $query_args['v'] ) ) {
				$video_id = $this->sanitize_v_arg( $query_args['v'] );
			}
		}

		if ( empty( $video_id ) ) {
			/* The path looks like /(v|e|embed)/{id} */
			$parts = explode( '/', $parsed_url['path'] );

			if ( in_array( $parts[1], array( 'v', 'e', 'embed' ), true ) ) {
				$video_id = $parts[2];
			}
		}

		return $video_id;
	}

	/**
	 * Sanitize the v= argument in the URL.
	 *
	 * @param string $value query parameters.
	 * @return string First set of query parameters.
	 */
	private function sanitize_v_arg( $value ) {
		// Deal with broken params like `?v=123?rel=0`.
		if ( false !== strpos( $value, '?' ) ) {
			$value = strtok( $value, '?' );
		}

		return $value;
	}

	/**
	 * Override the output of YouTube videos.
	 *
	 * This overrides the value in wp_video_shortcode().
	 * The pattern matching is copied from WP_Widget_Media_Video::render().
	 *
	 * @param string $html Empty variable to be replaced with shortcode markup.
	 * @param array  $attr The shortcode attributes.
	 * @return string|null $markup The markup to output.
	 */
	public function video_override( $html, $attr ) {
		if ( ! isset( $attr['src'] ) ) {
			return $html;
		}
		$src             = $attr['src'];
		$youtube_pattern = '#^https?://(?:www\.)?(?:youtube\.com/watch|youtu\.be/)#';
		if ( 1 === preg_match( $youtube_pattern, $src ) ) {
			return $this->shortcode( array( $src ) );
		}
		return $html;
	}

}<|MERGE_RESOLUTION|>--- conflicted
+++ resolved
@@ -148,13 +148,8 @@
 	 * @return integer Video ID.
 	 */
 	private function get_video_id_from_url( $url ) {
-<<<<<<< HEAD
-		$video_id = false;
+		$video_id   = false;
 		$parsed_url = wp_parse_url( $url );
-=======
-		$video_id   = false;
-		$parsed_url = AMP_WP_Utils::parse_url( $url );
->>>>>>> 4822f7e8
 
 		if ( self::SHORT_URL_HOST === substr( $parsed_url['host'], -strlen( self::SHORT_URL_HOST ) ) ) {
 			/* youtu.be/{id} */
