<?php

require_once( AMP__DIR__ . '/includes/utils/class-amp-dom-utils.php' );
require_once( AMP__DIR__ . '/includes/utils/class-amp-html-utils.php' );
require_once( AMP__DIR__ . '/includes/utils/class-amp-string-utils.php' );

require_once( AMP__DIR__ . '/includes/class-amp-content.php' );

require_once( AMP__DIR__ . '/includes/sanitizers/class-amp-style-sanitizer.php' );
require_once( AMP__DIR__ . '/includes/sanitizers/class-amp-blacklist-sanitizer.php' );
require_once( AMP__DIR__ . '/includes/sanitizers/class-amp-img-sanitizer.php' );
require_once( AMP__DIR__ . '/includes/sanitizers/class-amp-video-sanitizer.php' );
require_once( AMP__DIR__ . '/includes/sanitizers/class-amp-iframe-sanitizer.php' );
require_once( AMP__DIR__ . '/includes/sanitizers/class-amp-audio-sanitizer.php' );

require_once( AMP__DIR__ . '/includes/embeds/class-amp-twitter-embed.php' );
require_once( AMP__DIR__ . '/includes/embeds/class-amp-youtube-embed.php' );
require_once( AMP__DIR__ . '/includes/embeds/class-amp-gallery-embed.php' );
require_once( AMP__DIR__ . '/includes/embeds/class-amp-instagram-embed.php' );
require_once( AMP__DIR__ . '/includes/embeds/class-amp-vine-embed.php' );
require_once( AMP__DIR__ . '/includes/embeds/class-amp-facebook-embed.php' );

class AMP_Post_Template {
	const SITE_ICON_SIZE = 32;
	const CONTENT_MAX_WIDTH = 600;

	const DEFAULT_NAVBAR_BACKGROUND = '#0a89c0';
	const DEFAULT_NAVBAR_COLOR = '#fff';

	private $template_dir;
	private $data;

	public function __construct( $post_id ) {
		$this->template_dir = apply_filters( 'amp_post_template_dir', AMP__DIR__ . '/templates' );

		$this->ID = $post_id;
		$this->post = get_post( $post_id );

		$content_max_width = self::CONTENT_MAX_WIDTH;
		if ( isset( $GLOBALS['content_width'] ) && $GLOBALS['content_width'] > 0 ) {
			$content_max_width = $GLOBALS['content_width'];
		}
		$content_max_width = apply_filters( 'amp_content_max_width', $content_max_width );

		$this->data = array(
			'content_max_width' => $content_max_width,

			'document_title' => function_exists( 'wp_get_document_title' ) ? wp_get_document_title() : wp_title( '', false ), // back-compat with 4.3
			'canonical_url' => get_permalink( $post_id ),
			'home_url' => home_url(),
			'blog_name' => get_bloginfo( 'name' ),
<<<<<<< HEAD
			'body_class' => array(),
=======
			'body_class' => '',
>>>>>>> 7cc05dc9

			'site_icon_url' => apply_filters( 'amp_site_icon_url', function_exists( 'get_site_icon_url' ) ? get_site_icon_url( self::SITE_ICON_SIZE ) : '' ),
			'placeholder_image_url' => amp_get_asset_url( 'images/placeholder-icon.png' ),

			'featured_image' => false,
			'comments_link_url' => false,
			'comments_link_text' => false,

			'amp_runtime_script' => 'https://cdn.ampproject.org/v0.js',
			'amp_component_scripts' => array(),

			'font_urls' => array(
				'merriweather' => 'https://fonts.googleapis.com/css?family=Merriweather:400,400italic,700,700italic',
			),

			/**
			 * Add amp-analytics tags.
			 *
			 * This filter allows you to easily insert any amp-analytics tags without needing much heavy lifting.
			 *
			 * @since 0.4
			 *.
			 * @param	array	$analytics	An associative array of the analytics entries we want to output. Each array entry must have a unique key, and the value should be an array with the following keys: `type`, `attributes`, `script_data`. See readme for more details.
			 * @param	object	$post	The current post.
			 */
			'amp_analytics' => apply_filters( 'amp_post_template_analytics', array(), $this->post ),
 		);

		$this->build_post_content();
		$this->build_post_data();
		$this->build_customizer_settings();

		$this->data = apply_filters( 'amp_post_template_data', $this->data, $this->post );
	}

	public function get( $property, $default = null ) {
		if ( isset( $this->data[ $property ] ) ) {
			return $this->data[ $property ];
		} else {
			_doing_it_wrong( __METHOD__, sprintf( __( 'Called for non-existant key ("%s").', 'amp' ), esc_html( $property ) ), '0.1' );
		}

		return $default;
	}

	public function get_customizer_setting( $name, $default = null ) {
		$settings = $this->get( 'customizer_settings' );
		if ( ! empty( $settings[ $name ] ) ) {
			return $settings[ $name ];
		}

		return $default;
	}

	public function load() {
		$this->load_parts( array( 'single' ) );
	}

	public function load_parts( $templates ) {
		foreach ( $templates as $template ) {
			$file = $this->get_template_path( $template );
			$this->verify_and_include( $file, $template );
		}
	}

	private function get_template_path( $template ) {
		return sprintf( '%s/%s.php', $this->template_dir, $template );
	}

	private function add_data( $data ) {
		$this->data = array_merge( $this->data, $data );
	}

	private function add_data_by_key( $key, $value ) {
		$this->data[ $key ] = $value;
	}

	private function merge_data_for_key( $key, $value ) {
		if ( is_array( $this->data[ $key ] ) ) {
			$this->data[ $key ] = array_merge( $this->data[ $key ], $value );
		} else {
			$this->add_data_by_key( $key, $value );
		}
	}

	private function build_post_data() {
		$post_title = get_the_title( $this->ID );
		$post_publish_timestamp = get_the_date( 'U', $this->ID );
		$post_modified_timestamp = get_post_modified_time( 'U', false, $this->post );
		$post_author = get_userdata( $this->post->post_author );

		$this->add_data( array(
			'post' => $this->post,
			'post_id' => $this->ID,
			'post_title' => $post_title,
			'post_publish_timestamp' => $post_publish_timestamp,
			'post_modified_timestamp' => $post_modified_timestamp,
			'post_author' => $post_author,
		) );

		$metadata = array(
			'@context' => 'http://schema.org',
			'@type' => 'BlogPosting',
			'mainEntityOfPage' => $this->get( 'canonical_url' ),
			'publisher' => array(
				'@type' => 'Organization',
				'name' => $this->get( 'blog_name' ),
			),
			'headline' => $post_title,
			'datePublished' => date( 'c', $post_publish_timestamp ),
			'dateModified' => date( 'c', $post_modified_timestamp ),
			'author' => array(
				'@type' => 'Person',
				'name' => $post_author->display_name,
			),
		);

		$site_icon_url = $this->get( 'site_icon_url' );
		if ( $site_icon_url ) {
			$metadata['publisher']['logo'] = array(
				'@type' => 'ImageObject',
				'url' => $site_icon_url,
				'height' => self::SITE_ICON_SIZE,
				'width' => self::SITE_ICON_SIZE,
			);
		}

		$image_metadata = $this->get_post_image_metadata();
		if ( $image_metadata ) {
			$metadata['image'] = $image_metadata;
		}

		$this->add_data_by_key( 'metadata', apply_filters( 'amp_post_template_metadata', $metadata, $this->post ) );

		$this->build_post_featured_image();
		$this->build_post_commments_data();
	}

	private function build_post_commments_data() {
		if ( ! post_type_supports( $this->post->post_type, 'comments' ) ) {
			return;
		}

		$comments_link_url = get_comments_link( $this->ID );
		$comments_link_text = comments_open( $this->ID )
			? __( 'Leave a Comment', 'amp' )
			: __( 'View Comments', 'amp' );

		$this->add_data( array(
			'comments_link_url' => $comments_link_url,
			'comments_link_text' => $comments_link_text,
		) );
	}

	private function build_post_content() {
		$amp_content = new AMP_Content( $this->post->post_content,
			apply_filters( 'amp_content_embed_handlers', array(
				'AMP_Twitter_Embed_Handler' => array(),
				'AMP_YouTube_Embed_Handler' => array(),
				'AMP_Instagram_Embed_Handler' => array(),
				'AMP_Vine_Embed_Handler' => array(),
				'AMP_Facebook_Embed_Handler' => array(),
				'AMP_Gallery_Embed_Handler' => array(),
			), $this->post ),
			apply_filters( 'amp_content_sanitizers', array(
				 'AMP_Style_Sanitizer' => array(),
				 'AMP_Blacklist_Sanitizer' => array(),
				 'AMP_Img_Sanitizer' => array(),
				 'AMP_Video_Sanitizer' => array(),
				 'AMP_Audio_Sanitizer' => array(),
				 'AMP_Iframe_Sanitizer' => array(
					 'add_placeholder' => true,
				 ),
			), $this->post ),
			array(
				'content_max_width' => $this->get( 'content_max_width' ),
			)
		);

		$this->add_data_by_key( 'post_amp_content', $amp_content->get_amp_content() );
		$this->merge_data_for_key( 'amp_component_scripts', $amp_content->get_amp_scripts() );
		$this->add_data_by_key( 'post_amp_styles', $amp_content->get_amp_styles() );
	}

	private function build_post_featured_image() {
		$post_id = $this->ID;
		$featured_html = get_the_post_thumbnail( $post_id, 'large' );

		// Skip featured image if no featured image is available.
		if ( ! $featured_html ) {
			return;
		}

		$featured_id = get_post_thumbnail_id( $post_id );

		// If an image with the same ID as the featured image exists in the content, skip the featured image markup.
		// Prevents duplicate images, which is especially problematic for photo blogs.
		// A bit crude but it's fast and should cover most cases.
		$post_content = $this->post->post_content;
		if ( false !== strpos( $post_content, 'wp-image-' . $featured_id )
			|| false !== strpos( $post_content, 'attachment_' . $featured_id ) ) {
			return;
		}

		$featured_image = get_post( $featured_id );

		remove_filter( 'the_content', 'wpautop' ); // We don't want our image wrapped in a <p>
		$featured_amp_content = new AMP_Content(
			$featured_html,
			array(),
			array(
				 'AMP_Img_Sanitizer' => array(),
			),
			array(
				'content_max_width' => $this->get( 'content_max_width' ),
			)
		);
		add_filter( 'the_content', 'wpautop' );

		$this->add_data_by_key( 'featured_image', array(
			'amp_html' => $featured_amp_content->get_amp_content(),
			'caption' => $featured_image->post_excerpt,
		) );
	}

	private function build_customizer_settings() {
		// TODO: move this data collection to a separate bridge class
		$amp_customizer_settings = get_option( 'amp_customizer', array() );
		$color_scheme = $amp_customizer_settings['background_color'];
		$theme_colors = $this->get_colors_for_color_scheme( $color_scheme );

		$settings = array_merge( array(
<<<<<<< HEAD
			'navbar_background_image' => $amp_customizer_settings['navbar_background_image'],
=======
>>>>>>> 7cc05dc9
			'navbar_background_color' => $amp_customizer_settings['navbar_background_color'],
			'navbar_color' => $amp_customizer_settings['navbar_color'],
			'link_color' => $amp_customizer_settings['navbar_background_color'],
		), $theme_colors );
<<<<<<< HEAD

		if ( ! empty( $settings['navbar_background_image'] ) ) {
			$this->merge_data_for_key( 'body_class', array( 'amp-wp-has-header-image' ) );
		}
=======
>>>>>>> 7cc05dc9

		/**
		 * Filter AMP Customizer settings.
		 *
		 * Inject your Customizer settings here to make them accessible via the getter in your custom style.php template.
		 *
		 * Example:
		 *
		 *     echo esc_html( $this->get_customizer_setting( 'your_setting_key', 'your_default_value' ) );
		 *
		 * @since 0.4
		 *
		 * @param array   $settings Array of AMP Customizer settings.
		 * @param WP_Post $post     Current post object.
		 */
		$this->add_data_by_key( 'customizer_settings', apply_filters( 'amp_customizer_settings', $settings, $this->post ) );
	}

	// Set text and border color based on $theme_color_setting
	private function get_colors_for_color_scheme( $theme ) {
		switch ( $theme ) {
			case 'dark':
				return array(
					// Convert and invert colors to greyscale for dark theme color; see http://goo.gl/uVB2cO
					'theme_color'      => '#111',
					'text_color'       => '#acacac',
					'muted_text_color' => '#606060',
					'border_color'     => '#2b2b2b',
				);

			case 'light':
			default:
				return array(
					// Convert colors to greyscale for light theme color; see http://goo.gl/2gDLsp
					'theme_color'      => '#fff',
					'text_color'       => '#535353',
					'muted_text_color' => '#9f9f9f',
					'border_color'     => '#d4d4d4',
				);
		}
	}

	/**
	 * Grabs featured image or the first attached image for the post
	 *
	 * TODO: move to a utils class?
	 */
	private function get_post_image_metadata() {
		$post_image_meta = null;
		$post_image_id = false;

		if ( has_post_thumbnail( $this->ID ) ) {
			$post_image_id = get_post_thumbnail_id( $this->ID );
		} else {
			$attached_image_ids = get_posts( array(
				'post_parent' => $this->ID,
				'post_type' => 'attachment',
				'post_mime_type' => 'image',
				'posts_per_page' => 1,
				'orderby' => 'menu_order',
				'order' => 'ASC',
				'fields' => 'ids',
				'suppress_filters' => false,
			) );

			if ( ! empty( $attached_image_ids ) ) {
				$post_image_id = array_shift( $attached_image_ids );
			}
		}

		if ( ! $post_image_id ) {
			return false;
		}

		$post_image_src = wp_get_attachment_image_src( $post_image_id, 'full' );

		if ( is_array( $post_image_src ) ) {
			$post_image_meta = array(
				'@type' => 'ImageObject',
				'url' => $post_image_src[0],
				'width' => $post_image_src[1],
				'height' => $post_image_src[2],
			);
		}

		return $post_image_meta;
	}

	private function verify_and_include( $file, $template_type ) {
		$located_file = $this->locate_template( $file );
		if ( $located_file ) {
			$file = $located_file;
		}

		$file = apply_filters( 'amp_post_template_file', $file, $template_type, $this->post );
		if ( ! $this->is_valid_template( $file ) ) {
			_doing_it_wrong( __METHOD__, sprintf( __( 'Path validation for template (%s) failed. Path cannot traverse and must be located in `%s`.', 'amp' ), esc_html( $file ), 'WP_CONTENT_DIR' ), '0.1' );
			return;
		}

		include( $file );
	}


	private function locate_template( $file ) {
		$search_file = sprintf( 'amp/%s', basename( $file ) );
		return locate_template( array( $search_file ), false );
	}

	private function is_valid_template( $template ) {
		if ( false !== strpos( $template, '..' ) ) {
			return false;
		}

		if ( false !== strpos( $template, './' ) ) {
			return false;
		}

		if ( ! file_exists( $template ) ) {
			return false;
		}

		return true;
	}
}<|MERGE_RESOLUTION|>--- conflicted
+++ resolved
@@ -49,11 +49,7 @@
 			'canonical_url' => get_permalink( $post_id ),
 			'home_url' => home_url(),
 			'blog_name' => get_bloginfo( 'name' ),
-<<<<<<< HEAD
-			'body_class' => array(),
-=======
 			'body_class' => '',
->>>>>>> 7cc05dc9
 
 			'site_icon_url' => apply_filters( 'amp_site_icon_url', function_exists( 'get_site_icon_url' ) ? get_site_icon_url( self::SITE_ICON_SIZE ) : '' ),
 			'placeholder_image_url' => amp_get_asset_url( 'images/placeholder-icon.png' ),
@@ -286,21 +282,10 @@
 		$theme_colors = $this->get_colors_for_color_scheme( $color_scheme );
 
 		$settings = array_merge( array(
-<<<<<<< HEAD
-			'navbar_background_image' => $amp_customizer_settings['navbar_background_image'],
-=======
->>>>>>> 7cc05dc9
 			'navbar_background_color' => $amp_customizer_settings['navbar_background_color'],
 			'navbar_color' => $amp_customizer_settings['navbar_color'],
 			'link_color' => $amp_customizer_settings['navbar_background_color'],
 		), $theme_colors );
-<<<<<<< HEAD
-
-		if ( ! empty( $settings['navbar_background_image'] ) ) {
-			$this->merge_data_for_key( 'body_class', array( 'amp-wp-has-header-image' ) );
-		}
-=======
->>>>>>> 7cc05dc9
 
 		/**
 		 * Filter AMP Customizer settings.
