<?php
/**
 * Class AMP_Story_Post_Type
 *
 * @package AMP
 */

/**
 * Class AMP_Story_Post_Type
 */
class AMP_Story_Post_Type {

	/**
	 * The slug of the post type to store URLs that have AMP errors.
	 *
	 * @var string
	 */
	const POST_TYPE_SLUG = 'amp_story';

	/**
	 * Registers the post type to store URLs with validation errors.
	 *
	 * @return void
	 */
	public static function register() {

		if ( ! function_exists( 'register_block_type' ) ) {
			return;
		}

		register_post_type(
			self::POST_TYPE_SLUG,
			array(
				'labels'       => array(
					'name'               => _x( 'AMP Stories', 'post type general name', 'amp' ),
					'singular_name'      => _x( 'AMP Story', 'post type singular name', 'amp' ),
					'menu_name'          => _x( 'AMP Stories', 'admin menu', 'amp' ),
					'name_admin_bar'     => _x( 'AMP Story', 'add new on admin bar', 'amp' ),
					'add_new'            => _x( 'Add New', 'amp_story', 'amp' ),
					'add_new_item'       => __( 'Add New AMP Story', 'amp' ),
					'new_item'           => __( 'New AMP Story', 'amp' ),
					'edit_item'          => __( 'Edit AMP Story', 'amp' ),
					'view_item'          => __( 'View AMP Story', 'amp' ),
					'all_items'          => __( 'All AMP Stories', 'amp' ),
					'not_found'          => __( 'No AMP Stories found.', 'amp' ),
					'not_found_in_trash' => __( 'No AMP Stories found in Trash.', 'amp' ),
				),
				'supports'     => array(
					'title', // Used for amp-story[title[.
					'editor',
					'thumbnail', // Used for poster images.
					'amp',
					'revisions', // Without this, the REST API will return 404 for an autosave request.
				),
				'rewrite'      => array(
					'slug' => 'stories',
				),
				'public'       => true,
				'show_ui'      => true,
				'show_in_rest' => true,
				'template'     => array(
					array(
						'amp/amp-story-page',
						array(
							array(
								'amp/amp-story-grid-layer-background-image',
							),
							array(
								'amp/amp-story-grid-layer-vertical',
								array(
									array(
										'core/paragraph',
										array(
											'placeholder' => __( 'This is the story\'s first page\'s first layer.', 'amp' ),
										),
									),
								),
							),
						),
					),
				),
			)
		);

		add_filter( 'post_row_actions', array( __CLASS__, 'remove_classic_editor_link' ), 11, 2 );

		add_filter( 'wp_kses_allowed_html', array( __CLASS__, 'filter_kses_allowed_html' ), 10, 2 );

		// Forcibly sanitize all validation errors.
		add_action(
			'wp', function() {
				if ( is_singular( AMP_Story_Post_Type::POST_TYPE_SLUG ) ) {
					add_filter( 'amp_validation_error_sanitized', '__return_true' );
				}
			}
		);

		add_action( 'enqueue_block_editor_assets', array( __CLASS__, 'enqueue_block_editor_assets' ) );

		// Used for amp-story[publisher-logo-src]: The publisher's logo in square format (1x1 aspect ratio). This will be supplied by the custom logo or else site icon.
		add_image_size( 'amp-publisher-logo', 100, 100, true );

		// Used for amp-story[poster-portrait-src]: The story poster in portrait format (3x4 aspect ratio).
		add_image_size( 'amp-story-poster-portrait', 300, 400, true );

		// Used for amp-story[poster-square-src]: The story poster in square format (1x1 aspect ratio).
		add_image_size( 'amp-story-poster-square', 100, 100, true );

		// Used for amp-story[poster-landscape-src]: The story poster in square format (1x1 aspect ratio).
		add_image_size( 'amp-story-poster-landscape', 400, 300, true );

		add_filter( 'template_include', array( __CLASS__, 'filter_template_include' ) );

		// @todo Add a page-specific style file instead.
		add_action( 'wp_enqueue_scripts', function() {
			$custom_css = 'amp-story-grid-layer[template="fill"] .wp-block-image {
	margin: 0;
}';
			wp_add_inline_style( 'wp-block-library', $custom_css );
		} );
	}

	/**
	 * Remove classic editor action from AMP Story listing.
	 *
	 * @param array   $actions AMP Story row actions.
	 * @param WP_Post $post WP_Post object.
	 * @return array Actions.
	 */
	public static function remove_classic_editor_link( $actions, $post ) {
		if ( 'amp_story' === $post->post_type ) {
			unset( $actions['classic'] );
		}
		return $actions;
	}

	/**
	 * Filter the allowed tags for Kses to allow for amp-story children.
	 *
	 * @param array $allowed_tags Allowed tags.
	 * @return array Allowed tags.
	 */
	public static function filter_kses_allowed_html( $allowed_tags ) {
		$story_components = array(
			'amp-story-page',
			'amp-story-grid-layer',
		);
		foreach ( $story_components as $story_component ) {
			$attributes = array_fill_keys( array_keys( AMP_Allowed_Tags_Generated::get_allowed_attributes() ), true );
			$rule_specs = AMP_Allowed_Tags_Generated::get_allowed_tag( $story_component );
			foreach ( $rule_specs as $rule_spec ) {
				$attributes = array_merge( $attributes, array_fill_keys( array_keys( $rule_spec[ AMP_Rule_Spec::ATTR_SPEC_LIST ] ), true ) );
			}
			$allowed_tags[ $story_component ] = $attributes;
		}

		// @todo This perhaps should not be allowed if user does not have capability.
		foreach ( $allowed_tags as &$allowed_tag ) {
			$allowed_tag['grid-area']           = true;
			$allowed_tag['animate-in']          = true;
			$allowed_tag['animate-in-duration'] = true;
			$allowed_tag['animate-in-delay']    = true;
		}

		return $allowed_tags;
	}

	/**
	 * Enqueue block editor assets.
	 */
	public static function enqueue_block_editor_assets() {
		if ( self::POST_TYPE_SLUG !== get_current_screen()->post_type ) {
			return;
		}

		wp_enqueue_style(
			'amp-editor-story-blocks-style',
			amp_get_asset_url( 'css/amp-editor-story-blocks.css' ),
			array(),
			AMP__VERSION
		);

		// @todo Name the script better to distinguish.
		wp_enqueue_script(
			'amp-story-editor-blocks',
			amp_get_asset_url( 'js/amp-story-editor-blocks.js' ),
<<<<<<< HEAD
			array( 'wp-editor', 'wp-blocks', 'lodash', 'wp-i18n', 'wp-element', 'wp-components' ),
=======
			array( 'wp-blocks', 'lodash', 'wp-i18n', 'wp-element', 'wp-components', 'amp-editor-blocks' ),
>>>>>>> ec5d2c8f
			AMP__VERSION
		);

		wp_add_inline_script(
			'amp-story-editor-blocks',
			'ampStoryEditorBlocks.boot();'
		);

		wp_enqueue_script(
			'amp-editor-story-blocks-build',
			amp_get_asset_url( 'js/amp-story-blocks-compiled.js' ),
			array( 'wp-editor', 'wp-blocks', 'lodash', 'wp-i18n', 'wp-element', 'wp-components' ),
			AMP__VERSION
		);

		wp_add_inline_script(
			'amp-editor-story-blocks-build',
			'wp.i18n.setLocaleData( ' . wp_json_encode( gutenberg_get_jed_locale_data( 'amp' ) ) . ', "amp" );',
			'before'
		);
	}

	/**
	 * Set template for amp_story post type.
	 *
	 * @param string $template Template.
	 * @return string Template.
	 */
	public static function filter_template_include( $template ) {
		if ( is_singular( self::POST_TYPE_SLUG ) ) {
			$template = AMP__DIR__ . '/includes/templates/single-amp_story.php';
		}
		return $template;
	}
}<|MERGE_RESOLUTION|>--- conflicted
+++ resolved
@@ -184,11 +184,7 @@
 		wp_enqueue_script(
 			'amp-story-editor-blocks',
 			amp_get_asset_url( 'js/amp-story-editor-blocks.js' ),
-<<<<<<< HEAD
-			array( 'wp-editor', 'wp-blocks', 'lodash', 'wp-i18n', 'wp-element', 'wp-components' ),
-=======
-			array( 'wp-blocks', 'lodash', 'wp-i18n', 'wp-element', 'wp-components', 'amp-editor-blocks' ),
->>>>>>> ec5d2c8f
+			array( 'wp-editor', 'wp-blocks', 'lodash', 'wp-i18n', 'wp-element', 'wp-components', 'amp-editor-blocks' ),
 			AMP__VERSION
 		);
 
