--- conflicted
+++ resolved
@@ -247,11 +247,7 @@
 		wp_enqueue_style(
 			self::AMP_STORIES_STYLE_HANDLE,
 			amp_get_asset_url( 'css/amp-edit-story-compiled.css' ),
-<<<<<<< HEAD
 			[ 'wp-components' ],
-=======
-			['wp-components'],
->>>>>>> 4fe414f6
 			AMP__VERSION
 		);
 
