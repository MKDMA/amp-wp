<?php
/**
 * Class AMP_Story_Post_Type
 *
 * @package AMP
 */

/**
 * Class AMP_Story_Post_Type
 */
class AMP_Story_Post_Type {
	/**
	 * The slug of the post type to store URLs that have AMP errors.
	 *
	 * @var string
	 */
	const POST_TYPE_SLUG = 'amp-story';

	/**
	 * AMP Stories script handle.
	 *
	 * @var string
	 */
	const AMP_STORIES_SCRIPT_HANDLE = 'amp-edit-story';

	/**
	 * AMP Stories style handle.
	 *
	 * @var string
	 */
	const AMP_STORIES_STYLE_HANDLE = 'amp-edit-story';


	/**
	 * The rewrite slug for this post type.
	 *
	 * @var string
	 */
	const REWRITE_SLUG = 'stories';

	/**
	 * Registers the post type to store URLs with validation errors.
	 *
	 * @return void
	 */
	public static function register() {
		if ( ! AMP_Options_Manager::is_stories_editor_enabled() ) {
			return;
		}
		register_post_type(
			self::POST_TYPE_SLUG,
			[
				'labels'       => [
					'name'                     => _x( 'Stories', 'post type general name', 'amp' ),
					'singular_name'            => _x( 'Story', 'post type singular name', 'amp' ),
					'add_new'                  => _x( 'New', 'story', 'amp' ),
					'add_new_item'             => __( 'Add New Story', 'amp' ),
					'edit_item'                => __( 'Edit Story', 'amp' ),
					'new_item'                 => __( 'New Story', 'amp' ),
					'view_item'                => __( 'View Story', 'amp' ),
					'view_items'               => __( 'View Stories', 'amp' ),
					'search_items'             => __( 'Search Stories', 'amp' ),
					'not_found'                => __( 'No stories found.', 'amp' ),
					'not_found_in_trash'       => __( 'No stories found in Trash.', 'amp' ),
					'all_items'                => __( 'All Stories', 'amp' ),
					'archives'                 => __( 'Story Archives', 'amp' ),
					'attributes'               => __( 'Story Attributes', 'amp' ),
					'insert_into_item'         => __( 'Insert into story', 'amp' ),
					'uploaded_to_this_item'    => __( 'Uploaded to this story', 'amp' ),
					'featured_image'           => __( 'Featured Image', 'amp' ),
					'set_featured_image'       => __( 'Set featured image', 'amp' ),
					'remove_featured_image'    => __( 'Remove featured image', 'amp' ),
					'use_featured_image'       => __( 'Use as featured image', 'amp' ),
					'filter_items_list'        => __( 'Filter stories list', 'amp' ),
					'items_list_navigation'    => __( 'Stories list navigation', 'amp' ),
					'items_list'               => __( 'Stories list', 'amp' ),
					'item_published'           => __( 'Story published.', 'amp' ),
					'item_published_privately' => __( 'Story published privately.', 'amp' ),
					'item_reverted_to_draft'   => __( 'Story reverted to draft.', 'amp' ),
					'item_scheduled'           => __( 'Story scheduled', 'amp' ),
					'item_updated'             => __( 'Story updated.', 'amp' ),
					'menu_name'                => _x( 'Stories', 'admin menu', 'amp' ),
					'name_admin_bar'           => _x( 'Story', 'add new on admin bar', 'amp' ),
				],
				'menu_icon'    => 'dashicons-book',
				'taxonomies'   => [
					'post_tag',
					'category',
				],
				'supports'     => [
					'title', // Used for amp-story[title].
					'author', // Used for the amp/amp-story-post-author block.
					'editor',
					'thumbnail', // Used for poster images.
					'amp',
					'revisions', // Without this, the REST API will return 404 for an autosave request.
					'custom-fields', // Used for global stories settings.
				],
				'rewrite'      => [
					'slug' => self::REWRITE_SLUG,
				],
				'public'       => true,
				'show_ui'      => true,
				'show_in_rest' => true,
<<<<<<< HEAD
				'template'     => [
					[
						'amp/amp-story-page',
						[],
						[
							[
								'amp/amp-story-text',
								[
									'placeholder' => __( 'Write text…', 'amp' ),
								],
							],
						],
					],
				],
			]
		);

		$meta_args = [
			'type'           => 'array',
			'object_subtype' => self::POST_TYPE_SLUG,
			'single'         => true,
			'show_in_rest'   => [
				'schema' => [
					'type'  => 'array',
					'items' => [
						'id'       => [
							'type' => 'string',
						],
						'type'     => [
							'type'    => 'string',
							'default' => 'page',
						],
						'elements' => [
							'type'    => 'array',
							'default' => [],
						],
						'index'    => [
							'type'    => 'integer',
							'default' => 0,
						],
					],
				],
			],
		];

		// Hide the pages data from none logged in users.
		if ( ! is_user_logged_in() ) {
			$meta_args['show_in_rest'] = false;
		}

		register_meta( 'post', 'amp_pages', $meta_args );

		add_filter( 'post_row_actions', [ __CLASS__, 'remove_classic_editor_link' ], 11, 2 );

		add_filter( 'wp_kses_allowed_html', [ __CLASS__, 'filter_kses_allowed_html' ], 10, 2 );

		add_filter( 'rest_request_before_callbacks', [ __CLASS__, 'filter_rest_request_for_kses' ], 100, 3 );

		add_action( 'wp_default_styles', [ __CLASS__, 'register_story_card_styling' ] );

		add_action( 'enqueue_block_editor_assets', [ __CLASS__, 'enqueue_block_editor_styles' ] );

		add_action( 'enqueue_block_editor_assets', [ __CLASS__, 'enqueue_block_editor_scripts' ] );

		add_action( 'enqueue_block_editor_assets', [ __CLASS__, 'export_latest_stories_block_editor_data' ], 100 );

		add_action( 'wp_enqueue_scripts', [ __CLASS__, 'add_custom_stories_styles' ] );

		add_action(
			'amp_story_head',
			function() {
				// Theme support for title-tag is implied for stories. See _wp_render_title_tag().
				echo '<title>' . esc_html( wp_get_document_title() ) . '</title>' . "\n";
			},
			1
		);
		add_action( 'amp_story_head', 'wp_enqueue_scripts', 1 );
		add_action(
			'amp_story_head',
			function() {
				/*
				 * Same as wp_print_styles() but importantly omitting the wp_print_styles action, which themes/plugins
				 * can use to output arbitrary styling. Styling is constrained in story template via the
				 * \AMP_Story_Post_Type::filter_frontend_print_styles_array() method.
				 */
				wp_styles()->do_items();
			},
			8
		);
		add_action( 'amp_story_head', 'amp_add_generator_metadata' );
		add_action( 'amp_story_head', 'rest_output_link_wp_head', 10, 0 );
		add_action( 'amp_story_head', 'wp_resource_hints', 2 );
		add_action( 'amp_story_head', 'feed_links', 2 );
		add_action( 'amp_story_head', 'feed_links_extra', 3 );
		add_action( 'amp_story_head', 'rsd_link' );
		add_action( 'amp_story_head', 'wlwmanifest_link' );
		add_action( 'amp_story_head', 'adjacent_posts_rel_link_wp_head', 10, 0 );
		add_action( 'amp_story_head', 'noindex', 1 );
		add_action( 'amp_story_head', 'wp_generator' );
		add_action( 'amp_story_head', 'rel_canonical' );
		add_action( 'amp_story_head', 'wp_shortlink_wp_head', 10, 0 );
		add_action( 'amp_story_head', 'wp_site_icon', 99 );
		add_action( 'amp_story_head', 'wp_oembed_add_discovery_links' );

		// Disable admin bar from even trying to be output, since wp_head and wp_footer hooks are not on the template.
		add_filter(
			'show_admin_bar',
			static function( $show ) {
				if ( is_singular( self::POST_TYPE_SLUG ) ) {
					$show = false;
				}
				return $show;
			}
		);

		// Remove unnecessary settings.
		add_filter( 'block_editor_settings', [ __CLASS__, 'filter_block_editor_settings' ], 10, 2 );

		// Limit the styles that are printed in a story.
		add_filter( 'print_styles_array', [ __CLASS__, 'filter_frontend_print_styles_array' ] );
		add_filter( 'print_styles_array', [ __CLASS__, 'filter_editor_print_styles_array' ] );

		// Select the single-amp_story.php template for AMP Stories.
		add_filter( 'template_include', [ __CLASS__, 'filter_template_include' ] );

		// Get an embed template for this post type.
		add_filter( 'embed_template', [ __CLASS__, 'get_embed_template' ], 10, 3 );

		// Enqueue the styling for the /embed endpoint.
		add_action( 'embed_footer', [ __CLASS__, 'enqueue_embed_styling' ] );

		// In the block editor, remove the title from above the AMP Stories embed.
		add_filter( 'embed_html', [ __CLASS__, 'remove_title_from_embed' ], 10, 2 );

		// Change some attributes for the AMP story embed.
		add_filter( 'embed_html', [ __CLASS__, 'change_embed_iframe_attributes' ], 10, 2 );

		// Override the render_callback for AMP story embeds.
		add_filter( 'pre_render_block', [ __CLASS__, 'override_story_embed_callback' ], 10, 2 );

		// The AJAX handler for exporting an AMP story.
		add_action( 'wp_ajax_' . self::AMP_STORIES_AJAX_ACTION, [ __CLASS__, 'handle_export' ] );

		// Register render callback for just-in-time inclusion of dependent Google Font styles.
		add_filter( 'render_block', [ __CLASS__, 'render_block_with_google_fonts' ], 10, 2 );

		// Wrap each movable inner block in amp-story-grid-layer.
		add_filter( 'render_block', [ __CLASS__, 'render_block_with_grid_layer' ], 10, 2 );

		add_filter( 'use_block_editor_for_post_type', [ __CLASS__, 'use_block_editor_for_story_post_type' ], PHP_INT_MAX, 2 );
		add_filter( 'classic_editor_enabled_editors_for_post_type', [ __CLASS__, 'filter_enabled_editors_for_story_post_type' ], PHP_INT_MAX, 2 );

		self::register_block_latest_stories();
		self::register_block_page_attachment();

		register_block_type(
			'amp/amp-story-post-author',
			[
				'render_callback' => [ __CLASS__, 'render_post_author_block' ],
=======
>>>>>>> e845a1d6
			]
		);

		add_action( 'admin_enqueue_scripts', [ __CLASS__, 'admin_enqueue_scripts' ] );
		add_filter( 'show_admin_bar', [ __CLASS__, 'show_admin_bar' ] );
		add_filter( 'replace_editor', [ __CLASS__, 'replace_editor' ], 10, 2 );
		add_filter( 'admin_body_class', [ __CLASS__, 'admin_body_class' ], 99 );
	}

	/**
	 * Filter if show admin bar on single post type.
	 *
	 * @param boolean $show Current value of filter.
	 *
	 * @return bool
	 */
	public static function show_admin_bar( $show ) {
		if ( is_singular( self::POST_TYPE_SLUG ) ) {
			$show = false;
		}
		return $show;
	}

	/**
	 * Highjack editor with custom editor.
	 *
	 * @param bool    $replace Bool if to replace editor or not.
	 * @param WP_Post $post Current post object.
	 *
	 * @return bool
	 */
	public static function replace_editor( $replace, $post ) {
		if ( self::POST_TYPE_SLUG === get_post_type( $post ) ) {
			$replace = true;
			// In lieu of an action being available to actually load the replacement editor, include it here
			// after the current_screen action has occurred because the replace_editor filter fires twice.
			if ( did_action( 'current_screen' ) ) {
				require_once AMP__DIR__ . '/includes/edit-story.php';
			}
		}
		return $replace;
	}

	/**
	 *
	 * Enqueue scripts for the element editor.
	 *
	 * @param string $hook The current admin page.
	 */
	public static function admin_enqueue_scripts( $hook ) {
		$screen = get_current_screen();

		if ( ! $screen instanceof \WP_Screen ) {
			return;
		}

		if ( self::POST_TYPE_SLUG !== $screen->post_type ) {
			return;
		}

		// Only output scripts and styles where in edit screens.
		if ( ! in_array( $hook, [ 'post.php', 'post-new.php' ], true ) ) {
			return;
		}

		$asset_file   = AMP__DIR__ . '/assets/js/' . self::AMP_STORIES_SCRIPT_HANDLE . '.asset.php';
		$asset        = require $asset_file;
		$dependencies = $asset['dependencies'];
		$version      = $asset['version'];

		wp_enqueue_script(
			self::AMP_STORIES_SCRIPT_HANDLE,
			amp_get_asset_url( 'js/' . self::AMP_STORIES_SCRIPT_HANDLE . '.js' ),
			$dependencies,
			$version,
			false
		);

		/**
		 * Filter list of allowed video mime types.
		 *
		 * This can be used to add additionally supported formats, for example by plugins
		 * that do video transcoding.
		 *
		 * @since 1.3
		 *
		 * @param array Allowed video mime types.
		 */
		$allowed_video_mime_types = apply_filters( 'amp_story_allowed_video_types', [ 'video/mp4' ] );

		// If `$allowed_video_mime_types` doesn't have valid data or is empty add default supported type.
		if ( ! is_array( $allowed_video_mime_types ) || empty( $allowed_video_mime_types ) ) {
			$allowed_video_mime_types = [ 'video/mp4' ];
		}

		// Only add currently supported mime types.
		$allowed_video_mime_types = array_values( array_intersect( $allowed_video_mime_types, wp_get_mime_types() ) );

		/**
		 * Filters the list of allowed post types for use in page attachments.
		 *
		 * @since 1.3
		 *
		 * @param array Allowed post types.
		 */
		$page_attachment_post_types = apply_filters( 'amp_story_allowed_page_attachment_post_types', [ 'page', 'post' ] );
		$post_types                 = [];
		foreach ( $page_attachment_post_types as $post_type ) {
			$post_type_object = get_post_type_object( $post_type );

			if ( $post_type_object ) {
				$post_types[ $post_type ] = ! empty( $post_type_object->rest_base ) ? $post_type_object->rest_base : $post_type_object->name;
			}
		}

		$post             = get_post();
		$story_id         = ( $post ) ? $post->ID : null;
		$post_type_object = get_post_type_object( self::POST_TYPE_SLUG );
		$rest_base        = ! empty( $post_type_object->rest_base ) ? $post_type_object->rest_base : $post_type_object->name;

		wp_localize_script(
			self::AMP_STORIES_SCRIPT_HANDLE,
			'ampStoriesEditSettings',
			[
				'id'     => 'edit-story',
				'config' => [
					'allowedVideoMimeTypes'          => $allowed_video_mime_types,
					'allowedPageAttachmentPostTypes' => $post_types,
					'storyId'                        => $story_id,
					'previewLink'                    => get_preview_post_link( $story_id ),
					'api'                            => [
						'stories' => sprintf( '/wp/v2/%s', $rest_base ),
						'media'   => '/wp/v2/media',
					],
				],
			]
		);

		wp_enqueue_style(
			self::AMP_STORIES_STYLE_HANDLE,
			amp_get_asset_url( 'css/amp-edit-story-compiled.css' ),
			[],
			AMP__VERSION
		);

		wp_styles()->add_data( self::AMP_STORIES_STYLE_HANDLE, 'rtl', 'replace' );

	}

	/**
	 * Filter the list of admin classes.
	 *
	 * @param string $class Current classes.
	 *
	 * @return string $class List of Classes.
	 */
	public static function admin_body_class( $class ) {
		$screen = get_current_screen();

		if ( ! $screen instanceof \WP_Screen ) {
			return $class;
		}

		if ( self::POST_TYPE_SLUG !== $screen->post_type ) {
			return $class;
		}

		$class .= ' edit-story ';
		return $class;
	}
}<|MERGE_RESOLUTION|>--- conflicted
+++ resolved
@@ -102,168 +102,6 @@
 				'public'       => true,
 				'show_ui'      => true,
 				'show_in_rest' => true,
-<<<<<<< HEAD
-				'template'     => [
-					[
-						'amp/amp-story-page',
-						[],
-						[
-							[
-								'amp/amp-story-text',
-								[
-									'placeholder' => __( 'Write text…', 'amp' ),
-								],
-							],
-						],
-					],
-				],
-			]
-		);
-
-		$meta_args = [
-			'type'           => 'array',
-			'object_subtype' => self::POST_TYPE_SLUG,
-			'single'         => true,
-			'show_in_rest'   => [
-				'schema' => [
-					'type'  => 'array',
-					'items' => [
-						'id'       => [
-							'type' => 'string',
-						],
-						'type'     => [
-							'type'    => 'string',
-							'default' => 'page',
-						],
-						'elements' => [
-							'type'    => 'array',
-							'default' => [],
-						],
-						'index'    => [
-							'type'    => 'integer',
-							'default' => 0,
-						],
-					],
-				],
-			],
-		];
-
-		// Hide the pages data from none logged in users.
-		if ( ! is_user_logged_in() ) {
-			$meta_args['show_in_rest'] = false;
-		}
-
-		register_meta( 'post', 'amp_pages', $meta_args );
-
-		add_filter( 'post_row_actions', [ __CLASS__, 'remove_classic_editor_link' ], 11, 2 );
-
-		add_filter( 'wp_kses_allowed_html', [ __CLASS__, 'filter_kses_allowed_html' ], 10, 2 );
-
-		add_filter( 'rest_request_before_callbacks', [ __CLASS__, 'filter_rest_request_for_kses' ], 100, 3 );
-
-		add_action( 'wp_default_styles', [ __CLASS__, 'register_story_card_styling' ] );
-
-		add_action( 'enqueue_block_editor_assets', [ __CLASS__, 'enqueue_block_editor_styles' ] );
-
-		add_action( 'enqueue_block_editor_assets', [ __CLASS__, 'enqueue_block_editor_scripts' ] );
-
-		add_action( 'enqueue_block_editor_assets', [ __CLASS__, 'export_latest_stories_block_editor_data' ], 100 );
-
-		add_action( 'wp_enqueue_scripts', [ __CLASS__, 'add_custom_stories_styles' ] );
-
-		add_action(
-			'amp_story_head',
-			function() {
-				// Theme support for title-tag is implied for stories. See _wp_render_title_tag().
-				echo '<title>' . esc_html( wp_get_document_title() ) . '</title>' . "\n";
-			},
-			1
-		);
-		add_action( 'amp_story_head', 'wp_enqueue_scripts', 1 );
-		add_action(
-			'amp_story_head',
-			function() {
-				/*
-				 * Same as wp_print_styles() but importantly omitting the wp_print_styles action, which themes/plugins
-				 * can use to output arbitrary styling. Styling is constrained in story template via the
-				 * \AMP_Story_Post_Type::filter_frontend_print_styles_array() method.
-				 */
-				wp_styles()->do_items();
-			},
-			8
-		);
-		add_action( 'amp_story_head', 'amp_add_generator_metadata' );
-		add_action( 'amp_story_head', 'rest_output_link_wp_head', 10, 0 );
-		add_action( 'amp_story_head', 'wp_resource_hints', 2 );
-		add_action( 'amp_story_head', 'feed_links', 2 );
-		add_action( 'amp_story_head', 'feed_links_extra', 3 );
-		add_action( 'amp_story_head', 'rsd_link' );
-		add_action( 'amp_story_head', 'wlwmanifest_link' );
-		add_action( 'amp_story_head', 'adjacent_posts_rel_link_wp_head', 10, 0 );
-		add_action( 'amp_story_head', 'noindex', 1 );
-		add_action( 'amp_story_head', 'wp_generator' );
-		add_action( 'amp_story_head', 'rel_canonical' );
-		add_action( 'amp_story_head', 'wp_shortlink_wp_head', 10, 0 );
-		add_action( 'amp_story_head', 'wp_site_icon', 99 );
-		add_action( 'amp_story_head', 'wp_oembed_add_discovery_links' );
-
-		// Disable admin bar from even trying to be output, since wp_head and wp_footer hooks are not on the template.
-		add_filter(
-			'show_admin_bar',
-			static function( $show ) {
-				if ( is_singular( self::POST_TYPE_SLUG ) ) {
-					$show = false;
-				}
-				return $show;
-			}
-		);
-
-		// Remove unnecessary settings.
-		add_filter( 'block_editor_settings', [ __CLASS__, 'filter_block_editor_settings' ], 10, 2 );
-
-		// Limit the styles that are printed in a story.
-		add_filter( 'print_styles_array', [ __CLASS__, 'filter_frontend_print_styles_array' ] );
-		add_filter( 'print_styles_array', [ __CLASS__, 'filter_editor_print_styles_array' ] );
-
-		// Select the single-amp_story.php template for AMP Stories.
-		add_filter( 'template_include', [ __CLASS__, 'filter_template_include' ] );
-
-		// Get an embed template for this post type.
-		add_filter( 'embed_template', [ __CLASS__, 'get_embed_template' ], 10, 3 );
-
-		// Enqueue the styling for the /embed endpoint.
-		add_action( 'embed_footer', [ __CLASS__, 'enqueue_embed_styling' ] );
-
-		// In the block editor, remove the title from above the AMP Stories embed.
-		add_filter( 'embed_html', [ __CLASS__, 'remove_title_from_embed' ], 10, 2 );
-
-		// Change some attributes for the AMP story embed.
-		add_filter( 'embed_html', [ __CLASS__, 'change_embed_iframe_attributes' ], 10, 2 );
-
-		// Override the render_callback for AMP story embeds.
-		add_filter( 'pre_render_block', [ __CLASS__, 'override_story_embed_callback' ], 10, 2 );
-
-		// The AJAX handler for exporting an AMP story.
-		add_action( 'wp_ajax_' . self::AMP_STORIES_AJAX_ACTION, [ __CLASS__, 'handle_export' ] );
-
-		// Register render callback for just-in-time inclusion of dependent Google Font styles.
-		add_filter( 'render_block', [ __CLASS__, 'render_block_with_google_fonts' ], 10, 2 );
-
-		// Wrap each movable inner block in amp-story-grid-layer.
-		add_filter( 'render_block', [ __CLASS__, 'render_block_with_grid_layer' ], 10, 2 );
-
-		add_filter( 'use_block_editor_for_post_type', [ __CLASS__, 'use_block_editor_for_story_post_type' ], PHP_INT_MAX, 2 );
-		add_filter( 'classic_editor_enabled_editors_for_post_type', [ __CLASS__, 'filter_enabled_editors_for_story_post_type' ], PHP_INT_MAX, 2 );
-
-		self::register_block_latest_stories();
-		self::register_block_page_attachment();
-
-		register_block_type(
-			'amp/amp-story-post-author',
-			[
-				'render_callback' => [ __CLASS__, 'render_post_author_block' ],
-=======
->>>>>>> e845a1d6
 			]
 		);
 
