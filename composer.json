--- conflicted
+++ resolved
@@ -21,13 +21,8 @@
     "mikey179/vfsstream": "1.6.8",
     "phpcompatibility/phpcompatibility-wp": "2.1.0",
     "roave/security-advisories": "dev-master",
-<<<<<<< HEAD
-    "sirbrillig/phpcs-variable-analysis": "2.6.2",
+    "sirbrillig/phpcs-variable-analysis": "2.8.1",
     "wp-cli/wp-cli": "2.4.1",
-=======
-    "sirbrillig/phpcs-variable-analysis": "2.8.1",
-    "wp-cli/wp-cli": "2.4.0",
->>>>>>> bd651d1a
     "wp-coding-standards/wpcs": "2.2.1",
     "xwp/wp-dev-lib": "1.5.0"
   },
